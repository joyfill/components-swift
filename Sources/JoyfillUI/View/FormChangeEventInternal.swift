//
//  File.swift
//  
//
//  Created by Vishnu Dutt on 21/11/24.
//

import JoyfillModel

public struct FieldChangeData {
<<<<<<< HEAD
    var fieldIdentifier: FieldIdentifier
    var updateValue: ValueUnion?
    var chartData: ChartData?
    
    public init(fieldIdentifier: FieldIdentifier, updateValue: ValueUnion?, chartData: ChartData? = nil) {
=======
    public var fieldIdentifier: FieldIdentifier
    public var updateValue: ValueUnion?
    public var chartData: ChartData?

    public init(fieldIdentifier: FieldIdentifier, updateValue: ValueUnion? = nil, chartData: ChartData? = nil) {
>>>>>>> 54975147
        self.fieldIdentifier = fieldIdentifier
        self.updateValue = updateValue
        self.chartData = chartData
    }
}

public struct ChartData {
<<<<<<< HEAD
    var xTitle: String?
    var yTitle: String?
    var xMax: Double?
    var xMin: Double?
    var yMax: Double?
    var yMin: Double?
    
=======
    public var xTitle: String?
    public var yTitle: String?
    public var xMax: Double?
    public var xMin: Double?
    public var yMax: Double?
    public var yMin: Double?

>>>>>>> 54975147
    public init(xTitle: String? = nil, yTitle: String? = nil, xMax: Double? = nil, xMin: Double? = nil, yMax: Double? = nil, yMin: Double? = nil) {
        self.xTitle = xTitle
        self.yTitle = yTitle
        self.xMax = xMax
        self.xMin = xMin
        self.yMax = yMax
        self.yMin = yMin
    }
}

protocol FieldChangeEvents {
    func onChange(event: FieldChangeData)
    func onFocus(event: FieldIdentifier)
    func onUpload(event: UploadEvent)
}<|MERGE_RESOLUTION|>--- conflicted
+++ resolved
@@ -8,19 +8,11 @@
 import JoyfillModel
 
 public struct FieldChangeData {
-<<<<<<< HEAD
-    var fieldIdentifier: FieldIdentifier
-    var updateValue: ValueUnion?
-    var chartData: ChartData?
-    
-    public init(fieldIdentifier: FieldIdentifier, updateValue: ValueUnion?, chartData: ChartData? = nil) {
-=======
     public var fieldIdentifier: FieldIdentifier
     public var updateValue: ValueUnion?
     public var chartData: ChartData?
 
     public init(fieldIdentifier: FieldIdentifier, updateValue: ValueUnion? = nil, chartData: ChartData? = nil) {
->>>>>>> 54975147
         self.fieldIdentifier = fieldIdentifier
         self.updateValue = updateValue
         self.chartData = chartData
@@ -28,15 +20,6 @@
 }
 
 public struct ChartData {
-<<<<<<< HEAD
-    var xTitle: String?
-    var yTitle: String?
-    var xMax: Double?
-    var xMin: Double?
-    var yMax: Double?
-    var yMin: Double?
-    
-=======
     public var xTitle: String?
     public var yTitle: String?
     public var xMax: Double?
@@ -44,7 +27,6 @@
     public var yMax: Double?
     public var yMin: Double?
 
->>>>>>> 54975147
     public init(xTitle: String? = nil, yTitle: String? = nil, xMax: Double? = nil, xMin: Double? = nil, yMax: Double? = nil, yMin: Double? = nil) {
         self.xTitle = xTitle
         self.yTitle = yTitle

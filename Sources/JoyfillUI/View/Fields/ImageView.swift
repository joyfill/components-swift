--- conflicted
+++ resolved
@@ -419,36 +419,6 @@
         GeometryReader { geometry in
             let sheetWidth = geometry.size.width
             ScrollView {
-<<<<<<< HEAD
-                LazyVGrid(columns: [
-                    GridItem(.flexible(), spacing: 8),
-                    GridItem(.flexible(), spacing: 8)
-                ], spacing: 8) {
-                    ForEach(Array(images.enumerated()), id: \.offset) { (index, image) in
-                        ZStack {
-                            // Background placeholder with loader
-                            RoundedRectangle(cornerRadius: 10)
-                                .fill(Color.gray.opacity(0.1))
-                                .frame(width: sheetWidth / 2 - 32, height: sheetWidth * 0.4)
-                                .overlay {
-                                    if image.size == .zero {
-                                        ProgressView()
-                                    }
-                                }
-                            
-                            // Actual image
-                            Image(uiImage: image)
-                                .resizable()
-                                .scaledToFit()
-                                // Here, use sheetWidth instead of screenWidth.
-                                .frame(width: sheetWidth / 2 - 32, height: sheetWidth * 0.4)
-                                .overlay {
-                                    RoundedRectangle(cornerRadius: 10)
-                                        .stroke(Color.allFieldBorderColor, lineWidth: 1)
-                                }
-                                .overlay(alignment: .topTrailing) {
-                                    if !primaryDisplayOnly {
-=======
                 LazyVGrid(columns: [GridItem(.flexible(), spacing: 8), GridItem(.flexible(), spacing: 8)], spacing: 8) {
                     ForEach(Array(images.enumerated()), id: \.element.id) { (index, imageState) in
                         ZStack {
@@ -483,14 +453,18 @@
                                 VStack {
                                     HStack {
                                         Spacer()
->>>>>>> 0e50b2d3
                                         Image(systemName: selectedImagesIndex.contains(index) ? "checkmark.circle.fill" : "circle")
                                             .foregroundColor(selectedImagesIndex.contains(index) ? .blue : .black)
                                             .padding(.top, 12)
                                             .padding(.trailing, 12)
                                     }
-<<<<<<< HEAD
+                                    Spacer()
                                 }
+                            }
+                        }
+                        .overlay {
+                            RoundedRectangle(cornerRadius: 10)
+                                .stroke(Color.allFieldBorderColor, lineWidth: 1)
                         }
                         .onTapGesture {
                             if !primaryDisplayOnly {
@@ -499,23 +473,6 @@
                                 } else {
                                     selectedImagesIndex.insert(index)
                                 }
-=======
-                                    Spacer()
-                                }
-                            }
-                        }
-                        .overlay {
-                            RoundedRectangle(cornerRadius: 10)
-                                .stroke(Color.allFieldBorderColor, lineWidth: 1)
-                        }
-                        .onTapGesture {
-                            if !primaryDisplayOnly {
-                                if selectedImagesIndex.contains(index) {
-                                    selectedImagesIndex.remove(index)
-                                } else {
-                                    selectedImagesIndex.insert(index)
-                                }
->>>>>>> 0e50b2d3
                             }
                         }
                         .transition(.opacity)

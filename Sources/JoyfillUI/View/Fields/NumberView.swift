import SwiftUI
import JoyfillModel
import Combine

struct NumberView: View {
    // Use a binding that we control rather than a State variable
    private let numberDataModel: NumberDataModel
    @FocusState private var isFocused: Bool
    let eventHandler: FieldChangeEvents
<<<<<<< HEAD
    
=======

>>>>>>> 0db9ed6d
    // Use local state for value tracking instead of frequent model updates
    @State private var displayText: String = ""
    @State private var lastModelValue: Double?
    @State private var debounceTask: Task<Void, Never>?
<<<<<<< HEAD
    
=======

>>>>>>> 0db9ed6d
    public init(numberDataModel: NumberDataModel, eventHandler: FieldChangeEvents) {
        self.numberDataModel = numberDataModel
        self.eventHandler = eventHandler
        // Don't initialize state variables here - moved to onAppear
    }
<<<<<<< HEAD
    
    private func formatNumber(_ number: Double?) -> String {
        guard let number = number else { return "" }
        
=======

    private func formatNumber(_ number: Double?) -> String {
        guard let number = number else { return "" }

>>>>>>> 0db9ed6d
        let formatter = NumberFormatter()
        formatter.minimumFractionDigits = 0
        formatter.maximumFractionDigits = 10
        formatter.numberStyle = .decimal
        formatter.usesGroupingSeparator = false
<<<<<<< HEAD
        
=======

>>>>>>> 0db9ed6d
        return formatter.string(from: NSNumber(value: number)) ?? ""
    }

    var body: some View {
        // Create a custom binding that gives us more control
        let textBinding = Binding<String>(
            get: { displayText },
            set: { newValue in
                // Only update if really changing to avoid triggering unnecessary redraws
                if displayText != newValue {
                    displayText = newValue
                }
            }
        )
<<<<<<< HEAD
        
        return VStack(alignment: .leading) {
            FieldHeaderView(numberDataModel.fieldHeaderModel)
            
=======

        return VStack(alignment: .leading) {
            FieldHeaderView(numberDataModel.fieldHeaderModel)

>>>>>>> 0db9ed6d
            // Use the custom binding for more controlled updates
            TextField("", text: textBinding)
                .accessibilityIdentifier("Number")
                .disabled(numberDataModel.mode == .readonly)
                .padding(.horizontal, 10)
                .keyboardType(.decimalPad)
                .frame(minHeight: 40)
                .overlay(
                    RoundedRectangle(cornerRadius: 10)
                        .stroke(Color.allFieldBorderColor, lineWidth: 1)
                )
                .cornerRadius(10)
                .focused($isFocused)
                .onChange(of: isFocused) { focused in
                    if focused {
                        eventHandler.onFocus(event: numberDataModel.fieldIdentifier)
                    } else {
                        updateFieldValue()
                    }
                }
<<<<<<< HEAD
                .onChange(of: displayText) { newValue in 
=======
                .onChange(of: displayText) { newValue in
>>>>>>> 0db9ed6d
                    if isFocused {
                        debounceTextChange(newValue: newValue)
                    }
                }
        }
        .onAppear {
            // Initialize on first appear
            if displayText.isEmpty {
                displayText = formatNumber(numberDataModel.number)
            }
            lastModelValue = numberDataModel.number
        }
        .onChange(of: numberDataModel.number) { newValue in
            // Only update if not focused and value has actually changed
            if !isFocused && lastModelValue != newValue {
                // Avoid the flicker by comparing actual numeric values, not string representation
                let newFormatted = formatNumber(newValue)
                if displayText != newFormatted {
                    displayText = newFormatted
                }
                lastModelValue = newValue
            }
        }
    }

    private func updateFieldValue() {
        let newValue: ValueUnion
        if !displayText.isEmpty, let doubleValue = Double(displayText) {
            newValue = ValueUnion.double(doubleValue)
        } else {
            newValue = ValueUnion.string("")
        }
        let event = FieldChangeData(fieldIdentifier: numberDataModel.fieldIdentifier, updateValue: newValue)
        eventHandler.onChange(event: event)
    }

    private func debounceTextChange(newValue: String) {
        debounceTask?.cancel()
        debounceTask = Task {
            try? await Task.sleep(nanoseconds: Utility.DEBOUNCE_TIME_IN_NANOSECONDS)
            if !Task.isCancelled {
                await MainActor.run {
                    updateFieldValue()
                }
            }
        }
    }
}
<|MERGE_RESOLUTION|>--- conflicted
+++ resolved
@@ -7,46 +7,26 @@
     private let numberDataModel: NumberDataModel
     @FocusState private var isFocused: Bool
     let eventHandler: FieldChangeEvents
-<<<<<<< HEAD
-    
-=======
-
->>>>>>> 0db9ed6d
     // Use local state for value tracking instead of frequent model updates
     @State private var displayText: String = ""
     @State private var lastModelValue: Double?
     @State private var debounceTask: Task<Void, Never>?
-<<<<<<< HEAD
-    
-=======
 
->>>>>>> 0db9ed6d
     public init(numberDataModel: NumberDataModel, eventHandler: FieldChangeEvents) {
         self.numberDataModel = numberDataModel
         self.eventHandler = eventHandler
         // Don't initialize state variables here - moved to onAppear
     }
-<<<<<<< HEAD
     
     private func formatNumber(_ number: Double?) -> String {
         guard let number = number else { return "" }
         
-=======
-
-    private func formatNumber(_ number: Double?) -> String {
-        guard let number = number else { return "" }
-
->>>>>>> 0db9ed6d
         let formatter = NumberFormatter()
         formatter.minimumFractionDigits = 0
         formatter.maximumFractionDigits = 10
         formatter.numberStyle = .decimal
         formatter.usesGroupingSeparator = false
-<<<<<<< HEAD
         
-=======
-
->>>>>>> 0db9ed6d
         return formatter.string(from: NSNumber(value: number)) ?? ""
     }
 
@@ -61,17 +41,9 @@
                 }
             }
         )
-<<<<<<< HEAD
-        
-        return VStack(alignment: .leading) {
-            FieldHeaderView(numberDataModel.fieldHeaderModel)
-            
-=======
 
         return VStack(alignment: .leading) {
             FieldHeaderView(numberDataModel.fieldHeaderModel)
-
->>>>>>> 0db9ed6d
             // Use the custom binding for more controlled updates
             TextField("", text: textBinding)
                 .accessibilityIdentifier("Number")
@@ -92,11 +64,7 @@
                         updateFieldValue()
                     }
                 }
-<<<<<<< HEAD
-                .onChange(of: displayText) { newValue in 
-=======
                 .onChange(of: displayText) { newValue in
->>>>>>> 0db9ed6d
                     if isFocused {
                         debounceTextChange(newValue: newValue)
                     }

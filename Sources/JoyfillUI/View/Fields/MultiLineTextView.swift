--- conflicted
+++ resolved
@@ -29,10 +29,10 @@
                 .cornerRadius(10)
                 .focused($isFocused)
                 .onChange(of: isFocused) { focused in
-<<<<<<< HEAD
+                    //TODO: Use MultiLineDataModel(instead of fieldDependency) for event handler
 //                    if focused {
-//                        let fieldEvent = FieldEvent()
-//                        multiLineDataModel.eventHandler.onFocus(event: fieldEvent)
+//                        let fieldEvent = FieldEventInternal(fieldID: fieldDependency.fieldData!.id!)
+//                        fieldDependency.eventHandler.onFocus(event: fieldEvent)
 //                    } else {
 //                        let newValue = ValueUnion.string(multilineText)
 //                        guard fieldDependency.fieldData?.value != newValue else { return }
@@ -40,23 +40,9 @@
 //                            fatalError("FieldData should never be null")
 //                        }
 //                        fieldData.value = newValue
-//                        fieldDependency.eventHandler.onChange(event: FieldChangeEvent(fieldPosition: fieldDependency.fieldPosition, field: fieldData))
+//                        let fieldEvent = FieldChangeEvent(fieldID: fieldDependency.fieldData!.id!, updateValue: newValue)
+//                        fieldDependency.eventHandler.onChange(event: fieldEvent)
 //                    }
-=======
-                    if focused {
-                        let fieldEvent = FieldEventInternal(fieldID: fieldDependency.fieldData!.id!)
-                        fieldDependency.eventHandler.onFocus(event: fieldEvent)
-                    } else {
-                        let newValue = ValueUnion.string(multilineText)
-                        guard fieldDependency.fieldData?.value != newValue else { return }
-                        guard var fieldData = fieldDependency.fieldData else {
-                            fatalError("FieldData should never be null")
-                        }
-                        fieldData.value = newValue
-                        let fieldEvent = FieldChangeEvent(fieldID: fieldDependency.fieldData!.id!, updateValue: newValue)
-                        fieldDependency.eventHandler.onChange(event: fieldEvent)
-                    }
->>>>>>> 26ce0cb3
                 }
         }
     }
@@ -66,5 +52,5 @@
     var multilineText: String?
     var mode: Mode
     var eventHandler: FieldChangeEvents
-    var fieldHeaderModel: FieldHeaderModel
+    var fieldHeaderModel: FieldHeaderModel?
 }
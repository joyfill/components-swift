//
//  SwiftUIView.swift
import SwiftUI
import JoyfillModel

 struct TableImageView: View {
     @State var showMoreImages: Int = 5
     @State var showMoreImages2: Bool = false
     @State var showToast: Bool = false
     @Binding var cellModel: TableCellModel
     private var isUsedForBulkEdit = false
     @State var valueElements: [ValueElement] = []
     @State var images: [ImageState] = []
<<<<<<< HEAD

     public init(cellModel: Binding<TableCellModel>, isUsedForBulkEdit: Bool = false) {
         _cellModel = cellModel
         _showMoreImages = State(wrappedValue: 6)
         self.isUsedForBulkEdit = isUsedForBulkEdit
         if !isUsedForBulkEdit {
             _valueElements = State(initialValue: cellModel.wrappedValue.data.valueElements)
         }
=======
     let isMultiEnabled: Bool
     
     public init(cellModel: Binding<TableCellModel>) {
         _cellModel = cellModel
         _showMoreImages = State(wrappedValue: 6)
         isMultiEnabled = cellModel.wrappedValue.data.multi ?? false
>>>>>>> bc054c7d
     }
    
    var body: some View {
        if #available(iOS 16, *) {
            Button(action: {
                showMoreImages = Int.random(in: 0...100)
            }, label: {
                HStack(spacing: 2) {
                    Image(systemName: "photo")
                        .grayLightThemeColor()
                    Text(valueElements.count == 0 ? "" : "+\(valueElements.count)")
                        .darkLightThemeColor()
                }
                .font(.system(size: 15))
            })
            .accessibilityIdentifier("TableImageIdentifier")
            .sheet(isPresented: $showMoreImages2) {
<<<<<<< HEAD
                MoreImageView(images: $images, valueElements: $valueElements, isMultiEnabled: true, showToast: $showToast, uploadAction: uploadAction, isUploadHidden: false)
=======
                MoreImageView(images: $images, valueElements: $cellModel.data.valueElements, isMultiEnabled: isMultiEnabled, showToast: $showToast, uploadAction: uploadAction, isUploadHidden: false)
                    .frame(width: UIScreen.main.bounds.width)
>>>>>>> bc054c7d
                    .disabled(cellModel.editMode == .readonly)
            }
            .onChange(of: showMoreImages) { newValue in
                showMoreImages2 = true
            }
            .onChange(of: valueElements) { newValue in
                let valueElements = newValue
                var data = cellModel.data
                data.valueElements = valueElements
                cellModel.data = data
                cellModel.didChange?(cellModel.data)
            }
        }
        else {
            Button(action: {
                showMoreImages = Int.random(in: 0...100)
            }, label: {
                HStack(spacing: 2) {
                    Image(systemName: "photo")
                        .grayLightThemeColor()
                    Text(valueElements.count == 0 ? "" : "+\(valueElements.count)")
                        .darkLightThemeColor()
                }
                .font(.system(size: 15))
            })
            .accessibilityIdentifier("TableImageIdentifier")
            .fullScreenCover(isPresented: $showMoreImages2) {
<<<<<<< HEAD
                MoreImageView(images: $images, valueElements: $valueElements, isMultiEnabled: true, showToast: $showToast, uploadAction: uploadAction, isUploadHidden: false)
=======
                MoreImageView(images: $images, valueElements: $cellModel.data.valueElements, isMultiEnabled: isMultiEnabled, showToast: $showToast, uploadAction: uploadAction, isUploadHidden: false)
                    .frame(width: UIScreen.main.bounds.width)
>>>>>>> bc054c7d
                    .disabled(cellModel.editMode == .readonly)
            }
            .onChange(of: showMoreImages) { newValue in
                showMoreImages2 = true
            }
            .onChange(of: valueElements) { newValue in
                let valueElements = newValue
                var data = cellModel.data
                data.valueElements = valueElements
                cellModel.data = data
                cellModel.didChange?(cellModel.data)
            }
        }
    }
     
     func uploadAction() {
         let uploadEvent = UploadEvent(fieldEvent: cellModel.fieldIdentifier, multi: isMultiEnabled) { urls in
             var urlsToProcess: [String] = []
             if !isMultiEnabled {
                 if let firstURL = urls.first {
                     urlsToProcess = [firstURL]
                 }
                 images = []
                 cellModel.data.valueElements = []
             } else {
                 urlsToProcess = urls
             }
             
             for imageURL in urlsToProcess {
                 let valueElement = cellModel.data.valueElements.first { valueElement in
                     if valueElement.url == imageURL {
                         return true
                     }
                     return false
                 } ?? ValueElement(id: JoyfillModel.generateObjectId(), url: imageURL)
                 self.valueElements.append(valueElement)
                 cellModel.data.valueElements.append(valueElement)
             }
             cellModel.didChange?(cellModel.data)
         }
         cellModel.documentEditor?.onUpload(event: uploadEvent)
     }
}<|MERGE_RESOLUTION|>--- conflicted
+++ resolved
@@ -11,7 +11,7 @@
      private var isUsedForBulkEdit = false
      @State var valueElements: [ValueElement] = []
      @State var images: [ImageState] = []
-<<<<<<< HEAD
+     let isMultiEnabled: Bool
 
      public init(cellModel: Binding<TableCellModel>, isUsedForBulkEdit: Bool = false) {
          _cellModel = cellModel
@@ -20,14 +20,7 @@
          if !isUsedForBulkEdit {
              _valueElements = State(initialValue: cellModel.wrappedValue.data.valueElements)
          }
-=======
-     let isMultiEnabled: Bool
-     
-     public init(cellModel: Binding<TableCellModel>) {
-         _cellModel = cellModel
-         _showMoreImages = State(wrappedValue: 6)
          isMultiEnabled = cellModel.wrappedValue.data.multi ?? false
->>>>>>> bc054c7d
      }
     
     var body: some View {
@@ -45,12 +38,7 @@
             })
             .accessibilityIdentifier("TableImageIdentifier")
             .sheet(isPresented: $showMoreImages2) {
-<<<<<<< HEAD
-                MoreImageView(images: $images, valueElements: $valueElements, isMultiEnabled: true, showToast: $showToast, uploadAction: uploadAction, isUploadHidden: false)
-=======
-                MoreImageView(images: $images, valueElements: $cellModel.data.valueElements, isMultiEnabled: isMultiEnabled, showToast: $showToast, uploadAction: uploadAction, isUploadHidden: false)
-                    .frame(width: UIScreen.main.bounds.width)
->>>>>>> bc054c7d
+                MoreImageView(images: $images, valueElements: $valueElements, isMultiEnabled: isMultiEnabled, showToast: $showToast, uploadAction: uploadAction, isUploadHidden: false)
                     .disabled(cellModel.editMode == .readonly)
             }
             .onChange(of: showMoreImages) { newValue in
@@ -78,12 +66,7 @@
             })
             .accessibilityIdentifier("TableImageIdentifier")
             .fullScreenCover(isPresented: $showMoreImages2) {
-<<<<<<< HEAD
-                MoreImageView(images: $images, valueElements: $valueElements, isMultiEnabled: true, showToast: $showToast, uploadAction: uploadAction, isUploadHidden: false)
-=======
-                MoreImageView(images: $images, valueElements: $cellModel.data.valueElements, isMultiEnabled: isMultiEnabled, showToast: $showToast, uploadAction: uploadAction, isUploadHidden: false)
-                    .frame(width: UIScreen.main.bounds.width)
->>>>>>> bc054c7d
+                MoreImageView(images: $images, valueElements: $valueElements, isMultiEnabled: isMultiEnabled, showToast: $showToast, uploadAction: uploadAction, isUploadHidden: false)
                     .disabled(cellModel.editMode == .readonly)
             }
             .onChange(of: showMoreImages) { newValue in

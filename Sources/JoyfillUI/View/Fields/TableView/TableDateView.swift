//
//  SwiftUIView.swift
//  Joyfill
//
//  Created by Vivek on 17/12/24.
//
import SwiftUI
import JoyfillModel

struct TableDateView: View {
    @State private var isDatePickerPresented = false
    @State private var selectedDate: Date? = nil
    @Binding var cellModel: TableCellModel
    private var isUsedForBulkEdit = false
        
    public init(cellModel: Binding<TableCellModel>, isUsedForBulkEdit: Bool = false) {
        _cellModel = cellModel
        self.isUsedForBulkEdit = isUsedForBulkEdit
        if !isUsedForBulkEdit {
            if let dateValue = cellModel.wrappedValue.data.date {
                if let dateString = ValueUnion.double(dateValue).dateTime(format: cellModel.wrappedValue.data.format ?? .empty) {
                    if let date = Utility.stringToDate(dateString, format: cellModel.wrappedValue.data.format ?? .empty) {
                        _selectedDate = State(initialValue: date)
                        _isDatePickerPresented = State(initialValue: true)
                    }
                }
            }
        }
    }
    
    private var dateBinding: Binding<Date> {
        Binding(
            get: { selectedDate ?? Date() },
            set: { selectedDate = $0 }
        )
    }
    
    var body: some View {
        if cellModel.viewMode == .quickView {
            if let dateValue = cellModel.data.date {
                if let dateString = ValueUnion.double(dateValue).dateTime(format: cellModel.data.format ?? .empty) {
                    Text(dateString)
                        .padding(.horizontal, 8)
                        .font(.system(size: 15))
                        .lineLimit(1)
                }
            } else {
                Image(systemName: "calendar")
            }
        } else {
            Group {
                if isDatePickerPresented {
                    HStack {
                        Spacer()
                        
<<<<<<< HEAD
                        DatePicker("", selection: dateBinding, displayedComponents: Utility.getDateType(format: $cellModel.wrappedValue.data.format ?? ""))
                            .accessibilityIdentifier("TableDateIdentifier")
=======
                        DatePicker("", selection: dateBinding, displayedComponents: Utility.getDateType(format: $cellModel.wrappedValue.data.format ?? .empty))
                            .accessibilityIdentifier("DateIdenitfier")
>>>>>>> be75a638
                            .frame(maxWidth: .infinity, alignment: .leading)
                            .labelsHidden()
                            .scaleEffect(isUsedForBulkEdit ? 0.85 : 1, anchor: .leading)
                        
                        Spacer()
                        
                        Button {
                            isDatePickerPresented = false
                            selectedDate = nil
                        } label: {
                            Image(systemName: "xmark.circle")
                        }
                        .accessibilityIdentifier("SetDateToNilIdentifier")
                        
                        Spacer()
                    }
                } else {
                    Image(systemName: "calendar")
                        .accessibilityIdentifier("CalendarImageIdentifier")
                        .frame(maxWidth: .infinity)
                        .padding(.all, 10)
                        .onTapGesture {
                            isDatePickerPresented = true
                            selectedDate = Date()
                        }
                }
            }
            .onChange(of: selectedDate) { newValue in
                var cellDataModel = cellModel.data
                cellDataModel.date = newValue.map { dateToTimestampMilliseconds(date: $0) }
                cellModel.didChange?(cellDataModel)
                cellModel.data = cellDataModel
            }
        }
    }
}<|MERGE_RESOLUTION|>--- conflicted
+++ resolved
@@ -53,13 +53,8 @@
                     HStack {
                         Spacer()
                         
-<<<<<<< HEAD
-                        DatePicker("", selection: dateBinding, displayedComponents: Utility.getDateType(format: $cellModel.wrappedValue.data.format ?? ""))
+                        DatePicker("", selection: dateBinding, displayedComponents: Utility.getDateType(format: $cellModel.wrappedValue.data.format ?? .empty))
                             .accessibilityIdentifier("TableDateIdentifier")
-=======
-                        DatePicker("", selection: dateBinding, displayedComponents: Utility.getDateType(format: $cellModel.wrappedValue.data.format ?? .empty))
-                            .accessibilityIdentifier("DateIdenitfier")
->>>>>>> be75a638
                             .frame(maxWidth: .infinity, alignment: .leading)
                             .labelsHidden()
                             .scaleEffect(isUsedForBulkEdit ? 0.85 : 1, anchor: .leading)

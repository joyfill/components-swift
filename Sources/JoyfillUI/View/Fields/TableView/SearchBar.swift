--- conflicted
+++ resolved
@@ -66,8 +66,7 @@
                             .padding(.leading, 8)
                     case .multiSelect:
                         TableMultiSelectView(cellModel: Binding.constant(cellModel), isUsedForBulkEdit: true, isSearching: true)
-<<<<<<< HEAD
-                        
+                            .accessibilityIdentifier("SearchBarMultiSelectionFieldIdentifier")
                     case .barcode:
                         TableBarcodeView(cellModel: Binding.constant(cellModel), isUsedForBulkEdit: true, text: model.filterText)
                             .font(.system(size: 12))
@@ -77,9 +76,6 @@
                             .background(.white)
                             .cornerRadius(6)
                             .padding(.leading, 8)
-=======
-                            .accessibilityIdentifier("SearchBarMultiSelectionFieldIdentifier")
->>>>>>> 48d5879b
                     default:
                         Text("")
                     }

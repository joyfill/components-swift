--- conflicted
+++ resolved
@@ -39,17 +39,11 @@
                                                documentEditor: tableDataModel.documentEditor,
                                                fieldIdentifier: tableDataModel.fieldIdentifier,
                                                viewMode: .modalView,
-<<<<<<< HEAD
-                                               editMode: tableDataModel.mode) { cellDataModel in
+                                               editMode: tableDataModel.mode) { [weak self] cellDataModel in
                     if let colIndex = self.tableDataModel.tableColumns.firstIndex( where: { fieldTableColumn in
                         fieldTableColumn.id == cellDataModel.id
                     }) {
-                        self.cellDidChange(rowId: rowID, colIndex: colIndex, cellDataModel: cellDataModel, isNestedCell: false)
-=======
-                                               editMode: tableDataModel.mode) { [weak self] cellDataModel in
-                    if let colIndex = self?.tableDataModel.columns.firstIndex(of: rowDataModel.id) {
-                        self?.cellDidChange(rowId: rowID, colIndex: colIndex, cellDataModel: cellDataModel)
->>>>>>> 9deab6ca
+                        self?.cellDidChange(rowId: rowID, colIndex: colIndex, cellDataModel: cellDataModel, isNestedCell: false)
                     } else {
                         Log("Could not find column index for \(rowDataModel.id)", type: .error)
                     }
@@ -100,13 +94,8 @@
                                                    documentEditor: tableDataModel.documentEditor,
                                                    fieldIdentifier: tableDataModel.fieldIdentifier,
                                                    viewMode: .modalView,
-<<<<<<< HEAD
-                                                   editMode: tableDataModel.mode) { cellDataModel in
-                        self.cellDidChange(rowId: rowID, colIndex: colIndex, cellDataModel: cellDataModel, isNestedCell: false)
-=======
                                                    editMode: tableDataModel.mode) { [weak self] cellDataModel in
-                        self?.cellDidChange(rowId: rowID, colIndex: colIndex, cellDataModel: cellDataModel)
->>>>>>> 9deab6ca
+                        self?.cellDidChange(rowId: rowID, colIndex: colIndex, cellDataModel: cellDataModel, isNestedCell: false)
                     }
                     rowCellModels.append(cellModel)
                 }

//
//  File.swift
//
//
//  Created by Nand Kishore on 04/03/24.
//

import Foundation
import SwiftUI
import JoyfillModel

class TableViewModel: ObservableObject {
    @Published var tableDataModel: TableDataModel
    
    @Published var shouldShowAddRowButton: Bool = false
    @Published var showRowSelector: Bool = false
    private var requiredColumnIds: [String] = []

    @Published var uuid = UUID()
    
    init(tableDataModel: TableDataModel) {
        self.tableDataModel = tableDataModel
        self.showRowSelector = tableDataModel.mode == .fill
        self.shouldShowAddRowButton = tableDataModel.mode == .fill
        
        setupCellModels()
        self.tableDataModel.filterRowsIfNeeded()
        self.requiredColumnIds = tableDataModel.tableColumns
            .filter { $0.required == true }
            .compactMap { $0.id }
        tableDataModel.documentEditor?.registerDelegate(self, for: tableDataModel.fieldIdentifier.fieldID)
    }

    func addCellModel(rowID: String, index: Int, valueElement: ValueElement) {
        var rowCellModels = [TableCellModel]()
        let rowDataModels = tableDataModel.buildAllCellsForRow(tableColumns: tableDataModel.tableColumns, valueElement)
            for rowDataModel in rowDataModels {
                let cellModel = TableCellModel(rowID: rowID,
                                               data: rowDataModel,
                                               documentEditor: tableDataModel.documentEditor,
                                               fieldIdentifier: tableDataModel.fieldIdentifier,
                                               viewMode: .modalView,
                                               editMode: tableDataModel.mode) { [weak self] cellDataModel in
                    if let colIndex = self?.tableDataModel.tableColumns.firstIndex( where: { fieldTableColumn in
                        fieldTableColumn.id == cellDataModel.id
                    }) {
<<<<<<< HEAD
                        self.tableDataModel.valueToValueElements = self.cellDidChange(rowId: rowID, colIndex: colIndex, cellDataModel: cellDataModel, isNestedCell: false)
=======
                        self?.cellDidChange(rowId: rowID, colIndex: colIndex, cellDataModel: cellDataModel, isNestedCell: false)
>>>>>>> 8f76c2c4
                    } else {
                        Log("Could not find column index for \(rowDataModel.id)", type: .error)
                    }
                }
                rowCellModels.append(cellModel)
            }
        if self.tableDataModel.cellModels.count > (index - 1) {
            self.tableDataModel.cellModels.insert(RowDataModel(rowID: rowID, cells: rowCellModels, rowType: .row(index: index)), at: index)
        } else {
            self.tableDataModel.cellModels.append(RowDataModel(rowID: rowID, cells: rowCellModels, rowType: .row(index: self.tableDataModel.cellModels.count)))
        }
    }
    
    func getProgress(rowId: String) -> (Int, Int) {
        guard let rowCells = tableDataModel.cellModels
            .first(where: { $0.rowID == rowId })?.cells else {
            return (0,0)
        }
        
        let filledCount = rowCells.filter { cellModel in
            requiredColumnIds.contains(cellModel.data.id) && cellModel.data.isCellFilled
        }.count
        
        return (filledCount, requiredColumnIds.count)
    }
    
    func isColumnFilled(columnId: String) -> Bool {
        for rowDataModel in tableDataModel.cellModels {
            if let cellDataModel = rowDataModel.cells.first(where: { $0.data.id == columnId }) {
                if !cellDataModel.data.isCellFilled {
                    return false
                }
            }
        }
        return true
    }
    
    func setupCellModels() {
        var cellModels = [RowDataModel]()
        let rowDataMap = setupRows()
        tableDataModel.rowOrder.enumerated().forEach { rowIndex, rowID in
            var rowCellModels = [TableCellModel]()
            tableDataModel.tableColumns.enumerated().forEach { colIndex, column in
                let columnModel = rowDataMap[rowID]?[colIndex]
                if let columnModel = columnModel {
                    let cellModel = TableCellModel(rowID: rowID,
                                                   data: columnModel,
                                                   documentEditor: tableDataModel.documentEditor,
                                                   fieldIdentifier: tableDataModel.fieldIdentifier,
                                                   viewMode: .modalView,
<<<<<<< HEAD
                                                   editMode: tableDataModel.mode) { cellDataModel in
                        self.tableDataModel.valueToValueElements = self.cellDidChange(rowId: rowID, colIndex: colIndex, cellDataModel: cellDataModel, isNestedCell: false)
=======
                                                   editMode: tableDataModel.mode) { [weak self] cellDataModel in
                        self?.cellDidChange(rowId: rowID, colIndex: colIndex, cellDataModel: cellDataModel, isNestedCell: false)
>>>>>>> 8f76c2c4
                    }
                    rowCellModels.append(cellModel)
                }
            }
            cellModels.append(RowDataModel(rowID: rowID, cells: rowCellModels, rowType: .row(index: cellModels.count)))
        }
        tableDataModel.cellModels = cellModels
        tableDataModel.filteredcellModels = cellModels
    }

    private func setupRows() -> [String: [CellDataModel]] {
        guard let valueElements = tableDataModel.valueToValueElements, !valueElements.isEmpty else {
            return [:]
        }

        let nonDeletedRows = valueElements.filter { !($0.deleted ?? false) }
        let sortedRows = tableDataModel.sortElementsByRowOrder(elements: nonDeletedRows, rowOrder: tableDataModel.rowOrder)
        let tableColumns = tableDataModel.tableColumns
        var rowToCellMap = [String: [CellDataModel]]()
        for row in sortedRows {
            let cellRowModel = tableDataModel.buildAllCellsForRow(tableColumns: tableColumns, row)
            guard let rowID = row.id else {
                Log("Could not find row ID for row: \(row)", type: .error)
                continue
            }
            rowToCellMap[rowID] = cellRowModel
        }
        return rowToCellMap
    }

    var rowTitle: String {
        "\(tableDataModel.selectedRows.count) " + (tableDataModel.selectedRows.count > 1 ? "rows": "row")
    }
    
    func deleteSelectedRow(_ rows: [String]? = nil, shouldSendEvent: Bool = true) {
        let selectedRows: [String] =  rows ?? tableDataModel.selectedRows
        tableDataModel.documentEditor?.deleteRows(
            rowIDs: selectedRows,
            fieldIdentifier: tableDataModel.fieldIdentifier,
            shouldSendEvent: shouldSendEvent
        )
        for rowID in selectedRows {
            if let index = tableDataModel.rowOrder.firstIndex(of: rowID) {
                deleteRow(at: index, rowID: rowID)
            }
        }
        tableDataModel.emptySelection()
    }
    
    func duplicateRow() {
        guard !tableDataModel.selectedRows.isEmpty else { return }
        guard let changes = tableDataModel.documentEditor?.duplicateRows(rowIDs: tableDataModel.selectedRows, fieldIdentifier: tableDataModel.fieldIdentifier) else { return }
        
        let sortedChanges = changes.sorted { $0.key < $1.key }
        sortedChanges.forEach { (index, value) in
            updateRow(valueElement: value, at: index)
        }
        tableDataModel.emptySelection()
    }

    func insertBelow() -> String? {
        guard let firstSelectedRowID = tableDataModel.selectedRows.first else {
            Log("No selected row", type: .error)
            return nil
        }
        let cellValues = getCellValues()
        guard let targetRows = tableDataModel.documentEditor?.insertBelow(selectedRowID: firstSelectedRowID, cellValues: cellValues, fieldIdentifier: tableDataModel.fieldIdentifier) else { return nil }
        guard let lastRowIndex = tableDataModel.rowOrder.firstIndex(of: firstSelectedRowID) else {
            Log("Could not find index of last selected row", type: .error)
            return nil
        }
        updateRow(valueElement: targetRows.0, at: lastRowIndex+1)
        tableDataModel.emptySelection()
        return targetRows.0.id
    }
    
    func insertBelowFromBulkEdit() {
        if let newRowID = insertBelow() {
            tableDataModel.selectedRows = [newRowID]
        }
    }

    func selectBelowRow() {
        guard let currentRowID = tableDataModel.selectedRows.first,
              let currentIndex = tableDataModel.cellModels.firstIndex(where: { $0.rowID == currentRowID }) else {
            return
        }

        let nextIndex = currentIndex + 1
        guard nextIndex < tableDataModel.cellModels.count else {
            Log("No next row to select", type: .warning)
            return
        }

        let nextRowID = tableDataModel.cellModels[nextIndex].rowID
        tableDataModel.selectedRows = [nextRowID]
    }
    
    func selectUpperRow() {
        guard let currentRowID = tableDataModel.selectedRows.first,
              let currentIndex = tableDataModel.cellModels.firstIndex(where: { $0.rowID == currentRowID }) else {
            return
        }

        let prevIndex = currentIndex - 1
        guard prevIndex >= 0 else {
            Log("No previous row to select", type: .warning)
            return
        }

        let prevRowID = tableDataModel.cellModels[prevIndex].rowID
        tableDataModel.selectedRows = [prevRowID]
    }

    func moveUP(rowIDs: [String]? = nil, shouldSendEvent: Bool = true) {
        let selectedRows = rowIDs ?? tableDataModel.selectedRows
        guard let firstSelectedRowID = selectedRows.first else {
            Log("No selected row", type: .error)
            return
        }
        tableDataModel.documentEditor?.moveRowUp(
            rowID: firstSelectedRowID,
            fieldIdentifier: tableDataModel.fieldIdentifier,
            shouldSendEvent: shouldSendEvent)
        guard let lastRowIndex = tableDataModel.rowOrder.firstIndex(of: firstSelectedRowID) else {
            Log("RowID not found in rowOrder", type: .error)
            return
        }
        moveUP(at: lastRowIndex, rowID: firstSelectedRowID)
    }

    func moveDown(rowIDs: [String]? = nil, shouldSendEvent: Bool = true) {
        let selectedRows = rowIDs ?? tableDataModel.selectedRows
        guard let firstSelectedRowID = selectedRows.first else {
            Log("No selected row", type: .error)
            return
        }
        tableDataModel.documentEditor?.moveRowDown(
            rowID: firstSelectedRowID,
            fieldIdentifier: tableDataModel.fieldIdentifier,
            shouldSendEvent: shouldSendEvent)
        guard let lastRowIndex = tableDataModel.rowOrder.firstIndex(of: firstSelectedRowID) else {
            Log("RowID not found in rowOrder", type: .error)
            return
        }
        moveDown(at: lastRowIndex, rowID: firstSelectedRowID)
    }
    
    fileprivate func updateRow(valueElement: ValueElement, at index: Int) {
        guard let rowID = valueElement.id else {
            Log("Could not get ID for update row", type: .error)
            return
        }
        if tableDataModel.rowOrder.count > (index - 1) {
            tableDataModel.rowOrder.insert(rowID, at: index)
        } else {
            tableDataModel.rowOrder.append(rowID)
        }
        addCellModel(rowID: rowID, index: index, valueElement: valueElement)
        tableDataModel.filterRowsIfNeeded()
    }
    
    fileprivate func deleteRow(at index: Int, rowID: String) {
        tableDataModel.rowOrder.remove(at: index)
        self.tableDataModel.cellModels.remove(at: index)
        tableDataModel.filterRowsIfNeeded()
    }

    fileprivate func moveUP(at index: Int, rowID: String) {
        tableDataModel.rowOrder.swapAt(index, index-1)
        self.tableDataModel.cellModels.swapAt(index, index-1)
        tableDataModel.filterRowsIfNeeded()
        tableDataModel.emptySelection()
    }

    fileprivate func moveDown(at index: Int, rowID: String) {
        tableDataModel.rowOrder.swapAt(index, index+1)
        self.tableDataModel.cellModels.swapAt(index, index+1)
        tableDataModel.filterRowsIfNeeded()
        tableDataModel.emptySelection()
    }

    func addRow(with rowID: String? = nil, and cellValues: [String: ValueUnion]? = nil, shouldSendEvent: Bool = true) {
        let id = rowID ?? generateObjectId()
        let cellValues = cellValues ?? getCellValues()
        
        if let result = tableDataModel.documentEditor?.insertRowWithFilter(
            id: id, cellValues: cellValues,
            fieldIdentifier: tableDataModel.fieldIdentifier,
            shouldSendEvent: shouldSendEvent
        ) {
            tableDataModel.valueToValueElements = result.0
            updateRow(valueElement: result.1, at: tableDataModel.rowOrder.count)
        } else {
            Log("Row data is nil", type: .error)
            return
        }
    }
    
    func getCellValues() -> [String: ValueUnion] {
        var cellValues: [String: ValueUnion] = [:]
        
        for filterModel in tableDataModel.filterModels {
            let change = filterModel.filterText
            let columnId = filterModel.colID ?? ""
            
            if change.isEmpty {
                // No filter Applied, Extract default value if present
                if let defaultValue = tableDataModel.tableColumns.first(where: { $0.id == columnId })?.value {
                    cellValues[columnId] = defaultValue
                }
            } else {
                // Filter Applied based on column type
                switch filterModel.type {
                case .text:
                    cellValues[columnId] = ValueUnion.string(change)
                case .dropdown:
                    cellValues[columnId] = ValueUnion.string(change)
                case .number:
                    if let doubleChange = Double(change) {
                        cellValues[columnId] = ValueUnion.double(doubleChange)
                    } else {
                        cellValues[columnId] = ValueUnion.null
                    }
                case .multiSelect:
                    cellValues[columnId] = ValueUnion.array([change])
                case .barcode:
                    cellValues[columnId] = ValueUnion.string(change)
                case .signature:
                    cellValues[columnId] = ValueUnion.string(change)
                default:
                    break
                }
            }
        }
        return cellValues
    }

    func cellDidChange(rowId: String, colIndex: Int, cellDataModel: CellDataModel, isNestedCell: Bool, callOnChange: Bool = true) -> [ValueElement] {
        if isNestedCell {
            tableDataModel.updateCellModelForNested(rowId: rowId, colIndex: colIndex, cellDataModel: cellDataModel, isBulkEdit: false)
        } else {
            tableDataModel.updateCellModel(rowIndex: tableDataModel.rowOrder.firstIndex(of: rowId) ?? 0, rowId: rowId, colIndex: colIndex, cellDataModel: cellDataModel, isBulkEdit: false)
        }
        
        return tableDataModel.documentEditor?.cellDidChange(rowId: rowId, cellDataModel: cellDataModel, fieldIdentifier: tableDataModel.fieldIdentifier, callOnChange: callOnChange) ?? []
    }

    func bulkEdit(changes: [Int: ValueUnion]) {
        var columnIDChanges = [String: ValueUnion]()
        changes.forEach { (colIndex: Int, value: ValueUnion) in
            guard let cellDataModelId = tableDataModel.getColumnIDAtIndex(index: colIndex) else { return }
            columnIDChanges[cellDataModelId] = value
        }
        tableDataModel.documentEditor?.bulkEdit(changes: columnIDChanges, selectedRows: tableDataModel.selectedRows, fieldIdentifier: tableDataModel.fieldIdentifier)
        for rowId in tableDataModel.selectedRows {
            let rowIndex = tableDataModel.rowOrder.firstIndex(of: rowId) ?? 0
            tableDataModel.tableColumns.enumerated().forEach { colIndex, column in
                var cellDataModel = tableDataModel.cellModels[rowIndex].cells[colIndex].data
                guard let change = changes[colIndex] else { return }
                
                switch cellDataModel.type {
                case .dropdown:
                    cellDataModel.selectedOptionText =  cellDataModel.options?.filter { $0.id == change.text }.first?.value ?? ""
                    cellDataModel.defaultDropdownSelectedId = change.text
                case .text:
                    cellDataModel.title = change.text ?? ""
                case .date:
                    cellDataModel.date = change.number
                case .number:
                    cellDataModel.number = change.number
                case .multiSelect:
                    cellDataModel.multiSelectValues = change.stringArray
                case .barcode:
                    cellDataModel.title = change.text ?? ""
                case .image:
                    cellDataModel.valueElements = change.valueElements ?? []
                case .signature:
                    cellDataModel.title = change.text ?? ""
                default:
                    break
                }
                
                tableDataModel.updateCellModel(rowIndex: tableDataModel.rowOrder.firstIndex(of: rowId) ?? 0, rowId: rowId, colIndex: colIndex, cellDataModel: cellDataModel, isBulkEdit: true)
            }
        }
        tableDataModel.filterRowsIfNeeded()
    }
    
    func sendEventsIfNeeded() {
        tableDataModel.documentEditor?.onChange(fieldIdentifier: tableDataModel.fieldIdentifier)
    }
}

// MARK: - DocumentEditorDelegate methods
extension TableViewModel: DocumentEditorDelegate {
    
    func insertRow(for change: Change) {
        var cellValues: [String: ValueUnion] = [:]
        var newRowDict = change.change?["row"] as? [String : Any] ?? [:]
        let newRow = ValueElement(dictionary: newRowDict)
        guard let newRowID = newRow.id else { return }
        addRow(with: newRowID, and: newRow.cells, shouldSendEvent: false)
    }

    func deleteRow(for change: Change) {
        guard let rowID = change.change?["rowId"] as? String
        else {
            Log("RowID not found or no cached ValueElement", type: .error)
            return
        }
        deleteSelectedRow([rowID], shouldSendEvent: false)
    }
    
    func moveRow(for change: Change) {
        guard let rowID = change.change?["rowId"] as? String
        else {
            Log("RowID not found or no cached ValueElement", type: .error)
            return
        }
        
        guard var targetRowIndex = change.change?["targetRowIndex"] as? Int else { return }
        guard var rowIndex = tableDataModel.valueToValueElements?.firstIndex(where: { element in
            element.id == rowID
        }) else { return }
        if targetRowIndex > rowIndex {
            while targetRowIndex > rowIndex {
                rowIndex += 1
                moveDown(rowIDs: [rowID], shouldSendEvent: false)
            }
        } else if targetRowIndex < rowIndex {
            while targetRowIndex < rowIndex {
                rowIndex -= 1
                moveUP(rowIDs: [rowID], shouldSendEvent: false)
            }
        }
    }
    
    private func mergedRow(from change: JoyfillModel.Change, existingRow: ValueElement) -> ValueElement {
        var updatedRow = existingRow
        guard let rowDict = change.change?["row"] as? [String: Any],
              let cellsDict = rowDict["cells"] as? [String: Any] else {
            return updatedRow
        }
        for (key, value) in cellsDict {
            updatedRow.cells?[key] = ValueUnion(value: value)
        }
        return updatedRow
    }
    
    private func updateUIModels(for rowID: String, using row: ValueElement) {
        let columns = tableDataModel.tableColumns
        let cellDataModels = tableDataModel.buildAllCellsForRow(tableColumns: columns, row)
        for cell in cellDataModels {
            let colIndex = columns.firstIndex(where: { $0.id == cell.id }) ?? 0
            tableDataModel.updateCellModelForNested(
                rowId: rowID,
                colIndex: colIndex,
                cellDataModel: cell,
                isBulkEdit: true
            )
            self.tableDataModel.valueToValueElements = cellDidChange(
                rowId: rowID,
                colIndex: colIndex,
                cellDataModel: cell,
                isNestedCell: false,
                callOnChange: false
            )
        }
    }
    
    func applyRowEditChanges(change: JoyfillModel.Change) {
        guard let rowID = change.change?["rowId"] as? String else {
            Log("RowID not found or no cached ValueElement", type: .error)
            return
        }
        guard let existingRowIndex = tableDataModel.valueToValueElements?.firstIndex(where: {$0.id == rowID }) else {
            Log("RowID not found or no cached ValueElement", type: .error)
            return
        }
        // Merge payload into model
        guard let existingRow: ValueElement = tableDataModel.valueToValueElements?[existingRowIndex] else {
            Log("RowID not found or no cached ValueElement", type: .error)
            return
        }
        let merged = mergedRow(from: change, existingRow: existingRow)
        tableDataModel.valueToValueElements?[existingRowIndex] = merged
        // Update UI based on merged model
        updateUIModels(for: rowID, using: merged)
        uuid = UUID()
    }
}<|MERGE_RESOLUTION|>--- conflicted
+++ resolved
@@ -44,11 +44,7 @@
                     if let colIndex = self?.tableDataModel.tableColumns.firstIndex( where: { fieldTableColumn in
                         fieldTableColumn.id == cellDataModel.id
                     }) {
-<<<<<<< HEAD
-                        self.tableDataModel.valueToValueElements = self.cellDidChange(rowId: rowID, colIndex: colIndex, cellDataModel: cellDataModel, isNestedCell: false)
-=======
-                        self?.cellDidChange(rowId: rowID, colIndex: colIndex, cellDataModel: cellDataModel, isNestedCell: false)
->>>>>>> 8f76c2c4
+                        self?.tableDataModel.valueToValueElements = self?.cellDidChange(rowId: rowID, colIndex: colIndex, cellDataModel: cellDataModel, isNestedCell: false)
                     } else {
                         Log("Could not find column index for \(rowDataModel.id)", type: .error)
                     }
@@ -99,13 +95,8 @@
                                                    documentEditor: tableDataModel.documentEditor,
                                                    fieldIdentifier: tableDataModel.fieldIdentifier,
                                                    viewMode: .modalView,
-<<<<<<< HEAD
-                                                   editMode: tableDataModel.mode) { cellDataModel in
-                        self.tableDataModel.valueToValueElements = self.cellDidChange(rowId: rowID, colIndex: colIndex, cellDataModel: cellDataModel, isNestedCell: false)
-=======
                                                    editMode: tableDataModel.mode) { [weak self] cellDataModel in
-                        self?.cellDidChange(rowId: rowID, colIndex: colIndex, cellDataModel: cellDataModel, isNestedCell: false)
->>>>>>> 8f76c2c4
+                        self?.tableDataModel.valueToValueElements = self?.cellDidChange(rowId: rowID, colIndex: colIndex, cellDataModel: cellDataModel, isNestedCell: false)
                     }
                     rowCellModels.append(cellModel)
                 }

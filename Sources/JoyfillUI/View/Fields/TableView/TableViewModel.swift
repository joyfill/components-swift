//
//  File.swift
//
//
//  Created by Nand Kishore on 04/03/24.
//

import Foundation
import SwiftUI
import JoyfillModel

class TableViewModel: ObservableObject {
    @Published var tableDataModel: TableDataModel
    
    @Published var shouldShowAddRowButton: Bool = false
    @Published var showRowSelector: Bool = false
    private var requiredColumnIds: [String] = []

    @Published var uuid = UUID()
    
    init(tableDataModel: TableDataModel) {
        self.tableDataModel = tableDataModel
        self.showRowSelector = tableDataModel.mode == .fill
        self.shouldShowAddRowButton = tableDataModel.mode == .fill
        
        setupCellModels()
        self.tableDataModel.filterRowsIfNeeded()
        self.requiredColumnIds = tableDataModel.tableColumns
            .filter { $0.required == true }
            .map { $0.id! }
    }

    func addCellModel(rowID: String, index: Int, valueElement: ValueElement) {
        var rowCellModels = [TableCellModel]()
        let rowDataModels = tableDataModel.buildAllCellsForRow(tableColumns: tableDataModel.tableColumns, valueElement)
            for rowDataModel in rowDataModels {
                let cellModel = TableCellModel(rowID: rowID,
                                               data: rowDataModel,
                                               documentEditor: tableDataModel.documentEditor,
                                               fieldIdentifier: tableDataModel.fieldIdentifier,
                                               viewMode: .modalView,
                                               editMode: tableDataModel.mode) { cellDataModel in
<<<<<<< HEAD
                    let colIndex = self.tableDataModel.tableColumns.firstIndex( where: { fieldTableColumn in
                        fieldTableColumn.id == cellDataModel.id
                    })!
                    self.cellDidChange(rowId: rowID, colIndex: colIndex, cellDataModel: cellDataModel, isNestedCell: false)
=======
                    if let colIndex = self.tableDataModel.columns.firstIndex(of: rowDataModel.id) {
                        self.cellDidChange(rowId: rowID, colIndex: colIndex, cellDataModel: cellDataModel)
                    } else {
                        Log("Could not find column index for \(rowDataModel.id)", type: .error)
                    }
>>>>>>> c682520a
                }
                rowCellModels.append(cellModel)
            }
        if self.tableDataModel.cellModels.count > (index - 1) {
            self.tableDataModel.cellModels.insert(RowDataModel(rowID: rowID, cells: rowCellModels, rowType: .row(index: index)), at: index)
        } else {
            self.tableDataModel.cellModels.append(RowDataModel(rowID: rowID, cells: rowCellModels, rowType: .row(index: self.tableDataModel.cellModels.count)))
        }
    }
    
    func getProgress(rowId: String) -> (Int, Int) {
        guard let rowCells = tableDataModel.cellModels
            .first(where: { $0.rowID == rowId })?.cells else {
            return (0,0)
        }
        
        let filledCount = rowCells.filter { cellModel in
            requiredColumnIds.contains(cellModel.data.id) && cellModel.data.isCellFilled
        }.count
        
        return (filledCount, requiredColumnIds.count)
    }
    
    func isColumnFilled(columnId: String) -> Bool {
        for rowDataModel in tableDataModel.cellModels {
            if let cellDataModel = rowDataModel.cells.first(where: { $0.data.id == columnId }) {
                if !cellDataModel.data.isCellFilled {
                    return false
                }
            }
        }
        return true
    }
    
    func setupCellModels() {
        var cellModels = [RowDataModel]()
        let rowDataMap = setupRows()
        tableDataModel.rowOrder.enumerated().forEach { rowIndex, rowID in
            var rowCellModels = [TableCellModel]()
            tableDataModel.tableColumns.enumerated().forEach { colIndex, column in
                let columnModel = rowDataMap[rowID]?[colIndex]
                if let columnModel = columnModel {
                    let cellModel = TableCellModel(rowID: rowID,
                                                   data: columnModel,
                                                   documentEditor: tableDataModel.documentEditor,
                                                   fieldIdentifier: tableDataModel.fieldIdentifier,
                                                   viewMode: .modalView,
                                                   editMode: tableDataModel.mode) { cellDataModel in
                        self.cellDidChange(rowId: rowID, colIndex: colIndex, cellDataModel: cellDataModel, isNestedCell: false)
                    }
                    rowCellModels.append(cellModel)
                }
            }
            cellModels.append(RowDataModel(rowID: rowID, cells: rowCellModels, rowType: .row(index: cellModels.count)))
        }
        tableDataModel.cellModels = cellModels
        tableDataModel.filteredcellModels = cellModels
    }

    private func setupRows() -> [String: [CellDataModel]] {
        guard let valueElements = tableDataModel.valueToValueElements, !valueElements.isEmpty else {
            return [:]
        }

        let nonDeletedRows = valueElements.filter { !($0.deleted ?? false) }
        let sortedRows = tableDataModel.sortElementsByRowOrder(elements: nonDeletedRows, rowOrder: tableDataModel.rowOrder)
        let tableColumns = tableDataModel.tableColumns
        var rowToCellMap = [String: [CellDataModel]]()
        for row in sortedRows {
            let cellRowModel = tableDataModel.buildAllCellsForRow(tableColumns: tableColumns, row)
            guard let rowID = row.id else {
                Log("Could not find row ID for row: \(row)", type: .error)
                continue
            }
            rowToCellMap[rowID] = cellRowModel
        }
        return rowToCellMap
    }

    var rowTitle: String {
        "\(tableDataModel.selectedRows.count) " + (tableDataModel.selectedRows.count > 1 ? "rows": "row")
    }
    
    func deleteSelectedRow() {
        tableDataModel.documentEditor?.deleteRows(rowIDs: tableDataModel.selectedRows, fieldIdentifier: tableDataModel.fieldIdentifier)
        for rowID in tableDataModel.selectedRows {
            if let index = tableDataModel.rowOrder.firstIndex(of: rowID) {
                deleteRow(at: index, rowID: rowID)
            }
        }
        tableDataModel.emptySelection()
    }
    
    func duplicateRow() {
        guard !tableDataModel.selectedRows.isEmpty else { return }
        guard let changes = tableDataModel.documentEditor?.duplicateRows(rowIDs: tableDataModel.selectedRows, fieldIdentifier: tableDataModel.fieldIdentifier) else { return }
        
        let sortedChanges = changes.sorted { $0.key < $1.key }
        sortedChanges.forEach { (index, value) in
            updateRow(valueElement: value, at: index)
        }
        tableDataModel.emptySelection()
    }

    func insertBelow() {
<<<<<<< HEAD
        guard !tableDataModel.selectedRows.isEmpty else { return }
        let cellValues = getCellValues()
        guard let targetRows = tableDataModel.documentEditor?.insertBelow(selectedRowID: tableDataModel.selectedRows[0], cellValues: cellValues, fieldIdentifier: tableDataModel.fieldIdentifier) else { return }
        let lastRowIndex = tableDataModel.rowOrder.firstIndex(of: tableDataModel.selectedRows[0])!
=======
        guard let firstSelectedRowID = tableDataModel.selectedRows.first else {
            Log("No selected row", type: .error)
            return
        }
        guard let targetRows = tableDataModel.documentEditor?.insertBelow(selectedRowID: firstSelectedRowID, fieldIdentifier: tableDataModel.fieldIdentifier) else { return }
        guard let lastRowIndex = tableDataModel.rowOrder.firstIndex(of: firstSelectedRowID) else {
            Log("Could not find index of last selected row", type: .error)
            return
        }
>>>>>>> c682520a
        updateRow(valueElement: targetRows.0, at: lastRowIndex+1)
        tableDataModel.emptySelection()
    }

    func moveUP() {
        guard let firstSelectedRowID = tableDataModel.selectedRows.first else {
            Log("No selected row", type: .error)
            return
        }
        tableDataModel.documentEditor?.moveRowUp(rowID: firstSelectedRowID, fieldIdentifier: tableDataModel.fieldIdentifier)
        guard let lastRowIndex = tableDataModel.rowOrder.firstIndex(of: firstSelectedRowID) else {
            Log("RowID not found in rowOrder", type: .error)
            return
        }
        moveUP(at: lastRowIndex, rowID: firstSelectedRowID)
    }

    func moveDown() {
        guard let firstSelectedRowID = tableDataModel.selectedRows.first else {
            Log("No selected row", type: .error)
            return
        }
        tableDataModel.documentEditor?.moveRowDown(rowID: firstSelectedRowID, fieldIdentifier: tableDataModel.fieldIdentifier)
        guard let lastRowIndex = tableDataModel.rowOrder.firstIndex(of: firstSelectedRowID) else {
            Log("RowID not found in rowOrder", type: .error)
            return
        }
        moveDown(at: lastRowIndex, rowID: firstSelectedRowID)
    }
    
    fileprivate func updateRow(valueElement: ValueElement, at index: Int) {
        guard let rowID = valueElement.id else {
            Log("Could not get ID for update row", type: .error)
            return
        }
        if tableDataModel.rowOrder.count > (index - 1) {
            tableDataModel.rowOrder.insert(rowID, at: index)
        } else {
            tableDataModel.rowOrder.append(rowID)
        }
        addCellModel(rowID: rowID, index: index, valueElement: valueElement)
        tableDataModel.filterRowsIfNeeded()
    }
    
    fileprivate func deleteRow(at index: Int, rowID: String) {
        tableDataModel.rowOrder.remove(at: index)
        self.tableDataModel.cellModels.remove(at: index)
        tableDataModel.filterRowsIfNeeded()
    }

    fileprivate func moveUP(at index: Int, rowID: String) {
        tableDataModel.rowOrder.swapAt(index, index-1)
        self.tableDataModel.cellModels.swapAt(index, index-1)
        tableDataModel.filterRowsIfNeeded()
        tableDataModel.emptySelection()
    }

    fileprivate func moveDown(at index: Int, rowID: String) {
        tableDataModel.rowOrder.swapAt(index, index+1)
        self.tableDataModel.cellModels.swapAt(index, index+1)
        tableDataModel.filterRowsIfNeeded()
        tableDataModel.emptySelection()
    }

    func addRow() {
        let id = generateObjectId()
<<<<<<< HEAD
        let cellValues = getCellValues()

        if let rowData = tableDataModel.documentEditor?.insertRowWithFilter(id: id, cellValues: cellValues, fieldIdentifier: tableDataModel.fieldIdentifier) {
=======
        if tableDataModel.filterModels.noFilterApplied {
            guard let rowData = tableDataModel.documentEditor?.insertRowAtTheEnd(id: id, fieldIdentifier: tableDataModel.fieldIdentifier) else {
                Log("Row data is nil", type: .error)
                return
            }
>>>>>>> c682520a
            updateRow(valueElement: rowData, at: tableDataModel.rowOrder.count)
        }
    }
    
    func getCellValues() -> [String: ValueUnion] {
        var cellValues: [String: ValueUnion] = [:]
        
        for filterModel in tableDataModel.filterModels {
            let change = filterModel.filterText
            let columnId = filterModel.colID ?? ""
            
            if change.isEmpty {
                // No filter Applied, Extract default value if present
                if let defaultValue = tableDataModel.tableColumns.first(where: { $0.id == columnId })?.value {
                    cellValues[columnId] = defaultValue
                }
            } else {
                // Filter Applied based on column type
                switch filterModel.type {
                case .text:
                    cellValues[columnId] = ValueUnion.string(change)
                case .dropdown:
                    cellValues[columnId] = ValueUnion.string(change)
                case .number:
                    if let doubleChange = Double(change) {
                        cellValues[columnId] = ValueUnion.double(doubleChange)
                    } else {
                        cellValues[columnId] = ValueUnion.null
                    }
                case .multiSelect:
                    cellValues[columnId] = ValueUnion.array([change])
                case .barcode:
                    cellValues[columnId] = ValueUnion.string(change)
                case .signature:
                    cellValues[columnId] = ValueUnion.string(change)
                default:
                    break
                }
            }
        }
        return cellValues
    }

    func cellDidChange(rowId: String, colIndex: Int, cellDataModel: CellDataModel, isNestedCell: Bool) -> [ValueElement] {
        if isNestedCell {
            tableDataModel.updateCellModelForNested(rowId: rowId, colIndex: colIndex, cellDataModel: cellDataModel, isBulkEdit: false)
        } else {
            tableDataModel.updateCellModel(rowIndex: tableDataModel.rowOrder.firstIndex(of: rowId) ?? 0, rowId: rowId, colIndex: colIndex, cellDataModel: cellDataModel, isBulkEdit: false)
        }
        
        return tableDataModel.documentEditor?.cellDidChange(rowId: rowId, cellDataModel: cellDataModel, fieldId: tableDataModel.fieldIdentifier.fieldID) ?? []
    }

    func bulkEdit(changes: [Int: ValueUnion]) {
        var columnIDChanges = [String: ValueUnion]()
        changes.forEach { (colIndex: Int, value: ValueUnion) in
            guard let cellDataModelId = tableDataModel.getColumnIDAtIndex(index: colIndex) else { return }
            columnIDChanges[cellDataModelId] = value
        }
        tableDataModel.documentEditor?.bulkEdit(changes: columnIDChanges, selectedRows: tableDataModel.selectedRows, fieldIdentifier: tableDataModel.fieldIdentifier)
        for rowId in tableDataModel.selectedRows {
            let rowIndex = tableDataModel.rowOrder.firstIndex(of: rowId) ?? 0
            tableDataModel.tableColumns.enumerated().forEach { colIndex, column in
                var cellDataModel = tableDataModel.cellModels[rowIndex].cells[colIndex].data
                guard let change = changes[colIndex] else { return }
                
                switch cellDataModel.type {
                case .dropdown:
                    cellDataModel.selectedOptionText =  cellDataModel.options?.filter { $0.id == change.text }.first?.value ?? ""
                    cellDataModel.defaultDropdownSelectedId = change.text
                case .text:
                    cellDataModel.title = change.text ?? ""
                case .date:
                    cellDataModel.date = change.number
                case .number:
                    cellDataModel.number = change.number
                case .multiSelect:
                    cellDataModel.multiSelectValues = change.stringArray
                case .barcode:
                    cellDataModel.title = change.text ?? ""
                default:
                    break
                }
                
                tableDataModel.updateCellModel(rowIndex: tableDataModel.rowOrder.firstIndex(of: rowId) ?? 0, rowId: rowId, colIndex: colIndex, cellDataModel: cellDataModel, isBulkEdit: true)
            }
        }
        tableDataModel.filterRowsIfNeeded()
        tableDataModel.emptySelection()
    }
    
    func sendEventsIfNeeded() {
        tableDataModel.documentEditor?.onChange(fieldIdentifier: tableDataModel.fieldIdentifier)
    }
}<|MERGE_RESOLUTION|>--- conflicted
+++ resolved
@@ -40,18 +40,13 @@
                                                fieldIdentifier: tableDataModel.fieldIdentifier,
                                                viewMode: .modalView,
                                                editMode: tableDataModel.mode) { cellDataModel in
-<<<<<<< HEAD
-                    let colIndex = self.tableDataModel.tableColumns.firstIndex( where: { fieldTableColumn in
+                    if let colIndex = self.tableDataModel.tableColumns.firstIndex( where: { fieldTableColumn in
                         fieldTableColumn.id == cellDataModel.id
-                    })!
-                    self.cellDidChange(rowId: rowID, colIndex: colIndex, cellDataModel: cellDataModel, isNestedCell: false)
-=======
-                    if let colIndex = self.tableDataModel.columns.firstIndex(of: rowDataModel.id) {
-                        self.cellDidChange(rowId: rowID, colIndex: colIndex, cellDataModel: cellDataModel)
+                    }) {
+                        self.cellDidChange(rowId: rowID, colIndex: colIndex, cellDataModel: cellDataModel, isNestedCell: false)
                     } else {
                         Log("Could not find column index for \(rowDataModel.id)", type: .error)
                     }
->>>>>>> c682520a
                 }
                 rowCellModels.append(cellModel)
             }
@@ -157,22 +152,16 @@
     }
 
     func insertBelow() {
-<<<<<<< HEAD
-        guard !tableDataModel.selectedRows.isEmpty else { return }
-        let cellValues = getCellValues()
-        guard let targetRows = tableDataModel.documentEditor?.insertBelow(selectedRowID: tableDataModel.selectedRows[0], cellValues: cellValues, fieldIdentifier: tableDataModel.fieldIdentifier) else { return }
-        let lastRowIndex = tableDataModel.rowOrder.firstIndex(of: tableDataModel.selectedRows[0])!
-=======
         guard let firstSelectedRowID = tableDataModel.selectedRows.first else {
             Log("No selected row", type: .error)
             return
         }
-        guard let targetRows = tableDataModel.documentEditor?.insertBelow(selectedRowID: firstSelectedRowID, fieldIdentifier: tableDataModel.fieldIdentifier) else { return }
+        let cellValues = getCellValues()
+        guard let targetRows = tableDataModel.documentEditor?.insertBelow(selectedRowID: firstSelectedRowID, cellValues: cellValues, fieldIdentifier: tableDataModel.fieldIdentifier) else { return }
         guard let lastRowIndex = tableDataModel.rowOrder.firstIndex(of: firstSelectedRowID) else {
             Log("Could not find index of last selected row", type: .error)
             return
         }
->>>>>>> c682520a
         updateRow(valueElement: targetRows.0, at: lastRowIndex+1)
         tableDataModel.emptySelection()
     }
@@ -239,18 +228,13 @@
 
     func addRow() {
         let id = generateObjectId()
-<<<<<<< HEAD
         let cellValues = getCellValues()
 
         if let rowData = tableDataModel.documentEditor?.insertRowWithFilter(id: id, cellValues: cellValues, fieldIdentifier: tableDataModel.fieldIdentifier) {
-=======
-        if tableDataModel.filterModels.noFilterApplied {
-            guard let rowData = tableDataModel.documentEditor?.insertRowAtTheEnd(id: id, fieldIdentifier: tableDataModel.fieldIdentifier) else {
-                Log("Row data is nil", type: .error)
-                return
-            }
->>>>>>> c682520a
             updateRow(valueElement: rowData, at: tableDataModel.rowOrder.count)
+        } else {
+            Log("Row data is nil", type: .error)
+            return
         }
     }
     

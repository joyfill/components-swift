import SwiftUI
import JoyfillModel

struct TableRowView : View {
    @ObservedObject var viewModel: TableViewModel
    @Binding var rowDataModel: RowDataModel
    var longestBlockText: String

    var body: some View {
        HStack(alignment: .top, spacing: 0) {
            ForEach($rowDataModel.cells, id: \.id) { $cellModel in
                ZStack {
                    Rectangle()
                        .stroke()
                        .foregroundColor(Color.tableCellBorderColor)
                    TableViewCellBuilder(viewModel: viewModel, cellModel: $cellModel)
                }
                .frame(minWidth: Utility.getCellWidth(type: cellModel.data.type ?? .unknown,
                                                      format: cellModel.data.format ?? .empty,
                                                      text: cellModel.data.type == .block ? longestBlockText : ""),
                       maxWidth: Utility.getCellWidth(type: cellModel.data.type ?? .unknown,
                                                      format: cellModel.data.format ?? .empty,
                                                      text: cellModel.data.type == .block ? longestBlockText : ""),
                       minHeight: 50,
                       maxHeight: .infinity)
            }
        }
    }
}

struct TableModalView : View {
    @State private var offset = CGPoint.zero
    @ObservedObject var viewModel: TableViewModel
    @Environment(\.colorScheme) var colorScheme
    @State private var showEditMultipleRowsSheetView: Bool = false
    @State private var columnHeights: [Int: CGFloat] = [:] // Dictionary to hold the heights for each column
    @State private var textHeight: CGFloat = 50 // Default height
    @State private var currentSelectedCol: Int = Int.min
    var longestBlockText: String = ""

    init(viewModel: TableViewModel) {
        self.viewModel = viewModel
<<<<<<< HEAD
        UIScrollView.appearance().bounces = false
        longestBlockText = viewModel.tableDataModel.getLongestBlockText()
=======
>>>>>>> 4ee93769
    }
    
    var body: some View {
        VStack {
            TableModalTopNavigationView(
                viewModel: viewModel,
                onEditTap: { showEditMultipleRowsSheetView = true })
            .sheet(isPresented: $showEditMultipleRowsSheetView) {
                EditMultipleRowsSheetView(viewModel: viewModel)
            }
            .padding(EdgeInsets(top: 16, leading: 10, bottom: 10, trailing: 10))
            if currentSelectedCol != Int.min {
                SearchBar(model: $viewModel.tableDataModel.filterModels [currentSelectedCol], sortModel: $viewModel.tableDataModel.sortModel, selectedColumnIndex: $currentSelectedCol, viewModel: viewModel)
                EmptyView()
            }
            scrollArea
                .padding(EdgeInsets(top: 8, leading: 0, bottom: 0, trailing: 0))
        }
        .toolbar {
            ToolbarItemGroup(placement: .keyboard) {
                Spacer()
                Button("Done") {
                    dismissKeyboard()
                }
            }
        }
        .onDisappear(perform: {
            viewModel.sendEventsIfNeeded()
            clearFilter()
        })
        .onChange(of: viewModel.tableDataModel.sortModel.order) { _ in
            viewModel.tableDataModel.filterRowsIfNeeded()
            sortRowsIfNeeded()
        }
        .onChange(of: viewModel.tableDataModel.filterModels ) { _ in
            viewModel.tableDataModel.filterRowsIfNeeded()
            sortRowsIfNeeded()
            viewModel.tableDataModel.emptySelection()
        }
        .onChange(of: viewModel.tableDataModel.filteredcellModels) { _ in
            for model in viewModel.tableDataModel.filteredcellModels {
                if let index = viewModel.tableDataModel.cellModels.firstIndex(of: model) {
                    viewModel.tableDataModel.cellModels[index] = model
                }
            }
        }
        .onChange(of: viewModel.tableDataModel.rowOrder) { _ in
            if viewModel.tableDataModel.rowOrder.isEmpty {
                currentSelectedCol = Int.min
                viewModel.tableDataModel.emptySelection()
            }
        }
    }
    
    func clearFilter() {
        viewModel.tableDataModel.filteredcellModels = viewModel.tableDataModel.cellModels
        for i in 0..<viewModel.tableDataModel.filterModels.count {
            viewModel.tableDataModel.filterModels[i].filterText = ""
        }
        viewModel.tableDataModel.emptySelection()
    }

    func sortRowsIfNeeded() {
        if currentSelectedCol != Int.min {
            guard viewModel.tableDataModel.sortModel.order != .none else { return }
            viewModel.tableDataModel.filteredcellModels = viewModel.tableDataModel.filteredcellModels.sorted { rowModel1, rowModel2 in
                let column1 = rowModel1.cells[currentSelectedCol].data
                let column2 = rowModel2.cells[currentSelectedCol].data
                switch column1.type {
                case .text:
                    switch viewModel.tableDataModel.sortModel.order {
                    case .ascending:
                        return (column1.title ?? "") < (column2.title ?? "")
                    case .descending:
                        return (column1.title ?? "") > (column2.title ?? "")
                    case .none:
                        return true
                    }
                case .dropdown:
                    switch viewModel.tableDataModel.sortModel.order {
                    case .ascending:
                        return (column1.selectedOptionText ?? "") < (column2.selectedOptionText ?? "")
                    case .descending:
                        return (column1.selectedOptionText ?? "") > (column2.selectedOptionText ?? "")
                    case .none:
                        return true
                    }
                case .number:
                    switch viewModel.tableDataModel.sortModel.order {
                    case .ascending:
                        return (column1.number ?? 0) < (column2.number ?? 0)
                    case .descending:
                        return (column1.number ?? 0) > (column2.number ?? 0)
                    case .none:
                        return true
                    }
                case .barcode:
                    switch viewModel.tableDataModel.sortModel.order {
                    case .ascending:
                        return (column1.title ?? "") < (column2.title ?? "")
                    case .descending:
                        return (column1.title ?? "") > (column2.title ?? "")
                    case .none:
                        return true
                    }
                default:
                    return false
                }
            }
        }
    }

    var scrollArea: some View {
        HStack(alignment: .top, spacing: 0) {
            VStack(alignment: .leading, spacing: 0) {
                HStack(alignment: .center, spacing: 0) {
                    if viewModel.showRowSelector  {
                        Image(systemName: viewModel.tableDataModel.allRowSelected ? "record.circle.fill" : "circle")
                            .frame(width: 40, height: textHeight)
                            .foregroundColor(viewModel.tableDataModel.rowOrder.count == 0 ? Color.gray.opacity(0.4) : nil)
                            .onTapGesture {
                                if !viewModel.tableDataModel.allRowSelected {
                                    viewModel.tableDataModel.selectAllRows()
                                } else {
                                    viewModel.tableDataModel.emptySelection()
                                }
                            }
                            .disabled(viewModel.tableDataModel.rowOrder.count == 0)
                            .accessibilityIdentifier("SelectAllRowSelectorButton")
                    }
                    Text("#")
                        .frame(width: 40, height: textHeight)
                        .border(Color.tableCellBorderColor)
                }
                .frame(minHeight: 50)
                .frame(width: viewModel.showRowSelector ? 80 : 40, height: textHeight)
                .border(Color.tableCellBorderColor)
                .background(colorScheme == .dark ? Color.black.opacity(0.8) : Color.tableColumnBgColor)
                .cornerRadius(14, corners: [.topLeft], borderColor: Color.tableCellBorderColor)
                
                if #available(iOS 16, *) {
                    ScrollView([.vertical], showsIndicators: false) {
                        rowsHeader
                            .frame(width: viewModel.showRowSelector ? 80 : 40)
                            .offset(y: offset.y)
                    }
                    .simultaneousGesture(DragGesture(minimumDistance: 0), including: .all)
                    .scrollDisabled(true)
                } else {
                    ScrollView([.vertical], showsIndicators: false) {
                        rowsHeader
                            .frame(width: viewModel.showRowSelector ? 80 : 40)
                            .offset(y: offset.y)
                    }
                    .simultaneousGesture(DragGesture(minimumDistance: 0), including: .all)
                }
            }
            
            VStack(alignment: .leading, spacing: 0) {
                if #available(iOS 16, *) {
                    ScrollView([.horizontal], showsIndicators: false) {
                        colsHeader
                            .offset(x: offset.x)
                    }
                    .background(Color.tableCellBorderColor)
                    .cornerRadius(14, corners: [.topRight], borderColor: Color.tableCellBorderColor)
                    .scrollDisabled(true)
                } else {
                    ScrollView([.horizontal], showsIndicators: false) {
                        colsHeader
                            .offset(x: offset.x)
                    }
                    .background(Color.tableCellBorderColor)
                    .cornerRadius(14, corners: [.topRight], borderColor: Color.tableCellBorderColor)
                }
                
                
                table
                    .coordinateSpace(name: "scroll")
            }
        }
        .padding(EdgeInsets(top: 0, leading: 12, bottom: 0, trailing: 12))
    }

    var colsHeader: some View {
        HStack(alignment: .top, spacing: 0) {
            ForEach(Array(viewModel.tableDataModel.tableColumns.enumerated()), id: \.offset) { index, column in
                Button(action: {
                    currentSelectedCol = currentSelectedCol == index ? Int.min : index
                }, label: {
                    HStack {
                        Text(viewModel.tableDataModel.getColumnTitle(columnId: column.id!))
                            .multilineTextAlignment(.leading)
                            .darkLightThemeColor()
                        
                        if let required = column.required, required, !viewModel.isColumnFilled(columnId: column.id ?? "") {
                            Image(systemName: "asterisk")
                                .foregroundColor(.red)
                                .imageScale(.small)
                        }
                        
                        if ![.image, .block, .date, .progress, .signature].contains(viewModel.tableDataModel.getColumnType(columnId: column.id!)) {
                            Image(systemName: "line.3.horizontal.decrease.circle")
                                .foregroundColor(viewModel.tableDataModel.filterModels[index].filterText.isEmpty ? Color.gray : Color.blue)
                        }
                        
                    }
                    .padding(.all, 4)
                    .font(.system(size: 15))
                    .frame(width: Utility.getCellWidth(type: viewModel.tableDataModel.getColumnType(columnId: column.id!) ?? .unknown,
                                                       format: viewModel.tableDataModel.getColumnFormat(columnId: column.id!) ?? .empty,
                                                       text: longestBlockText))
                    .frame(minHeight: textHeight)
                    .overlay(
                        Rectangle()
                            .stroke(currentSelectedCol != index ? Color.tableCellBorderColor : Color.blue, lineWidth: 1)
                    )
                    .background(
                        colorScheme == .dark ? Color.black.opacity(0.8) : Color.tableColumnBgColor
                    )
                })
                .accessibilityIdentifier("ColumnButtonIdentifier")
                .disabled([.image, .block, .date, .progress, .signature].contains(viewModel.tableDataModel.getColumnType(columnId: column.id!)) || viewModel.tableDataModel.rowOrder.count == 0)
                .fixedSize(horizontal: false, vertical: true)
                .background(
                    GeometryReader { geometry in
                        Color.clear
                            .onAppear {
                                let height = geometry.size.height
                                columnHeights[index] = height // Store height for this column
                                
                                // Calculate the maximum height after adding this column's height
                                if let maxColumnHeight = columnHeights.values.max() {
                                    self.textHeight = maxColumnHeight // Update textHeight with max height
                                }
                            }
                    }
                )
            }
        }
    }
    
    var rowsHeader: some View {
        LazyVStack(alignment: .leading, spacing: 0) {
           ForEach(Array(viewModel.tableDataModel.filteredcellModels.enumerated()), id: \.offset) { (index, rowModel) in
                let rowArray = rowModel.cells
                HStack(spacing: 0) {
                    if viewModel.showRowSelector {
                        let isRowSelected = viewModel.tableDataModel.selectedRows.contains(rowModel.rowID)
                        Image(systemName: isRowSelected ? "record.circle.fill" : "circle")
                            .frame(width: 40, height: 60)
                            .border(Color.tableCellBorderColor)
                            .onTapGesture {
                                viewModel.tableDataModel.toggleSelection(rowID: rowArray.first?.rowID ?? "")
                            }
                            .accessibilityIdentifier("MyButton")
                        
                    }
                    Text("\(index+1)")
                        .foregroundColor(.secondary)
                        .font(.caption)
                        .frame(width: 40, height: 60)
                        .border(Color.tableCellBorderColor)
                        .id("\(index)")
                }
            }
        }
    }
    
    var table: some View {
        ScrollViewReader { cellProxy in
            GeometryReader { geometry in
                if #available(iOS 16, *) {
                    ScrollView([.vertical, .horizontal], showsIndicators: false) {
                        LazyVStack(alignment: .leading, spacing: 0) {
                            ForEach($viewModel.tableDataModel.filteredcellModels, id: \.self) { $rowCellModels in
                                TableRowView(viewModel: viewModel, rowDataModel: $rowCellModels, longestBlockText: longestBlockText)
                                    .frame(height: 60)
                            }
                        }
                        .fixedSize(horizontal: false, vertical: true)
                        .frame(minWidth: geometry.size.width, minHeight: geometry.size.height, alignment: .topLeading)
                        .background( GeometryReader { geo in
                            Color.clear
                                .preference(key: ViewOffsetKey.self, value: geo.frame(in: .named("scroll")).origin)
                        })
                        .onPreferenceChange(ViewOffsetKey.self) { value in
                            offset = value
                        }
                    }
                    .onAppear {
                        DispatchQueue.main.asyncAfter(deadline: .now()+0.01, execute: {
                            cellProxy.scrollTo(0, anchor: .leading)
                        })
                    }
                    .gesture(DragGesture().onChanged({ _ in
                        dismissKeyboard()
                    }))
                } else {
                    ScrollView([.vertical, .horizontal], showsIndicators: false) {
                        VStack(alignment: .leading, spacing: 0) {
                            ForEach($viewModel.tableDataModel.filteredcellModels, id: \.self) { $rowCellModels in
                                TableRowView(viewModel: viewModel, rowDataModel: $rowCellModels, longestBlockText: longestBlockText)
                                    .frame(height: 60)
                            }
                        }
                        .fixedSize(horizontal: false, vertical: true)
                        .frame(minWidth: geometry.size.width, minHeight: geometry.size.height, alignment: .topLeading)
                        .background( GeometryReader { geo in
                            Color.clear
                                .preference(key: ViewOffsetKey.self, value: geo.frame(in: .named("scroll")).origin)
                        })
                        .onPreferenceChange(ViewOffsetKey.self) { value in
                            offset = value
                        }
                    }
                    .onAppear {
                        DispatchQueue.main.asyncAfter(deadline: .now()+0.01, execute: {
                            cellProxy.scrollTo(0, anchor: .leading)
                        })
                    }
                }
            }
        }
    }

    private func dismissKeyboard() {
        UIApplication.shared.sendAction(#selector(UIResponder.resignFirstResponder), to: nil, from: nil, for: nil)
    }
}

struct ViewOffsetKey: PreferenceKey {
    typealias Value = CGPoint
    static var defaultValue = CGPoint.zero
    static func reduce(value: inout Value, nextValue: () -> Value) {
        value.x += nextValue().x
        value.y += nextValue().y
    }
}<|MERGE_RESOLUTION|>--- conflicted
+++ resolved
@@ -40,11 +40,7 @@
 
     init(viewModel: TableViewModel) {
         self.viewModel = viewModel
-<<<<<<< HEAD
-        UIScrollView.appearance().bounces = false
         longestBlockText = viewModel.tableDataModel.getLongestBlockText()
-=======
->>>>>>> 4ee93769
     }
     
     var body: some View {

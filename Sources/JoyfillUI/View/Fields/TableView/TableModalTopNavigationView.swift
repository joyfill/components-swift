import SwiftUI
import JoyfillModel

struct TableModalTopNavigationView: View {
    @ObservedObject var viewModel: TableViewModel
    var onEditTap: (() -> Void)?
    
    @State private var showingPopover = false

    var body: some View {
        HStack {
            if let title = viewModel.tableDataModel.title {
                Text("\(title)")
                    .font(.headline.bold())
            }

            Spacer()

            if !viewModel.tableDataModel.selectedRows.isEmpty {
                Button(action: {
                    showingPopover = true
                }) {
                    Text("More ^")
                        .foregroundStyle(.selection)
                        .font(.system(size: 14))
                        .frame(width: 80, height: 27)
                        .overlay(RoundedRectangle(cornerRadius: 6)
                            .stroke(Color.buttonBorderColor, lineWidth: 1))
                }
                .accessibilityIdentifier("TableMoreButtonIdentifier")
                .popover(isPresented: $showingPopover) {
                    if #available(iOS 16.4, *) {
                        VStack(spacing: 8) {
                            if viewModel.tableDataModel.selectedRows.count == 1 {
                                Button(action: {
                                    showingPopover = false
                                    viewModel.insertBelow()
                                }) {
                                    Text("Insert Below")
                                        .foregroundStyle(.selection)
                                        .font(.system(size: 14))
                                        .frame(height: 27)
                                }
                                .padding(.horizontal, 16)
                                .padding(.top, 16)
                                .accessibilityIdentifier("TableInsertRowIdentifier")
                                
                                Button(action: {
                                    showingPopover = false
                                    viewModel.moveUP()
                                }) {
                                    Text("Move Up")
                                        .foregroundStyle(.selection)
                                        .font(.system(size: 14))
                                        .frame(height: 27)
                                }
                                .disabled(viewModel.tableDataModel.shouldDisableMoveUp)
                                .padding(.horizontal, 16)
                                .accessibilityIdentifier("TableMoveUpRowIdentifier")
                                
                                Button(action: {
                                    showingPopover = false
                                    viewModel.moveDown()
                                }) {
                                    Text("Move Down")
                                        .foregroundStyle(.selection)
                                        .font(.system(size: 14))
                                        .frame(height: 27)
                                }
                                .disabled(viewModel.tableDataModel.shouldDisableMoveDown)
                                .padding(.horizontal, 16)
                                .accessibilityIdentifier("TableMoveDownRowIdentifier")
                                
                            }
                            
                            Button(action: {
                                showingPopover = false
                                onEditTap?()
                            }) {
                                Text("Edit \(rowTitle)")
                                    .foregroundStyle(.selection)
                                    .font(.system(size: 14))
                                    .frame(height: 27)
                            }
                            .padding(.horizontal, 16)
                            .padding(.top, viewModel.tableDataModel.selectedRows.count > 1 ? 16 : 0)
                            .accessibilityIdentifier("TableEditRowsIdentifier")
                            
                            Button(action: {
                                showingPopover = false
                                viewModel.deleteSelectedRow()
                            }) {
                                Text("Delete \(rowTitle)")
                                    .foregroundStyle(.red)
                                    .font(.system(size: 14))
                                    .frame(height: 27)
                            }
                            .padding(.horizontal, 16)
                            .accessibilityIdentifier("TableDeleteRowIdentifier")
                            
                            Button(action: {
                                showingPopover = false
                                viewModel.duplicateRow()
                            }) {
                                Text("Duplicate \(rowTitle)")
                                    .foregroundStyle(.selection)
                                    .font(.system(size: 14))
                                    .frame(height: 27)
                            }
                            .padding(.horizontal, 16)
                            .padding(.bottom, 10)
                            .accessibilityIdentifier("TableDuplicateRowIdentifier")
                        }
                        .frame(width: 180)
                        .presentationCompactAdaptation(.popover)

                    } else {
                        VStack(spacing: 8) {
                            if viewModel.tableDataModel.selectedRows.count == 1 {
                                Button(action: {
                                    showingPopover = false
                                    viewModel.insertBelow()
                                }) {
                                    Text("Insert Below")
                                        .foregroundStyle(.selection)
                                        .font(.system(size: 14))
                                        .frame(height: 27)
                                }
                                .padding(.horizontal, 16)
                                .padding(.top, 16)
                                .accessibilityIdentifier("TableInsertRowIdentifier")

                                Button(action: {
                                    showingPopover = false
                                    viewModel.moveUP()
                                }) {
                                    Text("Move Up")
                                        .foregroundStyle(.selection)
                                        .font(.system(size: 14))
                                        .frame(height: 27)
                                }
                                .disabled(viewModel.tableDataModel.shouldDisableMoveUp)
                                .padding(.horizontal, 16)
                                .padding(.top, 16)
                                .accessibilityIdentifier("TableMoveUpRowIdentifier")

                                Button(action: {
                                    showingPopover = false
                                    viewModel.moveDown()
                                }) {
                                    Text("Move Down")
                                        .foregroundStyle(.selection)
                                        .font(.system(size: 14))
                                        .frame(height: 27)
                                }
                                .disabled(viewModel.tableDataModel.shouldDisableMoveDown)
                                .padding(.horizontal, 16)
                                .padding(.top, 16)
                                .accessibilityIdentifier("TableMoveDownRowIdentifier")

                            }
                            Button(action: {
                                showingPopover = false
                                onEditTap?()
                            }) {
                                Text("Edit \(rowTitle)")
                                    .foregroundStyle(.selection)
                                    .font(.system(size: 14))
                                    .frame(height: 27)
                            }
                            .padding(.horizontal, 16)
                            .padding(.top, 16)
                            .accessibilityIdentifier("TableEditRowsIdentifier")

                            Button(action: {
                                viewModel.deleteSelectedRow()
                                showingPopover = false
                            }) {
                                Text("Delete \(rowTitle)")
                                    .foregroundStyle(.red)
                                    .font(.system(size: 14))
                                    .frame(height: 27)
                            }
                            .padding(.horizontal, 16)
                            .accessibilityIdentifier("TableDeleteRowIdentifier")

                            Button(action: {
                                viewModel.duplicateRow()
                                showingPopover = false
                            }) {
                                Text("Duplicate \(rowTitle)")
                                    .foregroundStyle(.selection)
                                    .font(.system(size: 14))
                                    .frame(height: 27)
                            }
                            .padding(.horizontal, 16)
                            .padding(.bottom, 10)
                            .accessibilityIdentifier("TableDuplicateRowIdentifier")
                            Spacer()
                        }
                    }
                }
            }

            Button(action: {
                viewModel.addRow()
            }) {
                Text(viewModel.tableDataModel.filterModels.noFilterApplied ? "Add Row +": "Add Row With Filters +")
                    .foregroundStyle(.selection)
                    .font(.system(size: 14))
                    .frame(height: 27)
                    .padding(.horizontal, 16)
                    .overlay(RoundedRectangle(cornerRadius: 6)
                        .stroke(Color.buttonBorderColor, lineWidth: 1))
            }
            .disabled(viewModel.tableDataModel.mode == .readonly)
            .accessibilityIdentifier("TableAddRowIdentifier")
        }
    }

    var rowTitle: String {
        "\(viewModel.tableDataModel.selectedRows.count) " + (viewModel.tableDataModel.selectedRows.count > 1 ? "rows": "row")
    }
}

struct EditMultipleRowsSheetView: View {
    let viewModel: TableViewModel
    @Environment(\.presentationMode)  var presentationMode
    @State var changes = [Int: ValueUnion]()

    init(viewModel: TableViewModel) {
        self.viewModel =  viewModel
    }

    var body: some View {
        ScrollView {
            VStack(alignment: .leading, spacing: 16) {
                HStack(alignment: .top) {
                    if let title = viewModel.tableDataModel.title {
                        VStack(alignment: .leading) {
                            Text("\(title)")
                                .font(.headline.bold())
                            Text("\(viewModel.rowTitle) selected")
                                .font(.caption).bold()
                                .foregroundStyle(.blue)
                        }
                    }

                    Spacer()

                    Button(action: {
                        viewModel.bulkEdit(changes: changes)
                        presentationMode.wrappedValue.dismiss()
                    }, label: {
                        Text("Apply All")
                            .darkLightThemeColor()
                            .font(.system(size: 14))
                            .frame(width: 88, height: 27)
                            .overlay(
                                RoundedRectangle(cornerRadius: 6)
                                    .stroke(Color.allFieldBorderColor, lineWidth: 1)
                            )
                    })
                    .accessibilityIdentifier("ApplyAllButtonIdentifier")

                    Button(action: {
                        presentationMode.wrappedValue.dismiss()
                    }, label: {
                        ZStack {
                            RoundedRectangle(cornerRadius: 6)
                                .stroke(Color.allFieldBorderColor, lineWidth: 1)
                                .frame(width: 27, height: 27)

                            Image(systemName: "xmark")
                                .resizable()
                                .frame(width: 10, height: 10)
                                .darkLightThemeColor()
                        }
                    })
                }

                ForEach(Array(viewModel.tableDataModel.tableColumns.enumerated()), id: \.offset) { colIndex, col in
                    let row = viewModel.tableDataModel.selectedRows.first!
                    let cell = viewModel.tableDataModel.getDummyCell(col: colIndex)!
                    var cellModel = TableCellModel(rowID: row,
                                                   data: cell,
                                                   documentEditor: viewModel.tableDataModel.documentEditor,
                                                   fieldIdentifier: viewModel.tableDataModel.fieldIdentifier,
                                                   viewMode: .modalView,
                                                   editMode: viewModel.tableDataModel.mode)
                    { cellDataModel in
                        switch cell.type {
                        case .text:
                            self.changes[colIndex] = ValueUnion.string(cellDataModel.title)
                        case .dropdown:
                            self.changes[colIndex] = ValueUnion.string(cellDataModel.defaultDropdownSelectedId ?? "")
                        case .date:
                            self.changes[colIndex] = cellDataModel.date.map(ValueUnion.double) ?? .null
                        case .number:
                            self.changes[colIndex] = cellDataModel.number.map(ValueUnion.double) ?? .null
                        case .multiSelect:
                            self.changes[colIndex] = cellDataModel.multiSelectValues.map(ValueUnion.array) ?? .null
                        case .barcode:
                            self.changes[colIndex] = ValueUnion.string(cellDataModel.title)
                        default:
                            break
                        }
                    }
                    switch cellModel.data.type {
                    case .text:
                        var str = ""
                        Text(viewModel.tableDataModel.getColumnTitle(columnId: col.id!))
                            .font(.headline.bold())
                            .padding(.bottom, -8)
                        let binding = Binding<String>(
                            get: {
                                str
                            },
                            set: { newValue in
                                str = newValue
                                self.changes[colIndex] = ValueUnion.string(newValue) 
                            }
                        )
                        TextField("", text: binding)
                            .font(.system(size: 15))
                            .accessibilityIdentifier("EditRowsTextFieldIdentifier")
                            .padding(.horizontal, 10)
                            .frame(height: 40)
                            .overlay(
                                RoundedRectangle(cornerRadius: 10)
                                    .stroke(Color.allFieldBorderColor, lineWidth: 1)
                            )
                            .cornerRadius(10)
                    case .dropdown:
                        Text(viewModel.tableDataModel.getColumnTitle(columnId: col.id!))
                            .font(.headline.bold())
                            .padding(.bottom, -8)
                        TableDropDownOptionListView(cellModel: Binding.constant(cellModel), isUsedForBulkEdit: true)
                            .overlay(
                                RoundedRectangle(cornerRadius: 10)
                                    .stroke(Color.allFieldBorderColor, lineWidth: 1)
                            )
                            .cornerRadius(10)
                            .accessibilityIdentifier("EditRowsDropdownFieldIdentifier")
                    case .date:
                        Text(viewModel.tableDataModel.getColumnTitle(columnId: col.id!))
                            .font(.headline.bold())
                            .padding(.bottom, -8)
                        TableDateView(cellModel: Binding.constant(cellModel), isUsedForBulkEdit: true)
                            .padding(.vertical, 2)
                            .overlay(
                                RoundedRectangle(cornerRadius: 10)
                                    .stroke(Color.allFieldBorderColor, lineWidth: 1)
                            )
                            .cornerRadius(10)
                            .accessibilityIdentifier("EditRowsDateFieldIdentifier")
                    case .number:
                        Text(viewModel.tableDataModel.getColumnTitle(columnId: col.id!))
                            .font(.headline.bold())
                            .padding(.bottom, -8)
                        TableNumberView(cellModel: Binding.constant(cellModel), isUsedForBulkEdit: true)
                            .keyboardType(.decimalPad)
                            .frame(minHeight: 40)
                            .overlay(
                                RoundedRectangle(cornerRadius: 10)
                                    .stroke(Color.allFieldBorderColor, lineWidth: 1)
                            )
                            .cornerRadius(10)
                            .accessibilityIdentifier("EditRowsNumberFieldIdentifier")
                    case .multiSelect:
                        Text(viewModel.tableDataModel.getColumnTitle(columnId: col.id!))
                            .font(.headline.bold())
                            .padding(.bottom, -8)
                        TableMultiSelectView(cellModel: Binding.constant(cellModel),isUsedForBulkEdit: true)
                            .padding(.vertical, 4)
                            .overlay(
                                RoundedRectangle(cornerRadius: 10)
                                    .stroke(Color.allFieldBorderColor, lineWidth: 1)
                            )
                            .cornerRadius(10)
<<<<<<< HEAD
                    case .barcode:
                        Text(viewModel.tableDataModel.getColumnTitle(columnId: col.id!))
                            .font(.headline.bold())
                            .padding(.bottom, -8)
                        TableBarcodeView(cellModel: Binding.constant(cellModel), isUsedForBulkEdit: true)
                            .frame(minHeight: 40)
                            .overlay(
                                RoundedRectangle(cornerRadius: 10)
                                    .stroke(Color.allFieldBorderColor, lineWidth: 1)
                            )
                            .cornerRadius(10)
=======
                            .accessibilityIdentifier("EditRowsMultiSelecionFieldIdentifier")
>>>>>>> 48d5879b
                    default:
                        Text("")
                    }
                }
                Spacer()
            }
            .padding(.all, 16)
        }
    }
}<|MERGE_RESOLUTION|>--- conflicted
+++ resolved
@@ -378,7 +378,7 @@
                                     .stroke(Color.allFieldBorderColor, lineWidth: 1)
                             )
                             .cornerRadius(10)
-<<<<<<< HEAD
+                            .accessibilityIdentifier("EditRowsMultiSelecionFieldIdentifier")
                     case .barcode:
                         Text(viewModel.tableDataModel.getColumnTitle(columnId: col.id!))
                             .font(.headline.bold())
@@ -390,9 +390,6 @@
                                     .stroke(Color.allFieldBorderColor, lineWidth: 1)
                             )
                             .cornerRadius(10)
-=======
-                            .accessibilityIdentifier("EditRowsMultiSelecionFieldIdentifier")
->>>>>>> 48d5879b
                     default:
                         Text("")
                     }

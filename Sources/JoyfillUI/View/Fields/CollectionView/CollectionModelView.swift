--- conflicted
+++ resolved
@@ -550,13 +550,7 @@
                         .onTapGesture {
                             viewModel.tableDataModel.toggleSelection(rowID: rowArray.first?.rowID ?? "")
                         }
-<<<<<<< HEAD
                         .accessibilityIdentifier("selectRowItem\(index)")
-                    
-=======
-                        .accessibilityIdentifier("MyButton")
-
->>>>>>> 53ee9b66
                 }
             case .header:
                 if viewModel.showRowSelector {

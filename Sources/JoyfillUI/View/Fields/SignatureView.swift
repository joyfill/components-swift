--- conflicted
+++ resolved
@@ -115,12 +115,8 @@
                     DispatchQueue.main.async {
                         self.showError = true
                     }
-                }
-<<<<<<< HEAD
-=======
-            } else {
-                Log("Invalid signature URL or failed to load image: \(String(describing: signatureURL))", type: .warning)
->>>>>>> 5d8ef36f
+                    Log("Invalid signature URL or failed to load image: \(String(describing: signatureURL))", type: .warning)
+                }
             }
         }
     }

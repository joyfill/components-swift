--- conflicted
+++ resolved
@@ -24,11 +24,6 @@
                 }
             }
         )
-<<<<<<< HEAD
-        
-=======
-
->>>>>>> 0db9ed6d
         return VStack(alignment: .leading) {
             FieldHeaderView(textDataModel.fieldHeaderModel)
             TextField("", text: textBinding)
@@ -49,11 +44,7 @@
                         updateFieldValue()
                     }
                 }
-<<<<<<< HEAD
-                .onChange(of: displayText) { newValue in 
-=======
                 .onChange(of: displayText) { newValue in
->>>>>>> 0db9ed6d
                     if isFocused {
                         debounceTextChange(newValue: newValue)
                     }
@@ -92,5 +83,4 @@
         let fieldEvent = FieldChangeData(fieldIdentifier: textDataModel.fieldIdentifier, updateValue: newText)
         eventHandler.onChange(event: fieldEvent)
     }
-}
-
+}
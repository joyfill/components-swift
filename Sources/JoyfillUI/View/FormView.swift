--- conflicted
+++ resolved
@@ -473,11 +473,7 @@
             TableQuickView(fieldDependency: fieldDependency)
         case .image:
             ImageView(fieldDependency: fieldDependency)
-<<<<<<< HEAD
-        case .file:
-=======
         case .none:
->>>>>>> ac07ffd8
             EmptyView()
         }
     }

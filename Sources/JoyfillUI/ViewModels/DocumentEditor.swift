--- conflicted
+++ resolved
@@ -101,11 +101,7 @@
         self.validationHandler = ValidationHandler(documentEditor: self)
         self.conditionalLogicHandler = ConditionalLogicHandler(documentEditor: self)
         self.currentPageID = document.firstValidPageID(for: pageID, conditionalLogicHandler: conditionalLogicHandler)
-<<<<<<< HEAD
         self.JoyfillDocContext = Joyfill.JoyfillDocContext(docProvider: self)
-=======
-
->>>>>>> 0db9ed6d
         self.currentPageOrder = document.pageOrderForCurrentView ?? []
     }
     
@@ -275,15 +271,6 @@
             return
         }
         updateValue(for: fieldID, value: valueUnion)
-    }
-    
-    public func updateValue(for fieldID: String, value: JoyfillModel.ValueUnion) {
-        guard var field = fieldMap[fieldID] else {
-            return
-        }
-        field.value = value
-        fieldMap[fieldID] = field
-        refreshField(fieldId: fieldID)
     }
     
     private func logChangeError(for change: Change) {

--- conflicted
+++ resolved
@@ -21,12 +21,8 @@
     private var fieldPositionMap = [String: FieldPosition]()
     private var fieldIndexMap = [String: String]()
     private var fieldConditionalDependencyMap = [String: [String]]()
-<<<<<<< HEAD
-    var hiddenFieldMap = [String: Bool]()
+    var showFieldMap = [String: Bool]()
     var events: FormChangeEvent?
-=======
-    var showFieldMap = [String: Bool]()
->>>>>>> e45b9c9a
 
     public init(document: JoyDoc, events: FormChangeEvent?) {
         self.document = document
@@ -47,13 +43,9 @@
             var fieldListModels = [FieldListModel]()
 
             for fieldPostion in page.fieldPositions ?? [] {
-<<<<<<< HEAD
                 fieldListModels.append(FieldListModel(fieldID: fieldPostion.field!, pageID: pageID, fileID: files[0].id!, refreshID: UUID()))
-=======
-                fieldListModels.append(FieldListModel(fieldID: fieldPostion.field!, refreshID: UUID()))
                 let index = fieldListModels.count - 1
                 fieldIndexMap[fieldPostion.field!] = fieldIndexMapValue(pageID: pageID, index: index)
->>>>>>> e45b9c9a
             }
             pageFieldModels[pageID] = PageModel(id: pageID, fields: fieldListModels)
         }
@@ -720,7 +712,7 @@
             }
             updatefield(field: field)
             document.fields = allFields
-            applyConditionalLogicAndRefreshUI(field: field)
+            applyConditionalLogicAndRefreshUI(event: event)
         }
     }
 }
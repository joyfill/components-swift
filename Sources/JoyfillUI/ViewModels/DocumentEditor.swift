//
//  File.swift
//
//
//  Created by Vishnu Dutt on 21/11/24.
//

import Foundation
import JoyfillModel
import JSONSchema

private enum ChangeTargetType: String {
    case fieldUpdate = "field.update"

    case fieldValueRowCreate = "field.value.rowCreate"
    case fieldValueRowUpdate = "field.value.rowUpdate"
    case fieldValueRowDelete = "field.value.rowDelete"
    case fieldValueRowMove = "field.value.rowMove"
    
    case unknown
}

// Weak wrapper to hold multiple delegates without causing retain cycles
public class WeakDocumentEditorDelegate {
    weak var value: DocumentEditorDelegate?
    init(_ value: DocumentEditorDelegate) { self.value = value }
}

public protocol DocumentEditorDelegate: AnyObject {
    func applyRowEditChanges(change: Change)
    func insertRow(for change: Change)
    func deleteRow(for change: Change)
    func moveRow(for change: Change)
}

public class DocumentEditor: ObservableObject {
    private(set) public var document: JoyDoc
    public var schemaError: SchemaValidationError?
    @Published public var currentPageID: String
    @Published var currentPageOrder: [String] = []

    public var mode: Mode = .fill
    public var isPageDuplicateEnabled: Bool = true
    public var showPageNavigationView: Bool = true
    public var delegateMap: [String: WeakDocumentEditorDelegate] = [:]
    
    var fieldMap = [String: JoyDocField]() {
        didSet {
            document.fields = allFields
        }
    }
    
    @Published var pageFieldModels = [String: PageModel]()
    private var fieldPositionMap = [String: FieldPosition]()
    private var fieldIndexMap = [String: String]()
    public var events: FormChangeEvent?
    
    private var validationHandler: ValidationHandler!
    var conditionalLogicHandler: ConditionalLogicHandler!
    private var JoyfillDocContext: JoyfillDocContext!

    public init(document: JoyDoc, mode: Mode = .fill, events: FormChangeEvent? = nil, pageID: String? = nil, navigation: Bool = true, isPageDuplicateEnabled: Bool = false, shouldValidate: Bool = true) {
        // Perform schema validation first
        let schemaManager = JoyfillSchemaManager()
        
        // Check for schema validation errors
<<<<<<< HEAD
//        if let schemaError = schemaManager.validateSchema(document: document) {
//            // Schema validation failed - store error and return early
//            self.schemaError = schemaError
//            // Set empty document
//            self.document = JoyDoc()
//            self.mode = mode
//            self.isPageDuplicateEnabled = isPageDuplicateEnabled
//            self.showPageNavigationView = navigation
//            self.currentPageID = ""
//            self.events = events
//            
//            // Trigger onError callback if events handler is available
//            events?.onError(error: .schemaValidationError(error: schemaError))
//            return
//        }
=======
        if let schemaError = schemaManager.validateSchema(document: document), shouldValidate {
            // Schema validation failed - store error and return early
            self.schemaError = schemaError
            // Set empty document
            self.document = JoyDoc()
            self.mode = mode
            self.isPageDuplicateEnabled = isPageDuplicateEnabled
            self.showPageNavigationView = navigation
            self.currentPageID = ""
            self.events = events
            
            // Trigger onError callback if events handler is available
            events?.onError(error: .schemaValidationError(error: schemaError))
            return
        }
>>>>>>> 1ca5b7cc
        
        // Schema validation passed - proceed with normal initialization
        self.document = document
        self.mode = mode
        self.isPageDuplicateEnabled = isPageDuplicateEnabled
        self.showPageNavigationView = navigation
        self.currentPageID = ""
        self.events = events
        updateFieldMap()
        updateFieldPositionMap()

        guard let firstFile = files.first, let fileID = firstFile.id else {
            return
        }

        for page in document.pagesForCurrentView {
            guard let pageID = page.id else { return }
            updatePageFieldModels(page, pageID, fileID)
        }
        self.validationHandler = ValidationHandler(documentEditor: self)
        self.conditionalLogicHandler = ConditionalLogicHandler(documentEditor: self)
        self.currentPageID = document.firstValidPageID(for: pageID, conditionalLogicHandler: conditionalLogicHandler)
        self.JoyfillDocContext = Joyfill.JoyfillDocContext(docProvider: self)
        self.currentPageOrder = document.pageOrderForCurrentView ?? []
    }
    
    public func registerDelegate(_ delegate: DocumentEditorDelegate, for fieldID: String) {
        delegateMap[fieldID] = WeakDocumentEditorDelegate(delegate)
    }
    
    public func updateFieldMap() {
        document.fields.forEach { field in
            guard let fieldID = field.id else { return }
            self.fieldMap[fieldID] =  field
        }
    }
    
    public func updateFieldPositionMap() {
        mapWebViewToMobileViewIfNeeded(fieldPositions: document.fieldPositionsForCurrentView, isMobileViewActive: isMobileViewActive).forEach { fieldPosition in
            guard let fieldID = fieldPosition.field else { return }
            self.fieldPositionMap[fieldID] =  fieldPosition
        }
    }
    
    public func validate() -> Validation {
        return validationHandler.validate()
    }
    
    public func shouldShow(fieldID: String?) -> Bool {
        return conditionalLogicHandler.shouldShow(fieldID: fieldID)
    }
    
    public func shouldShow(pageID: String?) -> Bool {
        return conditionalLogicHandler.shouldShow(pageID: pageID)
    }
    
    public func shouldShow(page: Page?) -> Bool {
        return conditionalLogicHandler.shouldShow(page: page)
    }
    
    public func shouldShowSchema(for collectionFieldID: String, rowSchemaID: RowSchemaID) -> Bool {
        return conditionalLogicHandler.shouldShowSchema(for: collectionFieldID, rowSchemaID: rowSchemaID)
    }
    
    public func change(changes: [Change]) {
        for change in changes {
            guard let targetValue = change.target,
                  let target = ChangeTargetType(rawValue: targetValue) else {
                logChangeError(for: change)
                continue
            }
            
            switch target {
            case .fieldUpdate:
                handleFieldUpdate(for: change)
                
            case .fieldValueRowCreate:
                handleFieldValueRowCreate(for: change)
                
            case .fieldValueRowUpdate:
                handleFieldValueRowUpdate(for: change)
                
            case .fieldValueRowDelete:
                handleFieldValueRowDelete(for: change)
                
            case .fieldValueRowMove:
                handleFieldValueRowMove(for: change)
                
            case .unknown:
                break
            }
        }
    }
    
    private func handleFieldValueRowUpdate(for change: Change) {
        guard let fieldID = change.fieldId,
              let field = fieldMap[fieldID] else {
            logChangeError(for: change)
            return
        }
        switch field.fieldType {
        case .table, .collection:
            DispatchQueue.main.async(execute: {
                self.delegateMap[fieldID]?.value?.applyRowEditChanges(change: change)
            })
            
        default:
            break
        }
    }
    
    private func handleFieldValueRowCreate(for change: Change) {
        guard let fieldID = change.fieldId,
              let field = fieldMap[fieldID]
        else {
            logChangeError(for: change)
            return
        }
        switch field.fieldType {
        case  .table, .collection:
            delegateMap[fieldID]?.value?.insertRow(for: change)
        default:
            break
        }
    }

    private func handleFieldValueRowDelete(for change: Change) {
        guard let fieldID = change.fieldId,
              let field = fieldMap[fieldID]
        else {
            logChangeError(for: change)
            return
        }
        switch field.fieldType {
        case .table, .collection:
            delegateMap[fieldID]?.value?.deleteRow(for: change)
        default:
            break
        }
    }
    
    private func handleFieldValueRowMove(for change: Change) {
        guard let fieldID = change.fieldId,
              let field = fieldMap[fieldID] else {
            logChangeError(for: change)
            return
        }
        switch field.fieldType {
        case .table, .collection:
            delegateMap[fieldID]?.value?.moveRow(for: change)
        default:
            break
        }
    }
    
    private func handleFieldUpdate(for change: Change) {
        guard let fieldID = change.fieldId else {
            logChangeError(for: change)
            return
        }
        guard let value = change.change?["value"] as? Any,
              let valueUnion = ValueUnion(value: value) else {
            logChangeError(for: change)
            return
        }
        updateValue(for: fieldID, value: valueUnion, shouldCallOnChange: false)
    }
    
    private func logChangeError(for change: Change) {
        guard let targetValue = change.target else {
            return logEventForNilObject(message: "Change target not found")
        }
        
        guard let changeId = change.id else {
            return logEventForNilObject(message: "Change id not found")
        }
        
        guard let fieldId = change.fieldId else {
            return logEventForNilObject(message: "fieldID not found for change: \(changeId)")
        }
        
        let target = ChangeTargetType(rawValue: targetValue) ?? .unknown
        
        switch target {
        case .fieldUpdate:
            logEventForNilObject(change.change?["value"], message: "value not found for change: \(changeId)")
        case .fieldValueRowCreate:
            break
        case .fieldValueRowUpdate:
            logEventForNilObject(fieldMap[fieldId], message: "field not found for change: \(changeId)")
        case .fieldValueRowDelete:
            break
        case .fieldValueRowMove:
            break
        case .unknown:
            break
        }
    }
    
    private func logEventForNilObject(_ object: Any? = nil, message: String) {
        if object == nil {
            return Log(message)
        }
    }
}

fileprivate extension JoyDoc {
    func firstValidPageID(for pageID: String?, conditionalLogicHandler: ConditionalLogicHandler) -> String {
        guard let id = pageID else {
            return firstValidPageID(conditionalLogicHandler: conditionalLogicHandler) ?? ""
        }
        
        if id.isEmpty {
            return firstValidPageID(conditionalLogicHandler: conditionalLogicHandler) ?? ""
        }
        
        guard let pageOrder = files.first?.pageOrder else {
            return firstValidPageID(conditionalLogicHandler: conditionalLogicHandler) ?? ""
        }
        
        if !pageOrder.contains(id) {
            return firstValidPageID(conditionalLogicHandler: conditionalLogicHandler) ?? ""
        }
        
        if !conditionalLogicHandler.shouldShow(pageID: id) {
            return firstValidPageID(conditionalLogicHandler: conditionalLogicHandler) ?? ""
        }
        return id
    }
    
    func firstValidPageID(conditionalLogicHandler: ConditionalLogicHandler) -> String? {
        for page in pagesForCurrentView {
            if conditionalLogicHandler.shouldShow(page: page) {
                return page.id
            }
        }
        return pagesForCurrentView.first?.id
    }
}

extension DocumentEditor {
    public var documentID: String? {
        document.id
    }
    
    public var documentIdentifier: String? {
        document.identifier
    }
    
    public var files: [File] {
        document.files
    }
    
    public var pagesForCurrentView: [Page] {
        document.pagesForCurrentView
    }
    
    public func updatefield(field: JoyDocField?) {
        guard let fieldID = field?.id else { return }
        fieldMap[fieldID] = field
    }
    
    public func field(fieldID: String?) -> JoyDocField? {
        guard let fieldID = fieldID else { return nil }
        return fieldMap[fieldID]
    }
    
    public var allFields: [JoyDocField] {
        return fieldMap.map { $1 }
    }
    
    public var allFieldPositions: [FieldPosition] {
        return fieldPositionMap.map { $1 }
    }
    
    public var fieldsCount: Int {
        return fieldMap.count
    }
    
    public func fieldPosition(fieldID: String?) -> FieldPosition? {
        guard let fieldID = fieldID else { return nil }
        return fieldPositionMap[fieldID]
    }
    
    public var firstPage: Page? {
        let pages = document.pagesForCurrentView
        guard pages.count > 1 else {
            return pages.first
        }
        return pages.first(where: shouldShow)
    }
    
    public var firstPageId: String? {
        return self.firstPage?.id
    }
    
    public var isMobileViewActive: Bool {
        return files.first?.views?.contains(where: { $0.type == "mobile" }) ?? false
    }
    
    public func firstValidPageFor(currentPageID: String) -> Page? {
        return document.pagesForCurrentView.first { currentPage in
            currentPage.id == currentPageID && shouldShow(page: currentPage)
        } ?? firstPage
    }
    
    public func firstPageFor(currentPageID: String) -> Page? {
        return document.pagesForCurrentView.first { currentPage in
            currentPage.id == currentPageID
        }
    }
    
    public func getFieldIdentifier(for fieldID: String) -> FieldIdentifier {
        let fileID = field(fieldID: fieldID)?.file

        for page in pagesForCurrentView {
            if let position = page.fieldPositions?.first(where: { $0.field == fieldID }) {
                return FieldIdentifier(fieldID: fieldID, pageID: page.id, fileID: fileID)
            }
        }

        return FieldIdentifier(fieldID: fieldID, fileID: fileID)
    }
}

extension DocumentEditor {
    func updateSchemaVisibilityOnCellChange(collectionFieldID: String, columnID: String, rowID: String) {
        conditionalLogicHandler.updateSchemaVisibility(collectionFieldID: collectionFieldID, columnID: columnID, rowID: rowID)
    }
    
    func updateSchemaVisibilityOnNewRow(collectionFieldID: String, rowID: String) {
        conditionalLogicHandler.updateShowCollectionSchemaMap(collectionFieldID: collectionFieldID, rowID: rowID)
    }
    
    func shouldRefreshSchema(for collectionFieldID: String, columnID: String) -> Bool {
        return conditionalLogicHandler.shouldRefreshSchema(for: collectionFieldID, columnID: columnID)
    }
    
    public func updateField(event: FieldChangeData, fieldIdentifier: FieldIdentifier) {
        if var field = field(fieldID: event.fieldIdentifier.fieldID) {
            field.value = event.updateValue
            if let chartData = event.chartData {
                field.xMin = chartData.xMin
                field.yMin = chartData.yMin
                field.xMax = chartData.xMax
                field.yMax = chartData.yMax
                field.xTitle = chartData.xTitle
                field.yTitle = chartData.yTitle
            }
            updatefield(field: field)
            refreshField(fieldId: event.fieldIdentifier.fieldID)
            refreshDependent(for: event.fieldIdentifier.fieldID)
            if let identifier = field.id {
                self.JoyfillDocContext.updateDependentFormulas(forFieldIdentifier: identifier)
            }
        }
    }
    
    func getValueElementByRowID(_ rowID: String, from valueElements: [ValueElement]) -> ValueElement? {
        //Target valueElement which used by condtional logic
        for element in valueElements {
            if element.id == rowID {
                return element
            } else if let childrens = element.childrens {
                for children in childrens.values {
                    if let found = getValueElementByRowID(rowID, from: children.valueToValueElements ?? []) {
                        return found
                    }
                }
            }
        }
        return nil
    }
    
    private func fieldIndexMapValue(pageID: String, index: Int) -> String {
        return "\(pageID)|\(index)"
    }
    
    public func mapWebViewToMobileViewIfNeeded(fieldPositions: [FieldPosition], isMobileViewActive: Bool) -> [FieldPosition] {
        guard !isMobileViewActive else {
            return fieldPositions
        }
        let sortedFieldPositions = fieldPositions.sorted { fp1, fp2 in
            guard let y1 = fp1.y, let y2 = fp2.y, let x1 = fp1.x, let x2 = fp2.x else {
                return false
            }
            if Int(y1) == Int(y2) {
                return Int(x1) < Int(x2)
            } else {
                return Int(y1) < Int(y2)
            }
        }
        var uniqueFields = Set<String>()
        var resultFieldPositions = [FieldPosition]()
        resultFieldPositions.reserveCapacity(sortedFieldPositions.count)
        
        for fp in sortedFieldPositions {
            if let field = fp.field, uniqueFields.insert(field).inserted {
                var modifiableFP = fp
                modifiableFP.titleDisplay = "inline"
                resultFieldPositions.append(modifiableFP)
            }
        }
        return resultFieldPositions
    }
    
    private func pageIDAndIndex(key: String) -> (String, Int)? {
        let components = key.split(separator: "|", maxSplits: 1, omittingEmptySubsequences: false)
        guard let pageID = components.first.map(String.init),
              let lastComponent = components.last.map(String.init),
              let index = Int(lastComponent) else {
            return nil
        }
        return (pageID, index)
    }
    
    func refreshField(fieldId: String) {
        guard let pageIDIndexValue = fieldIndexMap[fieldId] else {
            Log("Could not find pageIDIndexValue for field \(fieldId)", type: .error)
            return
        }
        guard let (pageID, index) = pageIDAndIndex(key: pageIDIndexValue) else {
            Log("Could not find pageID and index for field \(fieldId)")
            return
        }
        guard let fieldPosition = self.fieldPositionMap[fieldId] else {
            Log("Could not find fieldPosition for field \(fieldId)", type: .error)
            return
        }
        guard let identifier = pageFieldModels[pageID]?.fields[index].fieldIdentifier else {
            Log("Could not find fieldIdentifier for field \(fieldId)", type: .error)
            return
        }
        let dataModelType = getFieldModel(fieldPosition: fieldPosition, fieldIdentifier: identifier)
        pageFieldModels[pageID]?.fields[index].model = dataModelType
    }
    
    private func valueElements(fieldID: String) -> [ValueElement]? {
        return field(fieldID: fieldID)?.valueToValueElements
    }
    
    func refreshDependent(for fieldID: String) {
        let refreshFields = conditionalLogicHandler.fieldsNeedsToBeRefreshed(fieldID: fieldID)
        for fieldId in refreshFields {
            refreshField(fieldId: fieldId)
        }
    }
    
    func getFieldModel(fieldPosition: FieldPosition, fieldIdentifier: FieldIdentifier) -> FieldListModelType {
        guard let fieldPositionFieldID = fieldPosition.field else {
            Log("Could not find fieldPositionFieldID", type: .error)
            return .none
        }
        let fieldData = fieldMap[fieldPositionFieldID]
        var dataModelType: FieldListModelType = .none
        let fieldEditMode: Mode = ((fieldData?.disabled == true) || (mode == .readonly) ? .readonly : .fill)
        
        var fieldHeaderModel = (fieldPosition.titleDisplay == nil || fieldPosition.titleDisplay != "none") ? FieldHeaderModel(title: fieldData?.title, required: fieldData?.required, tipDescription: fieldData?.tipDescription, tipTitle: fieldData?.tipTitle, tipVisible: fieldData?.tipVisible) : nil
        
        switch fieldPosition.type {
        case .text:
            let model = TextDataModel(fieldIdentifier: fieldIdentifier,
                                      text: fieldData?.value?.text ?? "",
                                      mode: fieldEditMode,
                                      fieldHeaderModel: fieldHeaderModel)
            dataModelType = .text(model)
        case .block:
            let model = DisplayTextDataModel(
                displayText: fieldData?.value?.text,
                fontSize: fieldPosition.fontSize,
                fontWeight: fieldPosition.fontWeight,
                fontColor: fieldPosition.fontColor,
                fontStyle: fieldPosition.fontStyle,
                textAlign: fieldPosition.textAlign,
                textDecoration: fieldPosition.textDecoration,
                textTransform: fieldPosition.textTransform,
                backgroundColor: fieldPosition.backgroundColor,
                borderColor: fieldPosition.borderColor,
                borderWidth: fieldPosition.borderWidth,
                borderRadius: fieldPosition.borderRadius,
                padding: fieldPosition.padding
            )
            dataModelType = .block(model)
        case .multiSelect:
            let model = MultiSelectionDataModel(fieldIdentifier: fieldIdentifier,
                                                multi: fieldData?.multi,
                                                options: fieldData?.options,
                                                multiSelector: fieldData?.value?.multiSelector,
                                                fieldHeaderModel: fieldHeaderModel)
            dataModelType = .multiSelect(model)
        case .dropdown:
            let model = DropdownDataModel(fieldIdentifier: fieldIdentifier,
                                          dropdownValue: fieldData?.value?.dropdownValue,
                                          options: fieldData?.options,
                                          fieldHeaderModel: fieldHeaderModel)
            dataModelType = .dropdown(model)
        case .textarea:
            let model = MultiLineDataModel(fieldIdentifier: fieldIdentifier,
                                           multilineText: fieldData?.value?.multilineText,
                                           mode: fieldEditMode,
                                           fieldHeaderModel: fieldHeaderModel)
            dataModelType = .textarea(model)
        case .date:
            let model = DateTimeDataModel(fieldIdentifier: fieldIdentifier,
                                          value: fieldData?.value,
                                          format: fieldPosition.format,
                                          fieldHeaderModel: fieldHeaderModel)
            dataModelType = .date(model)
        case .signature:
            let model = SignatureDataModel(fieldIdentifier: fieldIdentifier,
                                           signatureURL: fieldData?.value?.signatureURL ?? "",
                                           fieldHeaderModel: fieldHeaderModel)
            dataModelType = .signature(model)
        case .number:
            let model = NumberDataModel(fieldIdentifier: fieldIdentifier,
                                        number: fieldData?.value?.number,
                                        mode: fieldEditMode,
                                        fieldHeaderModel: fieldHeaderModel)
            
            dataModelType = .number(model)
        case .chart:
            let model = ChartDataModel(fieldIdentifier: fieldIdentifier,
                                       valueElements: fieldData?.value?.valueElements,
                                       yTitle: fieldData?.yTitle,
                                       yMax: fieldData?.yMax,
                                       yMin: fieldData?.yMin,
                                       xTitle: fieldData?.xTitle,
                                       xMax: fieldData?.xMax,
                                       xMin: fieldData?.xMin,
                                       mode: fieldEditMode,
                                       documentEditor: self,
                                       fieldHeaderModel: fieldHeaderModel)
            dataModelType = .chart(model)
        case .richText:
            let model = RichTextDataModel(text: fieldData?.value?.text,
                                          fieldHeaderModel: fieldHeaderModel)
            dataModelType = .richText(model)
        case .table:
            if let model = TableDataModel(fieldHeaderModel: fieldHeaderModel,
                                          mode: fieldEditMode,
                                          documentEditor: self,
                                          fieldIdentifier: fieldIdentifier) {
                dataModelType = .table(model)
            }
        case .collection:
            if let model = TableDataModel(fieldHeaderModel: fieldHeaderModel,
                                          mode: fieldEditMode,
                                          documentEditor: self,
                                          fieldIdentifier: fieldIdentifier) {
                dataModelType = .collection(model)
            }
        case .image:
            let model = ImageDataModel(fieldIdentifier: fieldIdentifier,
                                       multi: fieldData?.multi,
                                       primaryDisplayOnly: fieldPosition.primaryDisplayOnly,
                                       valueElements: fieldData?.value?.valueElements,
                                       mode: fieldEditMode,
                                       fieldHeaderModel: fieldHeaderModel)
            dataModelType = .image(model)
        case .none:
            dataModelType = .none
        case .some(.unknown):
            dataModelType = .none
        }
        return dataModelType
    }
}

extension DocumentEditor {
    fileprivate func updatePageFieldModels(_ duplicatedPage: Page, _ newPageID: String, _ fileId: String?) {
        var fieldListModels = [FieldListModel]()
        let fieldPositions = mapWebViewToMobileViewIfNeeded(fieldPositions: duplicatedPage.fieldPositions ?? [], isMobileViewActive: isMobileViewActive)
        for fieldPosition in fieldPositions ?? [] {
            guard let fieldPositionFieldID = fieldPosition.field else {
                Log("FieldPositions has nil FieldID", type: .error)
                continue
            }
            let fieldData = fieldMap[fieldPositionFieldID]
            let fieldIdentifier = FieldIdentifier(fieldID: fieldPositionFieldID, pageID: newPageID, fileID: fileId)
            var dataModelType: FieldListModelType = .none
            let fieldEditMode: Mode = ((fieldData?.disabled == true) || (mode == .readonly) ? .readonly : .fill)
            
            var fieldHeaderModel = (fieldPosition.titleDisplay == nil || fieldPosition.titleDisplay != "none") ? FieldHeaderModel(title: fieldData?.title, required: fieldData?.required, tipDescription: fieldData?.tipDescription, tipTitle: fieldData?.tipTitle, tipVisible: fieldData?.tipVisible) : nil
            
            dataModelType = getFieldModel(fieldPosition: fieldPosition, fieldIdentifier: fieldIdentifier)
            fieldListModels.append(FieldListModel(fieldIdentifier: fieldIdentifier, fieldEditMode: fieldEditMode, model: dataModelType))
            let index = fieldListModels.count - 1
            fieldIndexMap[fieldPositionFieldID] = fieldIndexMapValue(pageID: newPageID, index: index)
        }
        pageFieldModels[newPageID] = PageModel(id: newPageID, fields: fieldListModels)
    }
    
    fileprivate func addFieldAndFieldPositionForWeb(_ originalPage: Page, _ fieldMapping: inout [String : String], _ newFields: inout [JoyDocField], _ newFieldPositions: inout [FieldPosition], _ newPageID: String) {
        for var fieldPos in originalPage.fieldPositions ?? [] {
            guard let origFieldID = fieldPos.field else { continue }
            if let origField = field(fieldID: origFieldID) {
                var duplicateField = origField
                let newFieldID = generateObjectId()
                fieldMapping[origFieldID] = newFieldID
                
                duplicateField.id = newFieldID
                newFields.append(duplicateField)
                fieldPos.field = newFieldID
                newFieldPositions.append(fieldPos)
            }
        }
        // apply conditional logic here
        for i in 0..<newFields.count {
            if var logic = newFields[i].logic, var conditions = logic.conditions {
                for j in conditions.indices {
                    if let origPageID = originalPage.id, conditions[j].page == origPageID {
                        conditions[j].page = newPageID
                    }
                    if let origFieldRef = conditions[j].field,
                       let newFieldRef = fieldMapping[origFieldRef] {
                        conditions[j].field = newFieldRef
                    }
                }
                logic.conditions = conditions
                newFields[i].logic = logic
            }
        }
    }
    
    public func duplicatePage(pageID: String) {
        guard var firstFile = document.files.first else {
            Log("No file found in document.", type: .error)
            return
        }
        
        guard let originalPageIndex = firstFile.pages?.firstIndex(where: { $0.id == pageID }) else {
            Log("Page with id \(pageID) not found in file.pages.", type: .error)
            return
        }
        guard let pages = firstFile.pages else {
            Log("No pages found in file", type: .error)
            return
        }
        let originalPage = pages[originalPageIndex]
        let newPageID = generateObjectId()
        
        var duplicatedPage = originalPage
        duplicatedPage.id = newPageID
        
        var fieldMapping: [String: String] = [:]
        var newFields: [JoyDocField] = []
        var newFieldPositions: [FieldPosition] = []
        
        addFieldAndFieldPositionForWeb(originalPage, &fieldMapping, &newFields, &newFieldPositions, newPageID)
        
        document.fields = newFields
        duplicatedPage.fieldPositions = newFieldPositions
        
        if firstFile.pages == nil {
            firstFile.pages = []
        }
        firstFile.pages!.append(duplicatedPage)
        
        if var pageOrder = firstFile.pageOrder {
            if let index = pageOrder.firstIndex(of: pageID) {
                pageOrder.insert(newPageID, at: index + 1)
            } else {
                pageOrder.append(newPageID)
            }
            firstFile.pageOrder = pageOrder
            self.currentPageOrder = pageOrder
        }
        
        // duplicate views page
        if let altViews = firstFile.views, !altViews.isEmpty {
            var altView = altViews[0]
            if let originalAlternatePageIndex = altView.pages?.firstIndex(where: { $0.id == pageID }) {
                var originalAltPage = altView.pages![originalAlternatePageIndex]
                originalAltPage.id = duplicatedPage.id
                
                var alternateFieldMapping: [String: String] = [:]
                var alternateNewFields: [JoyDocField] = []
                var alternateNewFieldPositions: [FieldPosition] = []
                
                for var fieldPos in originalAltPage.fieldPositions ?? [] {
                    guard let origFieldID = fieldPos.field else { continue }
                    if let newField = fieldMapping[origFieldID] {
                        fieldPos.field = newField
                    }else {
                        if let origField = field(fieldID: origFieldID) {
                            var duplicateField = origField
                            let newFieldID = generateObjectId()
                            alternateFieldMapping[origFieldID] = newFieldID
                            
                            duplicateField.id = newFieldID
                            alternateNewFields.append(duplicateField)
                            fieldPos.field = newFieldID
                        }
                    }
                    alternateNewFieldPositions.append(fieldPos)
                }
                // apply conditional logic here
                for i in 0..<alternateNewFields.count {
                    if var logic = alternateNewFields[i].logic, var conditions = logic.conditions {
                        for j in conditions.indices {
                            if let origPageID = originalAltPage.id, conditions[j].page == origPageID {
                                conditions[j].page = newPageID
                            }
                            if let origFieldRef = conditions[j].field,
                               let newFieldRef = alternateFieldMapping[origFieldRef] {
                                conditions[j].field = newFieldRef
                            }
                        }
                        logic.conditions = conditions
                        alternateNewFields[i].logic = logic
                    }
                }
                
                originalAltPage.fieldPositions = alternateNewFieldPositions
                newFields.append(contentsOf: alternateNewFields)
                document.fields = newFields
                if altView.pages == nil {
                    altView.pages = [originalAltPage]
                } else {
                    altView.pages!.append(originalAltPage)
                }
                
                if var altPageOrder = altView.pageOrder {
                    if let idx = altPageOrder.firstIndex(of: pageID) {
                        altPageOrder.insert(newPageID, at: idx + 1)
                    } else {
                        altPageOrder.append(newPageID)
                    }
                    altView.pageOrder = altPageOrder
                } else {
                    altView.pageOrder = [newPageID]
                }
                // Save the updated alternate view back into the file.
                firstFile.views![0] = altView
            }
        }
        
        var files = document.files
        if let fileIndex = files.firstIndex(where: { $0.id == firstFile.id }) {
            files[fileIndex] = firstFile
        }
        document.files = files
        updateFieldMap()
        updateFieldPositionMap()
        updatePageFieldModels(duplicatedPage, newPageID, firstFile.id ?? "")
        if let views = document.files.first?.views, !views.isEmpty {
            if let page = views.first?.pages?.first(where: { $0.id == newPageID }) {
                updatePageFieldModels(page, newPageID, firstFile.id ?? "")
            }
        }
        self.conditionalLogicHandler = ConditionalLogicHandler(documentEditor: self)
        
        if let views = document.files.first?.views, !views.isEmpty {
            guard let targetIndex = document.files.first?.pageOrder?.firstIndex(of: newPageID) else {
                Log("Could not find index for duplicated page", type: .error)
                return
            }
            guard let viewPage = views.first?.pages?.first(where: { $0.id == newPageID }) else {
                Log("Could not find view page for duplicated page", type: .error)
                return
            }
            onChangeDuplicatePage(view: views.first, viewId: views.first?.id ?? "", page: duplicatedPage,fields: document.fields, fileId: document.files.first?.id ?? "", targetIndex: targetIndex, newFields: newFields, viewPage: viewPage)
        } else {
            guard let targetIdnex = document.files.first?.pageOrder?.firstIndex(of: newPageID) else {
                Log("Could not find index for duplicated page", type: .error)
                return
            }
            onChangeDuplicatePage(viewId: "", page: duplicatedPage, fields: document.fields, fileId: document.files[0].id ?? "", targetIndex: targetIdnex, newFields: newFields)
        }
    }
}<|MERGE_RESOLUTION|>--- conflicted
+++ resolved
@@ -64,23 +64,6 @@
         let schemaManager = JoyfillSchemaManager()
         
         // Check for schema validation errors
-<<<<<<< HEAD
-//        if let schemaError = schemaManager.validateSchema(document: document) {
-//            // Schema validation failed - store error and return early
-//            self.schemaError = schemaError
-//            // Set empty document
-//            self.document = JoyDoc()
-//            self.mode = mode
-//            self.isPageDuplicateEnabled = isPageDuplicateEnabled
-//            self.showPageNavigationView = navigation
-//            self.currentPageID = ""
-//            self.events = events
-//            
-//            // Trigger onError callback if events handler is available
-//            events?.onError(error: .schemaValidationError(error: schemaError))
-//            return
-//        }
-=======
         if let schemaError = schemaManager.validateSchema(document: document), shouldValidate {
             // Schema validation failed - store error and return early
             self.schemaError = schemaError
@@ -96,7 +79,6 @@
             events?.onError(error: .schemaValidationError(error: schemaError))
             return
         }
->>>>>>> 1ca5b7cc
         
         // Schema validation passed - proceed with normal initialization
         self.document = document

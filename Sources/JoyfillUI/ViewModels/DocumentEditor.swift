//
//  File.swift
//
//
//  Created by Vishnu Dutt on 21/11/24.
//

import Foundation
import JoyfillModel

public class DocumentEditor: ObservableObject {
    private(set) public var document: JoyDoc
    @Published public var currentPageID: String
    @Published var currentPageOrder: [String] = [] 
    
    public var mode: Mode
    public var isPageDuplicateEnabled: Bool
    public var showPageNavigationView: Bool
    
    var fieldMap = [String: JoyDocField]() {
        didSet {
            document.fields = allFields
        }
    }
    
    @Published var pageFieldModels = [String: PageModel]()
    private var fieldPositionMap = [String: FieldPosition]()
    private var fieldIndexMap = [String: String]()
    var events: FormChangeEvent?
    
    private var validationHandler: ValidationHandler!
    private var conditionalLogicHandler: ConditionalLogicHandler!
    
    public init(document: JoyDoc, mode: Mode = .fill, events: FormChangeEvent? = nil, pageID: String? = nil, navigation: Bool = true, isPageDuplicateEnabled: Bool = false) {
        self.document = document
        self.mode = mode
        self.isPageDuplicateEnabled = isPageDuplicateEnabled
        self.showPageNavigationView = navigation
        self.currentPageID = ""
        self.events = events
        updateFieldMap()
        updateFieldPositionMap()
         
        guard let firstFile = files.first, let fileID = firstFile.id else {
            return
        }
        
        for page in document.pagesForCurrentView {
            guard let pageID = page.id else { return }
            updatePageFieldModels(page, pageID, fileID)
        }
        self.validationHandler = ValidationHandler(documentEditor: self)
        self.conditionalLogicHandler = ConditionalLogicHandler(documentEditor: self)
        self.currentPageID = document.firstValidPageID(for: pageID, conditionalLogicHandler: conditionalLogicHandler)
         
        self.currentPageOrder = document.pageOrderForCurrentView ?? []
    }
    
    public func updateFieldMap() {
        document.fields.forEach { field in
            guard let fieldID = field.id else { return }
            self.fieldMap[fieldID] =  field
        }
    }
    
    public func updateFieldPositionMap() {
        document.fieldPositionsForCurrentView.forEach { fieldPosition in
            guard let fieldID = fieldPosition.field else { return }
            self.fieldPositionMap[fieldID] =  fieldPosition
        }
    }
    
    public func validate() -> Validation {
        return validationHandler.validate()
    }
    
    public func shouldShow(fieldID: String?) -> Bool {
        return conditionalLogicHandler.shouldShow(fieldID: fieldID)
    }
    
    public func shouldShow(pageID: String?) -> Bool {
        return conditionalLogicHandler.shouldShow(pageID: pageID)
    }
    
    public func shouldShow(page: Page?) -> Bool {
        return conditionalLogicHandler.shouldShow(page: page)
    }
    
<<<<<<< HEAD
    public func shouldShowSchema(for collectionFieldID: String, rowSchemaID: RowSchemaID) -> Bool {
        return conditionalLogicHandler.shouldShowSchema(for: collectionFieldID, rowSchemaID: rowSchemaID)
    }

=======
>>>>>>> b349892d
}

fileprivate extension JoyDoc {
    func firstValidPageID(for pageID: String?, conditionalLogicHandler: ConditionalLogicHandler) -> String {
        guard let id = pageID else {
            return firstValidPageID(conditionalLogicHandler: conditionalLogicHandler) ?? ""
        }
        
        if id.isEmpty {
            return firstValidPageID(conditionalLogicHandler: conditionalLogicHandler) ?? ""
        }
        
        guard let pageOrder = files.first?.pageOrder else {
            return firstValidPageID(conditionalLogicHandler: conditionalLogicHandler) ?? ""
        }
        
        if !pageOrder.contains(id) {
            return firstValidPageID(conditionalLogicHandler: conditionalLogicHandler) ?? ""
        }
        
        if !conditionalLogicHandler.shouldShow(pageID: id) {
            return firstValidPageID(conditionalLogicHandler: conditionalLogicHandler) ?? ""
        }
        return id
    }
    
    func firstValidPageID(conditionalLogicHandler: ConditionalLogicHandler) -> String? {
        for page in pagesForCurrentView {
            if conditionalLogicHandler.shouldShow(page: page) {
                return page.id
            }
        }
        return pagesForCurrentView.first?.id
    }
}

extension DocumentEditor {
    public var documentID: String? {
        document.id
    }
    
    public var documentIdentifier: String? {
        document.identifier
    }
    
    public var files: [File] {
        document.files
    }
    
    public var pagesForCurrentView: [Page] {
        document.pagesForCurrentView
    }
    
    public func updatefield(field: JoyDocField?) {
        guard let fieldID = field?.id else { return }
        fieldMap[fieldID] = field
    }
    
    public func field(fieldID: String?) -> JoyDocField? {
        guard let fieldID = fieldID else { return nil }
        return fieldMap[fieldID]
    }
    
    public var allFields: [JoyDocField] {
        return fieldMap.map { $1 }
    }
    
    public var allFieldPositions: [FieldPosition] {
        return fieldPositionMap.map { $1 }
    }
    
    public var fieldsCount: Int {
        return fieldMap.count
    }
    
    public func fieldPosition(fieldID: String?) -> FieldPosition? {
        guard let fieldID = fieldID else { return nil }
        return fieldPositionMap[fieldID]
    }
    
    public var firstPage: Page? {
        let pages = document.pagesForCurrentView
        guard pages.count > 1 else {
            return pages.first
        }
        return pages.first(where: shouldShow)
    }
    
    public var firstPageId: String? {
        return self.firstPage?.id
    }
    
    public func firstValidPageFor(currentPageID: String) -> Page? {
        return document.pagesForCurrentView.first { currentPage in
            currentPage.id == currentPageID && shouldShow(page: currentPage)
        } ?? firstPage
    }
    
    public func firstPageFor(currentPageID: String) -> Page? {
        return document.pagesForCurrentView.first { currentPage in
            currentPage.id == currentPageID
        }
    }
}

extension DocumentEditor {
    func updateSchemaVisibilityOnCellChange(collectionFieldID: String, columnID: String, rowID: String) {
        conditionalLogicHandler.updateSchemaVisibility(collectionFieldID: collectionFieldID, columnID: columnID, rowID: rowID)
    }
    
    func updateSchemaVisibilityOnNewRow(collectionFieldID: String, rowID: String) {
        conditionalLogicHandler.updateShowCollectionSchemaMap(collectionFieldID: collectionFieldID, rowID: rowID)
    }
    
    func shouldRefreshSchema(for collectionFieldID: String, columnID: String) -> Bool {
       return conditionalLogicHandler.shouldRefreshSchema(for: collectionFieldID, columnID: columnID)
    }
    
    public func updateField(event: FieldChangeData, fieldIdentifier: FieldIdentifier) {
        if var field = field(fieldID: event.fieldIdentifier.fieldID) {
            field.value = event.updateValue
            if let chartData = event.chartData {
                field.xMin = chartData.xMin
                field.yMin = chartData.yMin
                field.xMax = chartData.xMax
                field.yMax = chartData.yMax
                field.xTitle = chartData.xTitle
                field.yTitle = chartData.yTitle
            }
            updatefield(field: field)
            refreshField(fieldId: event.fieldIdentifier.fieldID)
            refreshDependent(for: event.fieldIdentifier.fieldID)
        }
    }
    
<<<<<<< HEAD
    func getValueElementByRowID(_ rowID: String, from valueElements: [ValueElement]) -> ValueElement? {
        //Target valueElement which used by condtional logic
        for element in valueElements {
            if element.id == rowID {
                return element
            } else if let childrens = element.childrens {
                for children in childrens.values {
                    if let found = getValueElementByRowID(rowID, from: children.valueToValueElements ?? []) {
                        return found
                    }
                }
            }
        }
        return nil
    }

=======
>>>>>>> b349892d
    private func fieldIndexMapValue(pageID: String, index: Int) -> String {
        return "\(pageID)|\(index)"
    }   

    public func mapWebViewToMobileView(fieldPositions: [FieldPosition]) -> [FieldPosition] {
        let sortedFieldPositions = fieldPositions.sorted { fp1, fp2 in
            guard let y1 = fp1.y, let y2 = fp2.y, let x1 = fp1.x, let x2 = fp2.x else {
                return false
            }
            if Int(y1) == Int(y2) {
                return Int(x1) < Int(x2)
            } else {
                return Int(y1) < Int(y2)
            }
        }
        var uniqueFields = Set<String>()
        var resultFieldPositions = [FieldPosition]()
        resultFieldPositions.reserveCapacity(sortedFieldPositions.count)
        
        for fp in sortedFieldPositions {
            if let field = fp.field, uniqueFields.insert(field).inserted {
                resultFieldPositions.append(fp)
            }
        }
        return resultFieldPositions
    }
    
    private func pageIDAndIndex(key: String) -> (String, Int) {
        let components = key.split(separator: "|", maxSplits: 1, omittingEmptySubsequences: false)
        let pageID = components.first.map(String.init) ?? ""
        let index = components.last.map { Int(String($0))! }!
        return (pageID, index)
    }
    
    func refreshField(fieldId: String) {
        let pageIDIndexValue = fieldIndexMap[fieldId]!
        let (pageID, index) = pageIDAndIndex(key: pageIDIndexValue)
        let fieldPosition = self.fieldPositionMap[fieldId]
        let identifier = pageFieldModels[pageID]!.fields[index].fieldIdentifier
        let dataModelType = getFieldModel(fieldPosition: fieldPosition!, fieldIdentifier: identifier)
        pageFieldModels[pageID]!.fields[index].model = dataModelType
    }
    
    private func valueElements(fieldID: String) -> [ValueElement]? {
        return field(fieldID: fieldID)?.valueToValueElements
    }
    
    func refreshDependent(for fieldID: String) {
        let refreshFields = conditionalLogicHandler.fieldsNeedsToBeRefreshed(fieldID: fieldID)
        for fieldId in refreshFields {
            refreshField(fieldId: fieldId)
        }
    }
    
    func getFieldModel(fieldPosition: FieldPosition, fieldIdentifier: FieldIdentifier) -> FieldListModelType {
        let fieldData = fieldMap[fieldPosition.field!]
        var dataModelType: FieldListModelType = .none
        let fieldEditMode: Mode = ((fieldData?.disabled == true) || (mode == .readonly) ? .readonly : .fill)
        
        var fieldHeaderModel = (fieldPosition.titleDisplay == nil || fieldPosition.titleDisplay != "none") ? FieldHeaderModel(title: fieldData?.title, required: fieldData?.required, tipDescription: fieldData?.tipDescription, tipTitle: fieldData?.tipTitle, tipVisible: fieldData?.tipVisible) : nil
        
        switch fieldPosition.type {
        case .text:
            let model = TextDataModel(fieldIdentifier: fieldIdentifier,
                                      text: fieldData?.value?.text ?? "",
                                      mode: fieldEditMode,
                                      fieldHeaderModel: fieldHeaderModel)
            dataModelType = .text(model)
        case .block:
            let model = DisplayTextDataModel(displayText: fieldData?.value?.text,
                                             fontSize: fieldPosition.fontSize,
                                             fontWeight: fieldPosition.fontWeight,
                                             fontColor: fieldPosition.fontColor,
                                             fontStyle: fieldPosition.fontStyle)
            dataModelType = .block(model)
        case .multiSelect:
            let model = MultiSelectionDataModel(fieldIdentifier: fieldIdentifier,
                                                multi: fieldData?.multi,
                                                options: fieldData?.options,
                                                multiSelector: fieldData?.value?.multiSelector,
                                                fieldHeaderModel: fieldHeaderModel)
            dataModelType = .multiSelect(model)
        case .dropdown:
            let model = DropdownDataModel(fieldIdentifier: fieldIdentifier,
                                          dropdownValue: fieldData?.value?.dropdownValue,
                                          options: fieldData?.options,
                                          fieldHeaderModel: fieldHeaderModel)
            dataModelType = .dropdown(model)
        case .textarea:
            let model = MultiLineDataModel(fieldIdentifier: fieldIdentifier,
                                           multilineText: fieldData?.value?.multilineText,
                                           mode: fieldEditMode,
                                           fieldHeaderModel: fieldHeaderModel)
            dataModelType = .textarea(model)
        case .date:
            let model = DateTimeDataModel(fieldIdentifier: fieldIdentifier,
                                          value: fieldData?.value,
                                          format: fieldPosition.format,
                                          fieldHeaderModel: fieldHeaderModel)
            dataModelType = .date(model)
        case .signature:
            let model = SignatureDataModel(fieldIdentifier: fieldIdentifier,
                                           signatureURL: fieldData?.value?.signatureURL ?? "",
                                           fieldHeaderModel: fieldHeaderModel)
            dataModelType = .signature(model)
        case .number:
            let model = NumberDataModel(fieldIdentifier: fieldIdentifier,
                                        number: fieldData?.value?.number,
                                        mode: fieldEditMode,
                                        fieldHeaderModel: fieldHeaderModel)
            
            dataModelType = .number(model)
        case .chart:
            let model = ChartDataModel(fieldIdentifier: fieldIdentifier,
                                       valueElements: fieldData?.value?.valueElements,
                                       yTitle: fieldData?.yTitle,
                                       yMax: fieldData?.yMax,
                                       yMin: fieldData?.yMin,
                                       xTitle: fieldData?.xTitle,
                                       xMax: fieldData?.xMax,
                                       xMin: fieldData?.xMin,
                                       mode: fieldEditMode,
                                       documentEditor: self,
                                       fieldHeaderModel: fieldHeaderModel)
            dataModelType = .chart(model)
        case .richText:
            let model = RichTextDataModel(text: fieldData?.value?.text,
                                          fieldHeaderModel: fieldHeaderModel)
            dataModelType = .richText(model)
        case .table:
            let model = TableDataModel(fieldHeaderModel: fieldHeaderModel,
                                       mode: fieldEditMode,
                                       documentEditor: self,
                                       fieldIdentifier: fieldIdentifier)
            dataModelType = .table(model)
        case .collection:
            let model = TableDataModel(fieldHeaderModel: fieldHeaderModel,
                                       mode: fieldEditMode,
                                       documentEditor: self,
                                       fieldIdentifier: fieldIdentifier)
            dataModelType = .collection(model)
        case .image:
            let model = ImageDataModel(fieldIdentifier: fieldIdentifier,
                                       multi: fieldData?.multi,
                                       primaryDisplayOnly: fieldPosition.primaryDisplayOnly,
                                       valueElements: fieldData?.value?.valueElements,
                                       mode: fieldEditMode,
                                       fieldHeaderModel: fieldHeaderModel)
            dataModelType = .image(model)
        case .none:
            dataModelType = .none
        case .some(.unknown):
            dataModelType = .none
        }
        return dataModelType
    }
}

extension DocumentEditor {
    fileprivate func updatePageFieldModels(_ duplicatedPage: Page, _ newPageID: String, _ fileId: String?) {
        var fieldListModels = [FieldListModel]()
        let fieldPositions = mapWebViewToMobileView(fieldPositions: duplicatedPage.fieldPositions ?? [])
        for fieldPosition in fieldPositions ?? [] {
            let fieldData = fieldMap[fieldPosition.field!]
            let fieldIdentifier = FieldIdentifier(fieldID: fieldPosition.field!, pageID: newPageID, fileID: fileId)
            var dataModelType: FieldListModelType = .none
            let fieldEditMode: Mode = ((fieldData?.disabled == true) || (mode == .readonly) ? .readonly : .fill)
            
            var fieldHeaderModel = (fieldPosition.titleDisplay == nil || fieldPosition.titleDisplay != "none") ? FieldHeaderModel(title: fieldData?.title, required: fieldData?.required, tipDescription: fieldData?.tipDescription, tipTitle: fieldData?.tipTitle, tipVisible: fieldData?.tipVisible) : nil
            
            dataModelType = getFieldModel(fieldPosition: fieldPosition, fieldIdentifier: fieldIdentifier)
            fieldListModels.append(FieldListModel(fieldIdentifier: fieldIdentifier, fieldEditMode: fieldEditMode, model: dataModelType))
            let index = fieldListModels.count - 1
            fieldIndexMap[fieldPosition.field!] = fieldIndexMapValue(pageID: newPageID, index: index)
        }
        pageFieldModels[newPageID] = PageModel(id: newPageID, fields: fieldListModels)
    }
    
    fileprivate func addFieldAndFieldPositionForWeb(_ originalPage: Page, _ fieldMapping: inout [String : String], _ newFields: inout [JoyDocField], _ newFieldPositions: inout [FieldPosition], _ newPageID: String) {
        for var fieldPos in originalPage.fieldPositions ?? [] {
            guard let origFieldID = fieldPos.field else { continue }
            if let origField = field(fieldID: origFieldID) {
                var duplicateField = origField
                let newFieldID = generateObjectId()
                fieldMapping[origFieldID] = newFieldID
                
                duplicateField.id = newFieldID
                newFields.append(duplicateField)
                fieldPos.field = newFieldID
                newFieldPositions.append(fieldPos)
            }
        }
        // apply conditional logic here
        for i in 0..<newFields.count {
            if var logic = newFields[i].logic, var conditions = logic.conditions {
                for j in conditions.indices {
                    if let origPageID = originalPage.id, conditions[j].page == origPageID {
                        conditions[j].page = newPageID
                    }
                    if let origFieldRef = conditions[j].field,
                       let newFieldRef = fieldMapping[origFieldRef] {
                        conditions[j].field = newFieldRef
                    }
                }
                logic.conditions = conditions
                newFields[i].logic = logic
            }
        }
    }
    
    public func duplicatePage(pageID: String) {
        guard var firstFile = document.files.first else {
            print("No file found in document.")
            return
        }
        
        guard let originalPageIndex = firstFile.pages?.firstIndex(where: { $0.id == pageID }) else {
            print("Page with id \(pageID) not found in file.pages.")
            return
        }
        let originalPage = firstFile.pages![originalPageIndex]
        let newPageID = generateObjectId()
        
        var duplicatedPage = originalPage
        duplicatedPage.id = newPageID
        
        var fieldMapping: [String: String] = [:]
        var newFields: [JoyDocField] = []
        var newFieldPositions: [FieldPosition] = []
        
        addFieldAndFieldPositionForWeb(originalPage, &fieldMapping, &newFields, &newFieldPositions, newPageID)
        
        document.fields = newFields
        duplicatedPage.fieldPositions = newFieldPositions
        
        if firstFile.pages == nil {
            firstFile.pages = []
        }
        firstFile.pages!.append(duplicatedPage)
        
        if var pageOrder = firstFile.pageOrder {
            if let index = pageOrder.firstIndex(of: pageID) {
                pageOrder.insert(newPageID, at: index + 1)
            } else {
                pageOrder.append(newPageID)
            }
            firstFile.pageOrder = pageOrder
            self.currentPageOrder = pageOrder
        }
        
        // duplicate views page
        if let altViews = firstFile.views, !altViews.isEmpty {
            var altView = altViews[0]
            if let originalAlternatePageIndex = altView.pages?.firstIndex(where: { $0.id == pageID }) {
                var originalAltPage = altView.pages![originalAlternatePageIndex]
                originalAltPage.id = duplicatedPage.id
                
                var alternateFieldMapping: [String: String] = [:]
                var alternateNewFields: [JoyDocField] = []
                var alternateNewFieldPositions: [FieldPosition] = []
                
                for var fieldPos in originalAltPage.fieldPositions ?? [] {
                    guard let origFieldID = fieldPos.field else { continue }
                    if let newField = fieldMapping[origFieldID] {
                        fieldPos.field = newField
                    }else {
                        if let origField = field(fieldID: origFieldID) {
                            var duplicateField = origField
                            let newFieldID = generateObjectId()
                            alternateFieldMapping[origFieldID] = newFieldID
                            
                            duplicateField.id = newFieldID
                            alternateNewFields.append(duplicateField)
                            fieldPos.field = newFieldID
                        }
                    }
                    alternateNewFieldPositions.append(fieldPos)
                }
                // apply conditional logic here
                for i in 0..<alternateNewFields.count {
                    if var logic = alternateNewFields[i].logic, var conditions = logic.conditions {
                        for j in conditions.indices {
                            if let origPageID = originalAltPage.id, conditions[j].page == origPageID {
                                conditions[j].page = newPageID
                            }
                            if let origFieldRef = conditions[j].field,
                               let newFieldRef = alternateFieldMapping[origFieldRef] {
                                conditions[j].field = newFieldRef
                            }
                        }
                        logic.conditions = conditions
                        alternateNewFields[i].logic = logic
                    }
                }
                
                originalAltPage.fieldPositions = alternateNewFieldPositions
                newFields.append(contentsOf: alternateNewFields)
                document.fields = newFields
                if altView.pages == nil {
                    altView.pages = [originalAltPage]
                } else {
                    altView.pages!.append(originalAltPage)
                }
                
                if var altPageOrder = altView.pageOrder {
                    if let idx = altPageOrder.firstIndex(of: pageID) {
                        altPageOrder.insert(newPageID, at: idx + 1)
                    } else {
                        altPageOrder.append(newPageID)
                    }
                    altView.pageOrder = altPageOrder
                } else {
                    altView.pageOrder = [newPageID]
                }
                // Save the updated alternate view back into the file.
                firstFile.views![0] = altView
            }
        }
        
        var files = document.files
        if let fileIndex = files.firstIndex(where: { $0.id == firstFile.id }) {
            files[fileIndex] = firstFile
        }
        document.files = files
        updateFieldMap()
        updatePageFieldModels(duplicatedPage, newPageID, firstFile.id ?? "")
        if let views = document.files[0].views, !views.isEmpty {
            if let page = views[0].pages?.first(where: { $0.id == newPageID }) {
                updatePageFieldModels(page, newPageID, firstFile.id ?? "")
            }
        }
        updateFieldPositionMap()
        self.conditionalLogicHandler = ConditionalLogicHandler(documentEditor: self)
        
        if let views = document.files[0].views, !views.isEmpty {
            onChangeDuplicatePage(view: views[0], viewId: views[0].id ?? "", page: duplicatedPage,fields: document.fields, fileId: document.files[0].id ?? "", targetIndex: (document.files[0].pageOrder?.firstIndex(of: newPageID))!, newFields: newFields, viewPage: (document.files[0].views?[0].pages?.first(where: { $0.id == newPageID }))!)
        }else {
            onChangeDuplicatePage(viewId: "", page: duplicatedPage, fields: document.fields, fileId: document.files[0].id ?? "", targetIndex: (document.files[0].pageOrder?.firstIndex(of: newPageID))!, newFields: newFields)
        }
    }
}<|MERGE_RESOLUTION|>--- conflicted
+++ resolved
@@ -86,13 +86,9 @@
         return conditionalLogicHandler.shouldShow(page: page)
     }
     
-<<<<<<< HEAD
     public func shouldShowSchema(for collectionFieldID: String, rowSchemaID: RowSchemaID) -> Bool {
         return conditionalLogicHandler.shouldShowSchema(for: collectionFieldID, rowSchemaID: rowSchemaID)
     }
-
-=======
->>>>>>> b349892d
 }
 
 fileprivate extension JoyDoc {
@@ -228,7 +224,6 @@
         }
     }
     
-<<<<<<< HEAD
     func getValueElementByRowID(_ rowID: String, from valueElements: [ValueElement]) -> ValueElement? {
         //Target valueElement which used by condtional logic
         for element in valueElements {
@@ -245,8 +240,6 @@
         return nil
     }
 
-=======
->>>>>>> b349892d
     private func fieldIndexMapValue(pageID: String, index: Int) -> String {
         return "\(pageID)|\(index)"
     }   

//
//  File.swift
//
//
//  Created by Vishnu Dutt on 21/11/24.
//

import Foundation
import JoyfillModel
import JSONSchema

private enum ChangeTargetType: String {
    case fieldUpdate = "field.update"

    case fieldValueRowCreate = "field.value.rowCreate"
    case fieldValueRowUpdate = "field.value.rowUpdate"
    case fieldValueRowDelete = "field.value.rowDelete"
    case fieldValueRowMove = "field.value.rowMove"
    
    case unknown
}

// Weak wrapper to hold multiple delegates without causing retain cycles
public class WeakDocumentEditorDelegate {
    weak var value: DocumentEditorDelegate?
    init(_ value: DocumentEditorDelegate) { self.value = value }
}

public protocol DocumentEditorDelegate: AnyObject {
    func applyRowEditChanges(change: Change)
    func insertRow(for change: Change)
    func deleteRow(for change: Change)
    func moveRow(for change: Change)
}

public class DocumentEditor: ObservableObject {
    private(set) public var document: JoyDoc
    public var schemaError: SchemaValidationError?
    @Published public var currentPageID: String
    @Published var currentPageOrder: [String] = []
    private var isCollectionFieldEnabled: Bool = false

    public var mode: Mode = .fill
    public var isPageDuplicateEnabled: Bool = true
    public var showPageNavigationView: Bool = true
    public var delegateMap: [String: WeakDocumentEditorDelegate] = [:]
    
    var fieldMap = [String: JoyDocField]() {
        didSet {
            document.fields = allFields
        }
    }
    
    @Published var pageFieldModels = [String: PageModel]()
    private var fieldPositionMap = [String: FieldPosition]()
    private var fieldIndexMap = [String: String]()
    public var events: FormChangeEvent?
    let backgroundQueue = DispatchQueue(label: "documentEditor.background", qos: .userInitiated)
    
    private var validationHandler: ValidationHandler!
    var conditionalLogicHandler: ConditionalLogicHandler!
    private var JoyfillDocContext: JoyfillDocContext!

    public init(document: JoyDoc,
                mode: Mode = .fill,
                events: FormChangeEvent? = nil,
                pageID: String? = nil,
                navigation: Bool = true,
                isPageDuplicateEnabled: Bool = false,
                validateSchema: Bool = true,
                license: String? = nil) {
        // Perform schema validation first
        let schemaManager = JoyfillSchemaManager()
        
        // Check for schema validation errors
        if let schemaError = schemaManager.validateSchema(document: document), validateSchema {
            // Schema validation failed - store error and return early
            self.schemaError = schemaError
            // Set empty document
            self.document = JoyDoc()
            self.mode = mode
            self.isPageDuplicateEnabled = isPageDuplicateEnabled
            self.showPageNavigationView = navigation
            self.currentPageID = ""
            self.events = events
            
            // Trigger onError callback if events handler is available
            events?.onError(error: .schemaValidationError(error: schemaError))
            return
        }
        
        // Schema validation passed - proceed with normal initialization
        self.document = document
        self.mode = mode
        self.isPageDuplicateEnabled = isPageDuplicateEnabled
        self.showPageNavigationView = navigation
        self.currentPageID = ""
        self.events = events
        // Set feature flags from license
        self.isCollectionFieldEnabled = LicenseValidator.isCollectionEnabled(licenseToken: license)
        updateFieldMap()
        updateFieldPositionMap()

        guard let firstFile = files.first, let fileID = firstFile.id else {
            return
        }

        for page in document.pagesForCurrentView {
            guard let pageID = page.id else { return }
            updatePageFieldModels(page, pageID, fileID)
        }
        self.validationHandler = ValidationHandler(documentEditor: self)
        self.conditionalLogicHandler = ConditionalLogicHandler(documentEditor: self)
        self.currentPageID = document.firstValidPageID(for: pageID, conditionalLogicHandler: conditionalLogicHandler)
        self.JoyfillDocContext = Joyfill.JoyfillDocContext(docProvider: self)
        self.currentPageOrder = document.pageOrderForCurrentView ?? []
    }
    
    public func registerDelegate(_ delegate: DocumentEditorDelegate, for fieldID: String) {
        delegateMap[fieldID] = WeakDocumentEditorDelegate(delegate)
    }
    
    public func updateFieldMap() {
        document.fields.forEach { field in
            guard let fieldID = field.id else { return }
            self.fieldMap[fieldID] =  field
        }
    }
    
    public func updateFieldPositionMap() {
        mapWebViewToMobileViewIfNeeded(fieldPositions: document.fieldPositionsForCurrentView, isMobileViewActive: isMobileViewActive).forEach { fieldPosition in
            guard let fieldID = fieldPosition.field else { return }
            self.fieldPositionMap[fieldID] =  fieldPosition
        }
    }
    
    public func validate() -> Validation {
        return validationHandler.validate()
    }
    
    public func shouldShow(fieldID: String?) -> Bool {
        return conditionalLogicHandler.shouldShow(fieldID: fieldID)
    }
    
    public func shouldShow(pageID: String?) -> Bool {
        return conditionalLogicHandler.shouldShow(pageID: pageID)
    }
    
    public func shouldShow(page: Page?) -> Bool {
        return conditionalLogicHandler.shouldShow(page: page)
    }
    
    public func shouldShowSchema(for collectionFieldID: String, rowSchemaID: RowSchemaID) -> Bool {
        return conditionalLogicHandler.shouldShowSchema(for: collectionFieldID, rowSchemaID: rowSchemaID)
    }
    
    public func change(changes: [Change]) {
        for change in changes {
            guard let targetValue = change.target,
                  let target = ChangeTargetType(rawValue: targetValue) else {
                logChangeError(for: change)
                continue
            }
            
            switch target {
            case .fieldUpdate:
                handleFieldUpdate(for: change)
                
            case .fieldValueRowCreate:
                handleFieldValueRowCreate(for: change)
                
            case .fieldValueRowUpdate:
                handleFieldValueRowUpdate(for: change)
                
            case .fieldValueRowDelete:
                handleFieldValueRowDelete(for: change)
                
            case .fieldValueRowMove:
                handleFieldValueRowMove(for: change)
                
            case .unknown:
                break
            }
        }
    }
    
    private func handleFieldValueRowUpdate(for change: Change) {
        guard let fieldID = change.fieldId,
              let field = fieldMap[fieldID] else {
            logChangeError(for: change)
            return
        }
        switch field.fieldType {
        case .table, .collection:
            DispatchQueue.main.async(execute: {
                self.delegateMap[fieldID]?.value?.applyRowEditChanges(change: change)
            })
            
        default:
            break
        }
    }
    
    private func handleFieldValueRowCreate(for change: Change) {
        guard let fieldID = change.fieldId,
              let field = fieldMap[fieldID]
        else {
            logChangeError(for: change)
            return
        }
        switch field.fieldType {
        case  .table, .collection:
            delegateMap[fieldID]?.value?.insertRow(for: change)
        default:
            break
        }
    }

    private func handleFieldValueRowDelete(for change: Change) {
        guard let fieldID = change.fieldId,
              let field = fieldMap[fieldID]
        else {
            logChangeError(for: change)
            return
        }
        switch field.fieldType {
        case .table, .collection:
            delegateMap[fieldID]?.value?.deleteRow(for: change)
        default:
            break
        }
    }
    
    private func handleFieldValueRowMove(for change: Change) {
        guard let fieldID = change.fieldId,
              let field = fieldMap[fieldID] else {
            logChangeError(for: change)
            return
        }
        switch field.fieldType {
        case .table, .collection:
            delegateMap[fieldID]?.value?.moveRow(for: change)
        default:
            break
        }
    }
    
    private func handleFieldUpdate(for change: Change) {
        guard let fieldID = change.fieldId else {
            logChangeError(for: change)
            return
        }
        guard let value = change.change?["value"] as? Any,
              let valueUnion = ValueUnion(value: value) else {
            logChangeError(for: change)
            return
        }
        updateValue(for: fieldID, value: valueUnion, shouldCallOnChange: false)
    }
    
    private func logChangeError(for change: Change) {
        guard let targetValue = change.target else {
            return logEventForNilObject(message: "Change target not found")
        }
        
        guard let changeId = change.id else {
            return logEventForNilObject(message: "Change id not found")
        }
        
        guard let fieldId = change.fieldId else {
            return logEventForNilObject(message: "fieldID not found for change: \(changeId)")
        }
        
        let target = ChangeTargetType(rawValue: targetValue) ?? .unknown
        
        switch target {
        case .fieldUpdate:
            logEventForNilObject(change.change?["value"], message: "value not found for change: \(changeId)")
        case .fieldValueRowCreate:
            break
        case .fieldValueRowUpdate:
            logEventForNilObject(fieldMap[fieldId], message: "field not found for change: \(changeId)")
        case .fieldValueRowDelete:
            break
        case .fieldValueRowMove:
            break
        case .unknown:
            break
        }
    }
    
    private func logEventForNilObject(_ object: Any? = nil, message: String) {
        if object == nil {
            return Log(message)
        }
    }
}

fileprivate extension JoyDoc {
    func firstValidPageID(for pageID: String?, conditionalLogicHandler: ConditionalLogicHandler) -> String {
        guard let id = pageID else {
            return firstValidPageID(conditionalLogicHandler: conditionalLogicHandler) ?? ""
        }
        
        if id.isEmpty {
            return firstValidPageID(conditionalLogicHandler: conditionalLogicHandler) ?? ""
        }
        
        guard let pageOrder = files.first?.pageOrder else {
            return firstValidPageID(conditionalLogicHandler: conditionalLogicHandler) ?? ""
        }
        
        if !pageOrder.contains(id) {
            return firstValidPageID(conditionalLogicHandler: conditionalLogicHandler) ?? ""
        }
        
        if !conditionalLogicHandler.shouldShow(pageID: id) {
            return firstValidPageID(conditionalLogicHandler: conditionalLogicHandler) ?? ""
        }
        return id
    }
    
    func firstValidPageID(conditionalLogicHandler: ConditionalLogicHandler) -> String? {
        for page in pagesForCurrentView {
            if conditionalLogicHandler.shouldShow(page: page) {
                return page.id
            }
        }
        return pagesForCurrentView.first?.id
    }
}

extension DocumentEditor {
    public var documentID: String? {
        document.id
    }
    
    public var documentIdentifier: String? {
        document.identifier
    }
    
    public var files: [File] {
        document.files
    }
    
    public var pagesForCurrentView: [Page] {
        document.pagesForCurrentView
    }
    
    public func updatefield(field: JoyDocField?) {
        guard let fieldID = field?.id else { return }
        fieldMap[fieldID] = field
    }
    
    public func field(fieldID: String?) -> JoyDocField? {
        guard let fieldID = fieldID else { return nil }
        return fieldMap[fieldID]
    }
    
    public var allFields: [JoyDocField] {
        return fieldMap.map { $1 }
    }
    
    public var allFieldPositions: [FieldPosition] {
        return fieldPositionMap.map { $1 }
    }
    
    public var fieldsCount: Int {
        return fieldMap.count
    }
    
    public func fieldPosition(fieldID: String?) -> FieldPosition? {
        guard let fieldID = fieldID else { return nil }
        return fieldPositionMap[fieldID]
    }
    
    public var firstPage: Page? {
        let pages = document.pagesForCurrentView
        guard pages.count > 1 else {
            return pages.first
        }
        return pages.first(where: shouldShow)
    }
    
    public var firstPageId: String? {
        return self.firstPage?.id
    }
    
    public var isMobileViewActive: Bool {
        return files.first?.views?.contains(where: { $0.type == "mobile" }) ?? false
    }
    
    public func firstValidPageFor(currentPageID: String) -> Page? {
        return document.pagesForCurrentView.first { currentPage in
            currentPage.id == currentPageID && shouldShow(page: currentPage)
        } ?? firstPage
    }
    
    public func firstPageFor(currentPageID: String) -> Page? {
        return document.pagesForCurrentView.first { currentPage in
            currentPage.id == currentPageID
        }
    }
    
    public func getFieldIdentifier(for fieldID: String) -> FieldIdentifier {
        let fileID = field(fieldID: fieldID)?.file

        for page in pagesForCurrentView {
            if let position = page.fieldPositions?.first(where: { $0.field == fieldID }) {
                return FieldIdentifier(fieldID: fieldID, pageID: page.id, fileID: fileID)
            }
        }

        return FieldIdentifier(fieldID: fieldID, fileID: fileID)
    }
}

extension DocumentEditor {
    func updateSchemaVisibilityOnCellChange(collectionFieldID: String, columnID: String, rowID: String, valueElement: ValueElement?) {
        conditionalLogicHandler.updateSchemaVisibility(collectionFieldID: collectionFieldID, columnID: columnID, rowID: rowID, valueElement: valueElement)
    }
    
    func updateSchemaVisibilityOnNewRow(collectionFieldID: String, rowID: String, valueElement: ValueElement?) {
        conditionalLogicHandler.updateShowCollectionSchemaMap(collectionFieldID: collectionFieldID, rowID: rowID, valueElement: valueElement)
    }
    
    func shouldRefreshSchema(for collectionFieldID: String, columnID: String) -> Bool {
        return conditionalLogicHandler.shouldRefreshSchema(for: collectionFieldID, columnID: columnID)
    }
    
    fileprivate func updateTimeZoneIfNeeded(_ field: inout JoyDocField) {
        if field.fieldType == .date {
            if let timeZoneString = field.tz {
                if timeZoneString.isEmpty || TimeZone(identifier: timeZoneString) == nil {
                    field.tz = TimeZone.current.identifier
                }
            } else {
                field.tz = TimeZone.current.identifier
            }
        }
    }
    
    public func updateField(event: FieldChangeData, fieldIdentifier: FieldIdentifier) {
        if var field = field(fieldID: event.fieldIdentifier.fieldID) {
            field.value = event.updateValue
            if let chartData = event.chartData {
                field.xMin = chartData.xMin
                field.yMin = chartData.yMin
                field.xMax = chartData.xMax
                field.yMax = chartData.yMax
                field.xTitle = chartData.xTitle
                field.yTitle = chartData.yTitle
            }
            updateTimeZoneIfNeeded(&field)
            updatefield(field: field)
            refreshField(fieldId: event.fieldIdentifier.fieldID)
            refreshDependent(for: event.fieldIdentifier.fieldID)
            if let identifier = field.id {
                self.JoyfillDocContext.updateDependentFormulas(forFieldIdentifier: identifier)
            }
        }
    }
    
    private func fieldIndexMapValue(pageID: String, index: Int) -> String {
        return "\(pageID)|\(index)"
    }
    
    public func mapWebViewToMobileViewIfNeeded(fieldPositions: [FieldPosition], isMobileViewActive: Bool) -> [FieldPosition] {
        let sortedFieldPositions = fieldPositions.sorted { fp1, fp2 in
            guard let y1 = fp1.y, let y2 = fp2.y, let x1 = fp1.x, let x2 = fp2.x else {
                return false
            }
            if Int(y1) == Int(y2) {
                return Int(x1) < Int(x2)
            } else {
                return Int(y1) < Int(y2)
            }
        }
        var uniqueFields = Set<String>()
        var resultFieldPositions = [FieldPosition]()
        resultFieldPositions.reserveCapacity(sortedFieldPositions.count)
        
        for fp in sortedFieldPositions {
            if let field = fp.field, uniqueFields.insert(field).inserted {
                var modifiableFP = fp
                if !isMobileViewActive {
                    modifiableFP.titleDisplay = "inline"
                }
                resultFieldPositions.append(modifiableFP)
            }
        }
        return resultFieldPositions
    }
    
    private func pageIDAndIndex(key: String) -> (String, Int)? {
        let components = key.split(separator: "|", maxSplits: 1, omittingEmptySubsequences: false)
        guard let pageID = components.first.map(String.init),
              let lastComponent = components.last.map(String.init),
              let index = Int(lastComponent) else {
            return nil
        }
        return (pageID, index)
    }
    
    func refreshField(fieldId: String) {
        guard let pageIDIndexValue = fieldIndexMap[fieldId] else {
            Log("Could not find pageIDIndexValue for field \(fieldId)", type: .error)
            return
        }
        guard let (pageID, index) = pageIDAndIndex(key: pageIDIndexValue) else {
            Log("Could not find pageID and index for field \(fieldId)")
            return
        }
        guard let fieldPosition = self.fieldPositionMap[fieldId] else {
            Log("Could not find fieldPosition for field \(fieldId)", type: .error)
            return
        }
        guard let identifier = pageFieldModels[pageID]?.fields[index].fieldIdentifier else {
            Log("Could not find fieldIdentifier for field \(fieldId)", type: .error)
            return
        }
        let dataModelType = getFieldModel(fieldPosition: fieldPosition, fieldIdentifier: identifier)
        pageFieldModels[pageID]?.fields[index].model = dataModelType
    }
    
    private func valueElements(fieldID: String) -> [ValueElement]? {
        return field(fieldID: fieldID)?.valueToValueElements
    }
    
    func refreshDependent(for fieldID: String) {
        let refreshFields = conditionalLogicHandler.fieldsNeedsToBeRefreshed(fieldID: fieldID)
        for fieldId in refreshFields {
            refreshField(fieldId: fieldId)
        }
    }
    
    func getFieldModel(fieldPosition: FieldPosition, fieldIdentifier: FieldIdentifier) -> FieldListModelType {
        guard let fieldPositionFieldID = fieldPosition.field else {
            Log("Could not find fieldPositionFieldID", type: .error)
            return .none
        }
        let fieldData = fieldMap[fieldPositionFieldID]
        var dataModelType: FieldListModelType = .none
        let fieldEditMode: Mode = ((fieldData?.disabled == true) || (mode == .readonly) ? .readonly : .fill)
        
        var fieldHeaderModel = (fieldPosition.titleDisplay == nil || fieldPosition.titleDisplay != "none") ? FieldHeaderModel(title: fieldData?.title, required: fieldData?.required, tipDescription: fieldData?.tipDescription, tipTitle: fieldData?.tipTitle, tipVisible: fieldData?.tipVisible) : nil
        
        switch fieldPosition.type {
        case .text:
            let model = TextDataModel(fieldIdentifier: fieldIdentifier,
                                      text: fieldData?.value?.text ?? "",
                                      mode: fieldEditMode,
                                      fieldHeaderModel: fieldHeaderModel)
            dataModelType = .text(model)
        case .block:
            let model = DisplayTextDataModel(
                displayText: fieldData?.value?.text,
                fontSize: fieldPosition.fontSize,
                fontWeight: fieldPosition.fontWeight,
                fontColor: fieldPosition.fontColor,
                fontStyle: fieldPosition.fontStyle,
                textAlign: fieldPosition.textAlign,
                textDecoration: fieldPosition.textDecoration,
                textTransform: fieldPosition.textTransform,
                backgroundColor: fieldPosition.backgroundColor,
                borderColor: fieldPosition.borderColor,
                borderWidth: fieldPosition.borderWidth,
                borderRadius: fieldPosition.borderRadius,
                padding: fieldPosition.padding
            )
            dataModelType = .block(model)
        case .multiSelect:
            let model = MultiSelectionDataModel(fieldIdentifier: fieldIdentifier,
                                                multi: fieldData?.multi,
                                                options: fieldData?.options,
                                                multiSelector: fieldData?.value?.multiSelector,
                                                fieldHeaderModel: fieldHeaderModel)
            dataModelType = .multiSelect(model)
        case .dropdown:
            let model = DropdownDataModel(fieldIdentifier: fieldIdentifier,
                                          dropdownValue: fieldData?.value?.dropdownValue,
                                          options: fieldData?.options,
                                          fieldHeaderModel: fieldHeaderModel)
            dataModelType = .dropdown(model)
        case .textarea:
            let model = MultiLineDataModel(fieldIdentifier: fieldIdentifier,
                                           multilineText: fieldData?.value?.multilineText,
                                           mode: fieldEditMode,
                                           fieldHeaderModel: fieldHeaderModel)
            dataModelType = .textarea(model)
        case .date:
            let model = DateTimeDataModel(fieldIdentifier: fieldIdentifier,
                                          value: fieldData?.value,
                                          format: fieldPosition.format,
                                          timezoneId: fieldData?.tz,
                                          fieldHeaderModel: fieldHeaderModel)
            dataModelType = .date(model)
        case .signature:
            let model = SignatureDataModel(fieldIdentifier: fieldIdentifier,
                                           signatureURL: fieldData?.value?.signatureURL ?? "",
                                           fieldHeaderModel: fieldHeaderModel)
            dataModelType = .signature(model)
        case .number:
            let model = NumberDataModel(fieldIdentifier: fieldIdentifier,
                                        number: fieldData?.value?.number,
                                        mode: fieldEditMode,
                                        fieldHeaderModel: fieldHeaderModel)
            
            dataModelType = .number(model)
        case .chart:
            let model = ChartDataModel(fieldIdentifier: fieldIdentifier,
                                       valueElements: fieldData?.value?.valueElements,
                                       yTitle: fieldData?.yTitle,
                                       yMax: fieldData?.yMax,
                                       yMin: fieldData?.yMin,
                                       xTitle: fieldData?.xTitle,
                                       xMax: fieldData?.xMax,
                                       xMin: fieldData?.xMin,
                                       mode: fieldEditMode,
                                       documentEditor: self,
                                       fieldHeaderModel: fieldHeaderModel)
            dataModelType = .chart(model)
        case .richText:
            let model = RichTextDataModel(text: fieldData?.value?.text,
                                          fieldHeaderModel: fieldHeaderModel)
            dataModelType = .richText(model)
        case .table:
            if let model = TableDataModel(fieldHeaderModel: fieldHeaderModel,
                                          mode: fieldEditMode,
                                          documentEditor: self,
                                          fieldIdentifier: fieldIdentifier) {
                dataModelType = .table(model)
            }
        case .collection:
            if let model = TableDataModel(fieldHeaderModel: fieldHeaderModel,
                                          mode: fieldEditMode,
                                          documentEditor: self,
                                          fieldIdentifier: fieldIdentifier) {
                dataModelType = .collection(model)
            }
        case .image:
            let model = ImageDataModel(fieldIdentifier: fieldIdentifier,
                                       multi: fieldData?.multi,
                                       primaryDisplayOnly: fieldPosition.primaryDisplayOnly,
                                       valueElements: fieldData?.value?.valueElements,
                                       mode: fieldEditMode,
                                       fieldHeaderModel: fieldHeaderModel)
            dataModelType = .image(model)
        case .none:
            dataModelType = .none
        case .some(.unknown):
            dataModelType = .none
        }
        return dataModelType
    }
}

extension DocumentEditor {
    fileprivate func updatePageFieldModels(_ duplicatedPage: Page, _ newPageID: String, _ fileId: String?) {
        var fieldListModels = [FieldListModel]()
        let fieldPositions = mapWebViewToMobileViewIfNeeded(fieldPositions: duplicatedPage.fieldPositions ?? [], isMobileViewActive: isMobileViewActive)
        for fieldPosition in fieldPositions ?? [] {
            guard let fieldPositionFieldID = fieldPosition.field else {
                Log("FieldPositions has nil FieldID", type: .error)
                continue
            }
            let fieldData = fieldMap[fieldPositionFieldID]
<<<<<<< HEAD
            if fieldData?.fieldType == .collection && !isCollectionFieldEnabled {
                continue
            }
            let fieldIdentifier = FieldIdentifier(fieldID: fieldPositionFieldID, pageID: newPageID, fileID: fileId)
=======
            let fieldIdentifier = FieldIdentifier(_id: documentID, identifier: documentIdentifier, fieldID: fieldPositionFieldID, fieldIdentifier: fieldData?.identifier, pageID: newPageID, fileID: fileId, fieldPositionId: fieldPosition.id)
>>>>>>> 354e5d56
            var dataModelType: FieldListModelType = .none
            let fieldEditMode: Mode = ((fieldData?.disabled == true) || (mode == .readonly) ? .readonly : .fill)
            
            var fieldHeaderModel = (fieldPosition.titleDisplay == nil || fieldPosition.titleDisplay != "none") ? FieldHeaderModel(title: fieldData?.title, required: fieldData?.required, tipDescription: fieldData?.tipDescription, tipTitle: fieldData?.tipTitle, tipVisible: fieldData?.tipVisible) : nil
            
            dataModelType = getFieldModel(fieldPosition: fieldPosition, fieldIdentifier: fieldIdentifier)
            fieldListModels.append(FieldListModel(fieldIdentifier: fieldIdentifier, fieldEditMode: fieldEditMode, model: dataModelType))
            let index = fieldListModels.count - 1
            fieldIndexMap[fieldPositionFieldID] = fieldIndexMapValue(pageID: newPageID, index: index)
        }
        pageFieldModels[newPageID] = PageModel(id: newPageID, fields: fieldListModels)
    }
    
    fileprivate func addFieldAndFieldPositionForWeb(_ originalPage: Page, _ fieldMapping: inout [String : String], _ newFields: inout [JoyDocField], _ newFieldPositions: inout [FieldPosition], _ newPageID: String) {
        for var fieldPos in originalPage.fieldPositions ?? [] {
            guard let origFieldID = fieldPos.field else { continue }
            if let origField = field(fieldID: origFieldID) {
                var duplicateField = origField
                let newFieldID = generateObjectId()
                fieldMapping[origFieldID] = newFieldID
                
                duplicateField.id = newFieldID
                newFields.append(duplicateField)
                fieldPos.field = newFieldID
                newFieldPositions.append(fieldPos)
            }
        }
        // apply conditional logic here
        for i in 0..<newFields.count {
            if var logic = newFields[i].logic, var conditions = logic.conditions {
                for j in conditions.indices {
                    if let origPageID = originalPage.id, conditions[j].page == origPageID {
                        conditions[j].page = newPageID
                    }
                    if let origFieldRef = conditions[j].field,
                       let newFieldRef = fieldMapping[origFieldRef] {
                        conditions[j].field = newFieldRef
                    }
                }
                logic.conditions = conditions
                newFields[i].logic = logic
            }
        }
    }
    
    public func duplicatePage(pageID: String) {
        guard var firstFile = document.files.first else {
            Log("No file found in document.", type: .error)
            return
        }
        
        guard let originalPageIndex = firstFile.pages?.firstIndex(where: { $0.id == pageID }) else {
            Log("Page with id \(pageID) not found in file.pages.", type: .error)
            return
        }
        guard let pages = firstFile.pages else {
            Log("No pages found in file", type: .error)
            return
        }
        let originalPage = pages[originalPageIndex]
        let newPageID = generateObjectId()
        
        var duplicatedPage = originalPage
        duplicatedPage.id = newPageID
        
        var fieldMapping: [String: String] = [:]
        var newFields: [JoyDocField] = []
        var newFieldPositions: [FieldPosition] = []
        
        addFieldAndFieldPositionForWeb(originalPage, &fieldMapping, &newFields, &newFieldPositions, newPageID)
        
        document.fields = newFields
        duplicatedPage.fieldPositions = newFieldPositions
        
        if firstFile.pages == nil {
            firstFile.pages = []
        }
        firstFile.pages!.append(duplicatedPage)
        
        if var pageOrder = firstFile.pageOrder {
            if let index = pageOrder.firstIndex(of: pageID) {
                pageOrder.insert(newPageID, at: index + 1)
            } else {
                pageOrder.append(newPageID)
            }
            firstFile.pageOrder = pageOrder
            self.currentPageOrder = pageOrder
        }
        
        // duplicate views page
        if let altViews = firstFile.views, !altViews.isEmpty {
            var altView = altViews[0]
            if let originalAlternatePageIndex = altView.pages?.firstIndex(where: { $0.id == pageID }) {
                var originalAltPage = altView.pages![originalAlternatePageIndex]
                originalAltPage.id = duplicatedPage.id
                
                var alternateFieldMapping: [String: String] = [:]
                var alternateNewFields: [JoyDocField] = []
                var alternateNewFieldPositions: [FieldPosition] = []
                
                for var fieldPos in originalAltPage.fieldPositions ?? [] {
                    guard let origFieldID = fieldPos.field else { continue }
                    if let newField = fieldMapping[origFieldID] {
                        fieldPos.field = newField
                    }else {
                        if let origField = field(fieldID: origFieldID) {
                            var duplicateField = origField
                            let newFieldID = generateObjectId()
                            alternateFieldMapping[origFieldID] = newFieldID
                            
                            duplicateField.id = newFieldID
                            alternateNewFields.append(duplicateField)
                            fieldPos.field = newFieldID
                        }
                    }
                    alternateNewFieldPositions.append(fieldPos)
                }
                // apply conditional logic here
                for i in 0..<alternateNewFields.count {
                    if var logic = alternateNewFields[i].logic, var conditions = logic.conditions {
                        for j in conditions.indices {
                            if let origPageID = originalAltPage.id, conditions[j].page == origPageID {
                                conditions[j].page = newPageID
                            }
                            if let origFieldRef = conditions[j].field,
                               let newFieldRef = alternateFieldMapping[origFieldRef] {
                                conditions[j].field = newFieldRef
                            }
                        }
                        logic.conditions = conditions
                        alternateNewFields[i].logic = logic
                    }
                }
                
                originalAltPage.fieldPositions = alternateNewFieldPositions
                newFields.append(contentsOf: alternateNewFields)
                document.fields = newFields
                if altView.pages == nil {
                    altView.pages = [originalAltPage]
                } else {
                    altView.pages!.append(originalAltPage)
                }
                
                if var altPageOrder = altView.pageOrder {
                    if let idx = altPageOrder.firstIndex(of: pageID) {
                        altPageOrder.insert(newPageID, at: idx + 1)
                    } else {
                        altPageOrder.append(newPageID)
                    }
                    altView.pageOrder = altPageOrder
                } else {
                    altView.pageOrder = [newPageID]
                }
                // Save the updated alternate view back into the file.
                firstFile.views![0] = altView
            }
        }
        
        var files = document.files
        if let fileIndex = files.firstIndex(where: { $0.id == firstFile.id }) {
            files[fileIndex] = firstFile
        }
        document.files = files
        updateFieldMap()
        updateFieldPositionMap()
        updatePageFieldModels(duplicatedPage, newPageID, firstFile.id ?? "")
        if let views = document.files.first?.views, !views.isEmpty {
            if let page = views.first?.pages?.first(where: { $0.id == newPageID }) {
                updatePageFieldModels(page, newPageID, firstFile.id ?? "")
            }
        }
        self.conditionalLogicHandler = ConditionalLogicHandler(documentEditor: self)
        
        if let views = document.files.first?.views, !views.isEmpty {
            guard let targetIndex = document.files.first?.pageOrder?.firstIndex(of: newPageID) else {
                Log("Could not find index for duplicated page", type: .error)
                return
            }
            guard let viewPage = views.first?.pages?.first(where: { $0.id == newPageID }) else {
                Log("Could not find view page for duplicated page", type: .error)
                return
            }
            onChangeDuplicatePage(view: views.first, viewId: views.first?.id ?? "", page: duplicatedPage,fields: document.fields, fileId: document.files.first?.id ?? "", targetIndex: targetIndex, newFields: newFields, viewPage: viewPage)
        } else {
            guard let targetIdnex = document.files.first?.pageOrder?.firstIndex(of: newPageID) else {
                Log("Could not find index for duplicated page", type: .error)
                return
            }
            onChangeDuplicatePage(viewId: "", page: duplicatedPage, fields: document.fields, fileId: document.files[0].id ?? "", targetIndex: targetIdnex, newFields: newFields)
        }
    }
}<|MERGE_RESOLUTION|>--- conflicted
+++ resolved
@@ -665,14 +665,10 @@
                 continue
             }
             let fieldData = fieldMap[fieldPositionFieldID]
-<<<<<<< HEAD
             if fieldData?.fieldType == .collection && !isCollectionFieldEnabled {
                 continue
             }
-            let fieldIdentifier = FieldIdentifier(fieldID: fieldPositionFieldID, pageID: newPageID, fileID: fileId)
-=======
             let fieldIdentifier = FieldIdentifier(_id: documentID, identifier: documentIdentifier, fieldID: fieldPositionFieldID, fieldIdentifier: fieldData?.identifier, pageID: newPageID, fileID: fileId, fieldPositionId: fieldPosition.id)
->>>>>>> 354e5d56
             var dataModelType: FieldListModelType = .none
             let fieldEditMode: Mode = ((fieldData?.disabled == true) || (mode == .readonly) ? .readonly : .fill)
             

--- conflicted
+++ resolved
@@ -41,15 +41,10 @@
         for page in document.pagesForCurrentView {
             guard let pageID = page.id else { return }
             var fieldListModels = [FieldListModel]()
-<<<<<<< HEAD
-
-            for fieldPostion in page.fieldPositions ?? [] {
-                fieldListModels.append(FieldListModel(fieldID: fieldPostion.field!, pageID: pageID, fileID: files[0].id!, refreshID: UUID()))
-=======
+
             let fieldPositions = mapWebViewToMobileView(fieldPositions: page.fieldPositions ?? [])
             for fieldPostion in fieldPositions {
-                fieldListModels.append(FieldListModel(fieldID: fieldPostion.field!, refreshID: UUID()))
->>>>>>> e46859f9
+                fieldListModels.append(FieldListModel(fieldID: fieldPostion.field!, pageID: pageID, fileID: files[0].id!, refreshID: UUID()))
                 let index = fieldListModels.count - 1
                 fieldIndexMap[fieldPostion.field!] = fieldIndexMapValue(pageID: pageID, index: index)
             }

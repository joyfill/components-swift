//
//  File.swift
//
//
//  Created by Vishnu Dutt on 05/12/24.
//

import Foundation
import JoyfillModel



// 1. Cache strcture build
// 2. Cache build in init
//   2.1 Wrte a function to check if schema needs to be shown
// 3. Call new API
// 4. Write logic to update the cache
//     on each cell change document editor will Check if needs to update the cache
//      if yes call the 2.1 to check if schema needs to be shown
//      update the cache


public struct RowSchemaID: Hashable {
    public let rowID: String
    public let schemaID: String
    
    public init(rowID: String, schemaID: String) {
        self.rowID = rowID
        self.schemaID = schemaID
    }
}

public struct CollectionSchemaLogic {
    public var showSchemaMap = [RowSchemaID: Bool]()   // RowSchemaID : Bool
}

public struct CollectionDependency {
    public var columnDependencyMap = [String: Set<String>]() // columnID: Set of SchemaIDs
}

class ConditionalLogicHandler {
    weak var documentEditor: DocumentEditor!
    private var showFieldMap = [String: Bool]()
    private var fieldConditionalDependencyMap = [String: Set<String>]()

    private var showCollectionSchemaMap = [String: CollectionSchemaLogic]() // CollectionFieldID : CollectionSchemaLogic
    private var collectionDependencyMap = [String: CollectionDependency]() // CollectionFieldID : CollectionDependency
    
    init(documentEditor: DocumentEditor) {
        self.documentEditor = documentEditor
        documentEditor.allFields.forEach { field in
<<<<<<< HEAD
            showFieldMap[field.id!] = self.shouldShowLocal(fieldID: field.id!)
            if field.fieldType == .collection {
                buildDependencyMap(field: field)
                buildCollectionSchemaMap(field: field)
            }
        }
    }
    
    private func buildDependencyMap(field: JoyDocField) {
        guard let schema = field.schema, let fieldID = field.id else { return }
        
        var dependencyLogic = CollectionDependency()
        
        for (schemaID, schemaDetails) in schema {
            if let logic = schemaDetails.logic,
               let conditions = logic.schemaConditions {
                
                for condition in conditions {
                    guard let columnID = condition.columnID else { continue }
                    
                    var dependentSchemas = dependencyLogic.columnDependencyMap[columnID] ?? Set<String>()
                    dependentSchemas.insert(schemaID)
                    dependencyLogic.columnDependencyMap[columnID] = dependentSchemas
                }
            }
=======
            guard let fieldID = field.id else {
                Log("Field ID not found", type: .error)
                return
            }
            showFieldMap[fieldID] = self.shouldShowLocal(fieldID: fieldID)
>>>>>>> c682520a
        }
        
        collectionDependencyMap[fieldID] = dependencyLogic
    }
    
    func buildCollectionSchemaMap(field: JoyDocField) {
        let schema = field.schema ?? [:]
        let rootSchemaKey = schema.first { $0.value.root == true }?.key ?? ""
        let showSchemaMap = buildSchemaMap(valueElements: field.valueToValueElements ?? [], schema: schema, key: rootSchemaKey)
        let collectionSchemaLogic = CollectionSchemaLogic(showSchemaMap: showSchemaMap)
        showCollectionSchemaMap[field.id!] = collectionSchemaLogic
    }
    
    func buildSchemaMap(valueElements: [ValueElement], schema: [String: Schema], key: String) -> [RowSchemaID: Bool] {
        var map = [RowSchemaID: Bool]()

        for element in valueElements {
            guard let rowID = element.id else { continue }
            
            if let childrens = element.childrens, childrens.count > 0 {
                childrens.forEach { (childSchemaID, child) in
                    let key = RowSchemaID(rowID: rowID, schemaID: childSchemaID)
                    map[key] = shouldShow(fullSchema: schema, schemaID: childSchemaID, valueElement: element)

                    if let nested = child.valueToValueElements {
                        let childMap = buildSchemaMap(valueElements: nested, schema: schema, key: childSchemaID)
                        map.merge(childMap) { (_, new) in new }
                    }
                }
            } else {
                for schemaID in schema[key]?.children ?? [] {
                    let key = RowSchemaID(rowID: rowID, schemaID: schemaID)
                    map[key] = shouldShow(fullSchema: schema, schemaID: schemaID, valueElement: element)
                }
            }
        }

        return map
    }

    public func shouldShow(fieldID: String?) -> Bool {
        guard let fieldID = fieldID else { return true }
        return showFieldMap[fieldID] ?? true
    }

    public func shouldShow(pageID: String?) -> Bool {
        guard let pageID = pageID else { return true }
        guard let page = documentEditor.pagesForCurrentView.first(where: { $0.id == pageID }) else { return true }
        return shouldShow(page: page)
    }

    func fieldsNeedsToBeRefreshed(fieldID: String) -> [String] {
        var refreshFieldIDs = [String]()
        guard let dependentFields = fieldConditionalDependencyMap[fieldID] else { return []}
        // Refresh dependent fields if required
        for dependentFieldId in dependentFields {
            let shouldShow = shouldShowLocal(fieldID: dependentFieldId)
            if showFieldMap[dependentFieldId] != shouldShow {
                showFieldMap[dependentFieldId] = shouldShow
                refreshFieldIDs.append(dependentFieldId)
            }
        }
        return refreshFieldIDs
    }

    func shouldShow(page: Page?) -> Bool {
        guard let page = page else { return true }
        let model = conditionalLogicModel(page: page)
        let lastHiddenState = page.hidden
        guard let model = model, model.itemCount > 1 else {
            return !(lastHiddenState ?? false)
        }
        return shouldShowItem(model: model, lastHiddenState: lastHiddenState)
    }

    public func shouldShowSchema(for collectionFieldID: String, rowSchemaID: RowSchemaID) -> Bool {
        return showCollectionSchemaMap[collectionFieldID]?.showSchemaMap[rowSchemaID] ?? true
    }

    private func shouldShow(fullSchema: [String : Schema]?, schemaID: String, valueElement: ValueElement?) -> Bool {
        guard let fullSchema = fullSchema else { return true }
        let model = conditionalLogicModel(fullSchema: fullSchema, schemaID: schemaID, valueElement: valueElement)
        let lastHiddenState = fullSchema[schemaID]?.hidden
        guard let model = model else {
            return !(lastHiddenState ?? false)
        }
        return shouldShowItem(model: model, lastHiddenState: lastHiddenState)
    }

    private func conditionalLogicModel(page: Page?) -> ConditionalLogicModel? {
        guard let page = page else { return nil }
        guard let logic = page.logic else { return nil }
        guard let conditions = logic.conditions else { return nil }

        let conditionModels = conditions.compactMap { condition ->  ConditionModel? in
            guard let conditionFieldID = condition.field else { return nil }
            guard let conditionField = documentEditor.field(fieldID: conditionFieldID) else { return nil }
            return ConditionModel(fieldValue: conditionField.value, fieldType: FieldTypes(conditionField.type), condition: condition.condition, value: condition.value)
        }
        let logicModel = LogicModel(id: logic.id, action: logic.action, eval: logic.eval, conditions: conditionModels)
        let conditionModel = ConditionalLogicModel(logic: logicModel, isItemHidden: page.hidden, itemCount: documentEditor.pagesForCurrentView.count)
        return conditionModel
    }
    
    private func conditionalLogicModel(fullSchema: [String : Schema]?, schemaID: String, valueElement: ValueElement?) -> ConditionalLogicModel? {
        guard let fullSchema = fullSchema else { return nil }
        guard let schema = fullSchema[schemaID] else { return nil }
        guard let logic = schema.logic else { return nil }
        guard let conditions = logic.schemaConditions else { return nil }
        

        let conditionModels = conditions.compactMap { condition ->  ConditionModel? in
            //here we dont have the field we have column id and parent schema key
            //from these we need to extract the cell value
            guard let columnID = condition.columnID else { return nil }
            guard let parentSchemaKey = condition.schema else { return nil }
            let cellType = fullSchema[parentSchemaKey]?.tableColumns?.first(where: { $0.id == columnID })?.type
            
            //here we need the value associated with the column id
            let cellValue = getCellValue(for: columnID, valueElement: valueElement)
            //here we need to pass the cell value and cell type , condition and condition value
            return ConditionModel(fieldValue: cellValue, fieldType: cellType?.toFieldType ?? .unknown, condition: condition.condition, value: condition.value)
        }
        let logicModel = LogicModel(id: logic.id, action: logic.action, eval: logic.eval, conditions: conditionModels)
        let conditionModel = ConditionalLogicModel(logic: logicModel, isItemHidden: schema.hidden, itemCount: 0)
        return conditionModel
    }
    
    private func getCellValue(for columnID: String, valueElement: ValueElement?) -> ValueUnion? {
        guard let valueElement = valueElement else { return nil }
        
        if let cell = valueElement.cells?.first(where: { $0.key == columnID })?.value {
            return cell
        }
        
        return nil
    }

    private func conditionalLogicModel(field: JoyDocField?) -> ConditionalLogicModel? {
        guard let field = field else { return nil }
        guard let logic = field.logic else { return nil }
        guard let conditions = logic.conditions else { return nil }

        let conditionModels = conditions.compactMap { condition -> ConditionModel?  in
            guard let fieldID = condition.field else { return nil }
            guard let dependentField = documentEditor.field(fieldID: fieldID) else { return nil }
            guard let dependentFieldID = dependentField.id else {
                Log("Could not find dependent field ID", type: .error)
                return nil
            }

            var allDependentFields: Set<String> = fieldConditionalDependencyMap[dependentFieldID] ?? []
            if !allDependentFields.contains(dependentFieldID) {
                guard let id = field.id else {
                    Log("Could not find field ID", type: .error)
                    return nil
                }
                allDependentFields.insert(id)
                fieldConditionalDependencyMap[dependentFieldID] = allDependentFields
            }
            return ConditionModel(fieldValue: dependentField.value, fieldType: FieldTypes(dependentField.type), condition: condition.condition, value: condition.value)
        }

        let logicModel = LogicModel(id: field.logic?.id, action: logic.action, eval: logic.eval, conditions: conditionModels)
        let conditionModel = ConditionalLogicModel(logic: logicModel, isItemHidden: field.hidden, itemCount: documentEditor.fieldsCount)
        return conditionModel
    }

    private func conditionalLogicModels() -> [ConditionalLogicModel] {
        let fields = documentEditor.allFields
        return fields.flatMap(conditionalLogicModel)
    }

    private func shouldShowItem(model: ConditionalLogicModel, lastHiddenState: Bool?) -> Bool {
        guard let logic = model.logic else {
            return !(lastHiddenState ?? false)
        }

        if let hidden = lastHiddenState {
            //Hidden is not nil
            if hidden && logic.action == "show" {
                //Hidden is true and action is show
                return self.shoulTakeActionOnThisField(logic: logic)
            } else if !hidden && logic.action == "show" {
                //Hidden is false and action is show
                return true
            } else if hidden && logic.action != "show" {
                //Hidden is true and action is hide
                return false
            } else {
                return !self.shoulTakeActionOnThisField(logic: logic)
            }
        } else {
            //Hidden is nil
            if logic.action == "show" {
                return true
            } else {
                return !self.shoulTakeActionOnThisField(logic: logic)
            }
        }
    }

    private func compareValue(fieldValue: ValueUnion?, condition: ConditionModel, fieldType: FieldTypes) -> Bool {
        switch condition.condition {
        case "=":
            if fieldType == .multiSelect || fieldType == .dropdown {
                if let valueUnion = fieldValue as? ValueUnion,
                   let selectedArray = valueUnion.stringArray as? [String],
                   let conditionText = condition.value?.text {
                    return selectedArray.contains { $0 == conditionText }
                }
            }
            return fieldValue == condition.value
        case "!=":
            if fieldType == .multiSelect || fieldType == .dropdown {
                if let valueUnion = fieldValue as? ValueUnion,
                   let selectedArray = valueUnion.stringArray as? [String],
                   let conditionText = condition.value?.text {
                    return !selectedArray.contains { $0 == conditionText }
                }
            }
            return fieldValue != condition.value
        case "?=":
            guard let fieldValue = fieldValue else {
                return false
            }
            if let fieldValueText = fieldValue.text, let conditionValueText = condition.value?.text {
                return fieldValueText.contains(conditionValueText)
            } else {
                return false
            }
        case ">":
            guard let fieldValue = fieldValue else {
                return false
            }
            if let fieldValueNumber = fieldValue.number, let conditionValueNumber = condition.value?.number {
                return fieldValueNumber > conditionValueNumber
            } else {
                return false
            }
        case "<":
            guard let fieldValue = fieldValue else {
                return false
            }
            if let fieldValueNumber = fieldValue.number, let conditionValueNumber = condition.value?.number {
                return fieldValueNumber < conditionValueNumber
            } else {
                return false
            }
        case "null=":
            if fieldType == .multiSelect || fieldType == .dropdown {
                if let valueUnion = fieldValue as? ValueUnion,
                   let selectedArray = valueUnion.stringArray as? [String] {
                    return selectedArray.isEmpty || selectedArray.allSatisfy { $0.isEmpty }
                }
            }
            if let fieldValueText = fieldValue?.text {
                return fieldValueText.isEmpty
            } else if fieldValue?.number == nil {
                return true
            } else {
                return false
            }
        case "*=":
            if fieldType == .multiSelect || fieldType == .dropdown {
                if let valueUnion = fieldValue as? ValueUnion,
                   let selectedArray = valueUnion.stringArray as? [String] {
                    return !(selectedArray.isEmpty || selectedArray.allSatisfy { $0.isEmpty })
                }
            }
            if let fieldValueText = fieldValue?.text {
                return !fieldValueText.isEmpty
            } else if fieldValue?.number == nil{
                return false
            } else {
                return true
            }

        default:
            return false
        }
    }

    private func shoulTakeActionOnThisField(logic: LogicModel) -> Bool {
        guard let conditions = logic.conditions else {
            return false
        }

        var conditionsResults: [Bool] = []

        for condition in conditions {
            let isValueMatching = compareValue(fieldValue: condition.fieldValue, condition: condition, fieldType: condition.fieldType)
            conditionsResults.append(isValueMatching)
        }

        if logic.eval == "and" {
            return conditionsResults.allSatisfy { $0 }
        } else {
            return conditionsResults.contains { $0 }
        }
    }

    func shouldShowLocal(fieldID: String?) -> Bool {
        guard let fieldID = fieldID else { return true }
        guard let field = documentEditor.field(fieldID: fieldID) else { return true }
        let model = conditionalLogicModel(field: field)
        let lastHiddenState = field.hidden
        guard let model = model, model.itemCount > 1 else {
            return !(lastHiddenState ?? false)
        }
        return shouldShowItem(model: model, lastHiddenState: lastHiddenState)
    }

    func updateSchemaVisibility(collectionFieldID: String, columnID: String, rowID: String) {
        guard let dependencyLogic = collectionDependencyMap[collectionFieldID], let affectedSchemas = dependencyLogic.columnDependencyMap[columnID] else { return }
        
        guard let field = documentEditor.field(fieldID: collectionFieldID),
              let valueElement = documentEditor.getValueElementByRowID(rowID, from: field.valueToValueElements ?? []) else { return }
                
        for schemaID in affectedSchemas {
            let rowSchemaID = RowSchemaID(rowID: rowID, schemaID: schemaID)
            
            let newhiddenState = shouldShow(
                fullSchema: field.schema,
                schemaID: schemaID,
                valueElement: valueElement
            )
            
            let lastHiddenState = showCollectionSchemaMap[collectionFieldID]?.showSchemaMap[rowSchemaID]
            
            if lastHiddenState != newhiddenState {
                showCollectionSchemaMap[collectionFieldID]?.showSchemaMap[rowSchemaID] = newhiddenState
            }
        }
    }
    
    func updateShowCollectionSchemaMap(collectionFieldID: String, rowID: String) {
        var collectionLogic = showCollectionSchemaMap[collectionFieldID] ?? CollectionSchemaLogic()
        
        guard let field = documentEditor.field(fieldID: collectionFieldID),
              let valueElement = documentEditor.getValueElementByRowID(rowID, from: field.valueToValueElements ?? []) else { return }
        
        for (childSchemaID, child) in valueElement.childrens ?? [:] {
            let rowSchemaID = RowSchemaID(rowID: rowID, schemaID: childSchemaID)
            let shouldBeShown = shouldShow(
                fullSchema: field.schema,
                schemaID: childSchemaID,
                valueElement: valueElement
            )
            collectionLogic.showSchemaMap[rowSchemaID] = shouldBeShown
        }
        
        showCollectionSchemaMap[collectionFieldID] = collectionLogic
    }
    
    func shouldRefreshSchema(for collectionFieldID: String, columnID: String) -> Bool {
        return collectionDependencyMap[collectionFieldID]?.columnDependencyMap.keys.contains(columnID) ?? false
    }
}

extension ColumnTypes {
    var toFieldType: FieldTypes {
        FieldTypes(rawValue: self.rawValue) ?? .unknown
    }
}<|MERGE_RESOLUTION|>--- conflicted
+++ resolved
@@ -49,8 +49,12 @@
     init(documentEditor: DocumentEditor) {
         self.documentEditor = documentEditor
         documentEditor.allFields.forEach { field in
-<<<<<<< HEAD
-            showFieldMap[field.id!] = self.shouldShowLocal(fieldID: field.id!)
+            guard let fieldID = field.id else {
+                Log("Field ID not found", type: .error)
+                return
+            }
+            showFieldMap[fieldID] = self.shouldShowLocal(fieldID: fieldID)
+            
             if field.fieldType == .collection {
                 buildDependencyMap(field: field)
                 buildCollectionSchemaMap(field: field)
@@ -75,13 +79,6 @@
                     dependencyLogic.columnDependencyMap[columnID] = dependentSchemas
                 }
             }
-=======
-            guard let fieldID = field.id else {
-                Log("Field ID not found", type: .error)
-                return
-            }
-            showFieldMap[fieldID] = self.shouldShowLocal(fieldID: fieldID)
->>>>>>> c682520a
         }
         
         collectionDependencyMap[fieldID] = dependencyLogic

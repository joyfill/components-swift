--- conflicted
+++ resolved
@@ -36,15 +36,11 @@
         onChangeForDelete(fieldIdentifier: fieldIdentifier, rowIDs: rowIDs)
     }
 
-<<<<<<< HEAD
     /// Duplicates specified rows in a table field.
     /// - Parameters:
     ///   - rowIDs: An array of String identifiers for the rows to be duplicated.
     ///   - fieldIdentifier: A `FieldIdentifier` object that uniquely identifies the table field.
-    public func duplicateRows(rowIDs: [String], fieldIdentifier: FieldIdentifier) {
-=======
     public func duplicateRows(rowIDs: [String], fieldIdentifier: FieldIdentifier) -> [Int: ValueElement]{
->>>>>>> df990e33
         let fieldId = fieldIdentifier.fieldID
         guard var elements = field(fieldID: fieldId)?.valueToValueElements else {
             return [:]
@@ -117,15 +113,11 @@
         moveRowOnChange(event: changeEvent, targetRowIndexes: targetRows)
     }
 
-<<<<<<< HEAD
     /// Inserts a new row at the end of a table field.
     /// - Parameters:
     ///   - id: The String identifier for the new row.
     ///   - fieldIdentifier: A `FieldIdentifier` object that uniquely identifies the table field.
-    public func insertRowAtTheEnd(id: String, fieldIdentifier: FieldIdentifier) {
-=======
     public func insertRowAtTheEnd(id: String, fieldIdentifier: FieldIdentifier) -> ValueElement {
->>>>>>> df990e33
         let fieldId = fieldIdentifier.fieldID
         var elements = field(fieldID: fieldId)?.valueToValueElements ?? []
 
@@ -139,15 +131,11 @@
         return elements.last!
     }
 
-<<<<<<< HEAD
     /// Inserts new rows below specified rows in a table field.
     /// - Parameters:
     ///   - selectedRows: An array of String identifiers for the rows below which new rows will be inserted.
     ///   - fieldIdentifier: A `FieldIdentifier` object that uniquely identifies the table field.
-    public func insertBelow(selectedRows: [String], fieldIdentifier: FieldIdentifier) {
-=======
     public func insertBelow(selectedRowID: String, fieldIdentifier: FieldIdentifier) -> (ValueElement, Int)? {
->>>>>>> df990e33
         let fieldId = fieldIdentifier.fieldID
         guard var elements = field(fieldID: fieldId)?.valueToValueElements else {
             return nil
@@ -172,16 +160,12 @@
         
     }
 
-<<<<<<< HEAD
     /// Inserts a new row with specified filter conditions in a table field.
     /// - Parameters:
     ///   - id: The String identifier for the new row.
     ///   - filterModels: An array of `FilterModel` objects specifying the filter conditions.
     ///   - fieldIdentifier: A `FieldIdentifier` object that uniquely identifies the table field.
-    public func insertRowWithFilter(id: String, filterModels: [FilterModel], fieldIdentifier: FieldIdentifier) {
-=======
     func insertRowWithFilter(id: String, filterModels: [FilterModel], fieldIdentifier: FieldIdentifier, tableDataModel: TableDataModel) -> ValueElement? {
->>>>>>> df990e33
         guard var elements = field(fieldID: fieldIdentifier.fieldID)?.valueToValueElements else {
             return nil
         }

--- conflicted
+++ resolved
@@ -673,15 +673,11 @@
         case .multiSelect:
             return changeCell(elements: elements, index: rowIndex, cellDataModelId: cellDataModel.id, newCell: cellDataModel.multiSelectValues.map(ValueUnion.array), fieldId: fieldId)
         case .barcode:
-<<<<<<< HEAD
             return changeCell(elements: elements, index: rowIndex, cellDataModelId: cellDataModel.id, newCell: ValueUnion.string(cellDataModel.title ?? ""), fieldId: fieldId)
         case .table:
             return changeCell(elements: elements, index: rowIndex, cellDataModelId: cellDataModel.id, newCell: cellDataModel.multiSelectValues.map(ValueUnion.array), fieldId: fieldId)
-=======
-            changeCell(elements: elements, index: rowIndex, cellDataModelId: cellDataModel.id, newCell: ValueUnion.string(cellDataModel.title ?? ""), fieldId: fieldId)
         case .signature:
             changeCell(elements: elements, index: rowIndex, cellDataModelId: cellDataModel.id, newCell: ValueUnion.string(cellDataModel.title ?? ""), fieldId: fieldId)
->>>>>>> cb5ada52
         default:
             return []
         }

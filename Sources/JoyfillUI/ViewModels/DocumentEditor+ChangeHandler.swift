//
//  File.swift
//
//
//  Created by Vishnu Dutt on 05/12/24.
//

import JoyfillModel
import Foundation

extension DocumentEditor {
    /// Deletes specified rows from a table field.
    /// - Parameters:
    ///   - rowIDs: An array of String identifiers for the rows to be deleted.
    ///   - fieldIdentifier: A `FieldIdentifier` object that uniquely identifies the table field.
    public func deleteRows(rowIDs: [String], fieldIdentifier: FieldIdentifier) {
        guard !rowIDs.isEmpty else {
            Log("No rows to delete", type: .warning)
            return
        }
        let fieldId = fieldIdentifier.fieldID
        guard var field = fieldMap[fieldId] else {
            Log("Field not found: \(fieldId)", type: .error)
            return
        }
        guard var lastRowOrder = field.rowOrder else {
            return
        }
        guard var elements = field.valueToValueElements else {
            Log("No elements found for field: \(fieldId)", type: .error)
            return
        }

        for row in rowIDs {
            guard let index = elements.firstIndex(where: { $0.id == row }) else {
                Log("Row not found: \(row)", type: .error)
                return
            }
            var element = elements[index]
            element.setDeleted()
            elements[index] = element
            lastRowOrder.removeAll(where: { $0 == row })
        }
        fieldMap[fieldId]?.value = ValueUnion.valueElementArray(elements)
        fieldMap[fieldId]?.rowOrder = lastRowOrder
        onChangeForDelete(fieldIdentifier: fieldIdentifier, rowIDs: rowIDs)
    }
    
    public func deleteNestedRows(rowIDs: [String], fieldIdentifier: FieldIdentifier, rootSchemaKey: String, nestedKey: String, parentRowId: String) -> [ValueElement] {
        guard !rowIDs.isEmpty else { return [] }
        let fieldId = fieldIdentifier.fieldID
        guard var field = fieldMap[fieldId] else {
            Log("Field not found: \(fieldId)", type: .error)
            return []
        }
        guard var elements = field.valueToValueElements else { return [] }
        
        for row in rowIDs {
            if let index = elements.firstIndex(where: { $0.id == row }) {
                var element = elements[index]
                element.setDeleted()
                elements[index] = element
            } else {
                _ = deleteRowRecursively(rowId: row, in: &elements)
            }
        }
        fieldMap[fieldId]?.value = ValueUnion.valueElementArray(elements)
        onChangeForDelete(fieldIdentifier: fieldIdentifier, rowIDs: rowIDs)
        var parentPath = computeParentPath(targetParentId: parentRowId, nestedKey: nestedKey, in: [rootSchemaKey : elements]) ?? ""
        onChangeForDeleteNestedRow(fieldIdentifier: fieldIdentifier, rowIDs: rowIDs, parentPath: parentPath, schemaId: nestedKey)
        return elements
    }

    private func deleteRowRecursively(rowId: String, in elements: inout [ValueElement]) -> Bool {
        for i in 0..<elements.count {
            if elements[i].id == rowId {
                var element = elements[i]
                element.setDeleted()
                elements[i] = element
                return true
            }
            if var children = elements[i].childrens {
                for key in children.keys {
                    if var nestedElements = children[key]?.valueToValueElements {
                        if deleteRowRecursively(rowId: rowId, in: &nestedElements) {
                            children[key]?.value = ValueUnion.valueElementArray(nestedElements)
                            elements[i].childrens = children
                            return true
                        }
                    }
                }
            }
        }
        return false
    }
    
    /// Duplicates specified rows in a table field.
    /// - Parameters:
    ///   - rowIDs: An array of String identifiers for the rows to be duplicated.
    ///   - fieldIdentifier: A `FieldIdentifier` object that uniquely identifies the table field.
    public func duplicateRows(rowIDs: [String], fieldIdentifier: FieldIdentifier) -> [Int: ValueElement] {
        let fieldId = fieldIdentifier.fieldID
        guard var elements = field(fieldID: fieldId)?.valueToValueElements else {
            Log("No elements found for field: \(fieldId)", type: .error)
            return [:]
        }
        var targetRows = [TargetRowModel]()
        guard var lastRowOrder = fieldMap[fieldId]?.rowOrder else {
            return [:]
        }
        
        var changes = [Int: ValueElement]()

        for rowID in rowIDs {
            guard var element = elements.first(where: { $0.id == rowID }) else {
                Log("Original row not found: \(rowID)", type: .error)
                continue
            }
            let newRowID = generateObjectId()
            element.id = newRowID
            elements.append(element)
            
            guard let lastRowIndex = lastRowOrder.firstIndex(of: rowID) else {
                Log("Row order index not found for: \(rowID)", type: .error)
                continue
            }
            
            lastRowOrder.insert(newRowID, at: lastRowIndex+1)
            targetRows.append(TargetRowModel(id: newRowID, index: lastRowIndex+1))
            changes[lastRowIndex+1] = element
        }

        fieldMap[fieldId]?.value = ValueUnion.valueElementArray(elements)
        fieldMap[fieldId]?.rowOrder = lastRowOrder

        let changeEvent = FieldChangeData(fieldIdentifier: fieldIdentifier, updateValue: ValueUnion.valueElementArray(elements))
        addRowOnChange(event: changeEvent, targetRowIndexes: targetRows)
        return changes
    }
    
    public func duplicateNestedRows(selectedRowIds: [String], fieldIdentifier: FieldIdentifier, rootSchemaKey: String, nestedKey: String, parentRowId: String) -> ([Int: ValueElement], [ValueElement]) {
        let fieldId = fieldIdentifier.fieldID
        guard var elements = field(fieldID: fieldId)?.valueToValueElements else {
            return ([:],[])
        }
        var targetRows = [TargetRowModel]()
        var changes = [Int: ValueElement]()
        
        for rowId in selectedRowIds {
            if let index = elements.firstIndex(where: { $0.id == rowId }) {
                let original = elements[index]
                let duplicate = duplicateValueElement(original)
                guard let duplicateID = duplicate.id else {
                    Log("Could not find id for duplicate row", type: .error)
                    continue
                }
                elements.insert(duplicate, at: index + 1)
                targetRows.append(TargetRowModel(id: duplicateID, index: index + 1))
                changes[index + 1] = duplicate
            } else {
                if let target = duplicateNestedRow(rowId: rowId, in: &elements, changes: &changes) {
                    targetRows.append(target)
                }
            }
        }
        
        fieldMap[fieldId]?.value = ValueUnion.valueElementArray(elements)
        let changeEvent = FieldChangeData(fieldIdentifier: fieldIdentifier, updateValue: ValueUnion.valueElementArray(elements))
        var parentPath = computeParentPath(targetParentId: parentRowId, nestedKey: nestedKey, in: [rootSchemaKey : elements]) ?? ""
        
        addNestedRowOnChange(event: changeEvent,
                             targetRowIndexes: targetRows,
                             valueElements: Array(changes.values),
                             parentPath: parentPath,
                             schemaKey: nestedKey)
        return (changes, elements)
    }

    private func duplicateNestedRow(rowId: String, in elements: inout [ValueElement], changes: inout [Int: ValueElement]) -> TargetRowModel? {
        for i in 0..<elements.count {
            if elements[i].id == rowId {
                let duplicate = duplicateValueElement(elements[i])
                elements.insert(duplicate, at: i + 1)
                changes[i + 1] = duplicate
                guard let duplicateID = duplicate.id else {
                    Log("Could not find id for duplicate row", type: .error)
                    continue
                }
                return TargetRowModel(id: duplicateID, index: i + 1)
            }
            if var children = elements[i].childrens {
                for key in children.keys {
                    if var nestedElements = children[key]?.valueToValueElements {
                        if let target = duplicateNestedRow(rowId: rowId, in: &nestedElements, changes: &changes) {
                            children[key]?.value = ValueUnion.valueElementArray(nestedElements)
                            elements[i].childrens = children
                            return target
                        }
                    }
                }
            }
        }
        return nil
    }

    func duplicateValueElement(_ element: ValueElement) -> ValueElement {
        var duplicate = element
        duplicate.id = generateObjectId()
        
        if var children = duplicate.childrens {
            for key in children.keys {
                if let nestedElements = children[key]?.valueToValueElements {
                    let newNestedElements = nestedElements.map { duplicateValueElement($0) }
                    children[key]?.value = ValueUnion.valueElementArray(newNestedElements)
                }
            }
            duplicate.childrens = children
        }
        
        return duplicate
    }


    /// Moves a specified row up in a table field.
    /// - Parameters:
    ///   - rowID: The String identifier of the row to be moved up.
    ///   - fieldIdentifier: A `FieldIdentifier` object that uniquely identifies the table field.
    public func moveRowUp(rowID: String, fieldIdentifier: FieldIdentifier) {
        let fieldId = fieldIdentifier.fieldID
        guard var elements = field(fieldID: fieldId)?.valueToValueElements else {
            Log("No elements found for field: \(fieldId)", type: .error)
            return
        }
        guard var lastRowOrder = fieldMap[fieldId]?.rowOrder else {
            return
        }
        guard let lastRowIndex = lastRowOrder.firstIndex(of: rowID) else {
            Log("Row index not found: \(rowID)", type: .error)
            return
        }

        guard lastRowIndex != 0 else {
            Log("Row already at the top, cannot move up", type: .warning)
            return
        }
        lastRowOrder.swapAt(lastRowIndex, lastRowIndex-1)
        fieldMap[fieldId]?.rowOrder = lastRowOrder
        let targetRows = [TargetRowModel(id: rowID, index: lastRowIndex-1)]
        let changeEvent = FieldChangeData(fieldIdentifier: fieldIdentifier, updateValue: fieldMap[fieldId]?.value)
        moveRowOnChange(event: changeEvent, targetRowIndexes: targetRows)
    }
    
    func rowUpdateEvent(
        fieldIdentifier: FieldIdentifier,
        rowID: String,
        cellDataModel: CellDataModel
    ) {
        guard var rowOrder = fieldMap[fieldIdentifier.fieldID]?.rowOrder
        else { return }
        guard let rowIndex = rowOrder.firstIndex(of: rowID) else {
            Log("Row index not found: \(rowID)", type: .error)
            return
        }
        guard let newCell = getNewCellValue(for: cellDataModel) else {
            Log("New cell not found: \(rowID)", type: .error)
            return
        }
        guard let dictionary = newCell.dictionary else {
            Log("dictionary not found from new cell: \(rowID)", type: .error)
            return
        }
        
        let cells = [
            cellDataModel.id: dictionary
        ]
        let row: [String : Any] = [
            "_id" : rowID,
            "cells" : cells
        ]
        sendRowUpdateEvent(for: fieldIdentifier, with: row, rowID: rowID, rowIndex: rowIndex)
    }
    
    public func moveNestedRowUp(rowID: String, fieldIdentifier: FieldIdentifier, rootSchemaKey: String, nestedKey: String, parentRowId: String) -> [ValueElement] {
        let fieldId = fieldIdentifier.fieldID
        guard var elements = field(fieldID: fieldId)?.valueToValueElements else { return [] }
        var parentPath: String = ""
        var targetRows: [TargetRowModel] = []
        
        if let topIndex = elements.firstIndex(where: { $0.id == rowID }) {
            guard topIndex != 0 else { return [] }
            elements.swapAt(topIndex, topIndex - 1)
            fieldMap[fieldId]?.value = ValueUnion.valueElementArray(elements)
            targetRows = [TargetRowModel(id: rowID, index: topIndex - 1)]
        } else if let (success, newIndex) = moveRowUpRecursively(rowID: rowID, in: &elements) {
            if success {
                fieldMap[fieldId]?.value = ValueUnion.valueElementArray(elements)
                targetRows = [TargetRowModel(id: rowID, index: newIndex)]
            }
        }
        parentPath = computeParentPath(targetParentId: parentRowId, nestedKey: nestedKey, in: [rootSchemaKey : elements]) ?? ""
        let changeEvent = FieldChangeData(fieldIdentifier: fieldIdentifier, updateValue: fieldMap[fieldId]?.value)
        moveNestedRowOnChange(event: changeEvent, targetRowIndexes: targetRows, parentPath: parentPath, schemaId: nestedKey)
        return elements
    }

    private func moveRowUpRecursively(rowID: String, in elements: inout [ValueElement]) -> (Bool, Int)? {
        for i in 0..<elements.count {
            if elements[i].id == rowID {
                elements.swapAt(i, i - 1)
                return (true, i - 1)
            }
            // Not found at this level; search recursively in nested children.
            if var children = elements[i].childrens {
                for key in children.keys {
                    if var nestedElements = children[key]?.valueToValueElements {
                        if let result = moveRowUpRecursively(rowID: rowID, in: &nestedElements) {
                            children[key]?.value = ValueUnion.valueElementArray(nestedElements)
                            elements[i].childrens = children
                            return result
                        }
                    }
                }
            }
        }
        return nil
    }

    /// Moves a specified row down in a table field.
    /// - Parameters:
    ///   - rowID: The String identifier of the row to be moved down.
    ///   - fieldIdentifier: A `FieldIdentifier` object that uniquely identifies the table field.
    public func moveRowDown(rowID: String, fieldIdentifier: FieldIdentifier) {
        let fieldId = fieldIdentifier.fieldID
        guard var elements = field(fieldID: fieldId)?.valueToValueElements else {
            Log("No elements found for field: \(fieldId)", type: .error)
            return
        }
        guard var lastRowOrder = fieldMap[fieldId]?.rowOrder else {
            return
        }
        guard let lastRowIndex = lastRowOrder.firstIndex(of: rowID) else {
            Log("Row index not found: \(rowID)", type: .error)
            return
        }

        guard (lastRowOrder.count - 1) != lastRowIndex else {
            Log("Row already at the bottom, cannot move down", type: .warning)
            return
        }
        lastRowOrder.swapAt(lastRowIndex, lastRowIndex+1)
        fieldMap[fieldId]?.rowOrder = lastRowOrder
        let targetRows = [TargetRowModel(id: rowID, index: lastRowIndex+1)]
        let changeEvent = FieldChangeData(fieldIdentifier: fieldIdentifier, updateValue: fieldMap[fieldId]?.value)
        moveRowOnChange(event: changeEvent, targetRowIndexes: targetRows)
    }
    
    public func moveNestedRowDown(rowID: String, fieldIdentifier: FieldIdentifier, rootSchemaKey: String, nestedKey: String, parentRowId: String) -> [ValueElement] {
        let fieldId = fieldIdentifier.fieldID
        guard var elements = field(fieldID: fieldId)?.valueToValueElements else { return [] }
        var parentPath: String = ""
        var targetRows: [TargetRowModel] = []
        
        if let topIndex = elements.firstIndex(where: { $0.id == rowID }) {
            guard topIndex < elements.count - 1 else { return [] }
            elements.swapAt(topIndex, topIndex + 1)
            fieldMap[fieldId]?.value = ValueUnion.valueElementArray(elements)
            targetRows = [TargetRowModel(id: rowID, index: topIndex + 1)]
        } else if let (success, newIndex) = moveRowDownRecursively(rowID: rowID, in: &elements) {
            if success {
                fieldMap[fieldId]?.value = ValueUnion.valueElementArray(elements)
                targetRows = [TargetRowModel(id: rowID, index: newIndex)]
            }
        }
        parentPath = computeParentPath(targetParentId: parentRowId, nestedKey: nestedKey, in: [rootSchemaKey : elements]) ?? ""
        let changeEvent = FieldChangeData(fieldIdentifier: fieldIdentifier, updateValue: fieldMap[fieldId]?.value)
        moveNestedRowOnChange(event: changeEvent, targetRowIndexes: targetRows, parentPath: parentPath, schemaId: nestedKey)
        return elements
    }

    private func moveRowDownRecursively(rowID: String, in elements: inout [ValueElement]) -> (Bool, Int)? {
        for i in 0..<elements.count {
            if elements[i].id == rowID {
                // If the row is found, ensure it's not the last row in this nested array.
                guard i < elements.count - 1 else { return nil }
                elements.swapAt(i, i + 1)
                return (true, i + 1)
            }
            if var children = elements[i].childrens {
                for key in children.keys {
                    if var nestedElements = children[key]?.valueToValueElements {
                        if let result = moveRowDownRecursively(rowID: rowID, in: &nestedElements) {
                            children[key]?.value = ValueUnion.valueElementArray(nestedElements)
                            elements[i].childrens = children
                            return result
                        }
                    }
                }
            }
        }
        return nil
    }


    ///Inserts a new row below a specified row in a table field.
    /// - Parameters:
    ///   - selectedRowID: The String identifier of the row below which the new row will be inserted.
    ///   - cellValues: A dictionary mapping column IDs to their values in ValueUnion format.
    ///   - fieldIdentifier: A `FieldIdentifier` object that uniquely identifies the table field.
    /// - Returns: A tuple containing the newly created ValueElement and its insert index if successful, nil otherwise.
    public func insertBelow(selectedRowID: String, cellValues: [String: ValueUnion], fieldIdentifier: FieldIdentifier) -> (ValueElement, Int)? {
        let fieldId = fieldIdentifier.fieldID
        
        guard var elements = field(fieldID: fieldId)?.valueToValueElements else {
            return nil
        }
        
        guard var lastRowOrder = fieldMap[fieldId]?.rowOrder,
              let selectedRowIndex = lastRowOrder.firstIndex(of: selectedRowID) else {
            return nil
        }
        
        let newRowID = generateObjectId()
        var newRow = ValueElement(id: newRowID)
        
        if newRow.cells == nil {
            newRow.cells = [:]
        }
        for cellValue in cellValues {
            newRow.cells![cellValue.key] = cellValue.value
        }
        
        elements.append(newRow)
        let insertIndex = selectedRowIndex + 1
        lastRowOrder.insert(newRowID, at: insertIndex)
        
        fieldMap[fieldId]?.value = ValueUnion.valueElementArray(elements)
        fieldMap[fieldId]?.rowOrder = lastRowOrder
        
        let changeEvent = FieldChangeData(fieldIdentifier: fieldIdentifier, updateValue: ValueUnion.valueElementArray(elements))
        addRowOnChange(event: changeEvent, targetRowIndexes: [TargetRowModel(id: newRowID, index: insertIndex)])
        
        return (newRow, insertIndex)
    }
    
    public func insertBelowNestedRow(selectedRowID: String,
                                     cellValues: [String: ValueUnion],
                                     fieldIdentifier: FieldIdentifier,
                                     childrenKeys: [String]? = nil,
                                     rootSchemaKey: String,
                                     nestedKey: String,
                                     parentRowId: String) -> (all: [ValueElement], inserted: ValueElement)? {
        let fieldId = fieldIdentifier.fieldID
        guard var elements = field(fieldID: fieldId)?.valueToValueElements else {
            Log("No elements found for field: \(fieldId)", type: .error)
            return nil
        }

        let newRowID = generateObjectId()
        var newRow = ValueElement(id: newRowID)
        newRow.cells = [:]
        for (key, value) in cellValues {
            newRow.cells?[key] = value
        }
        let children = getEmptyChildrenObject()
        var childrens: [String: Children] = [:]
        if let childrenKeys = childrenKeys, !childrenKeys.isEmpty {
            for childrenSchemaKey in childrenKeys {
                childrens[childrenSchemaKey] = children
            }
        }
        newRow.childrens = childrens

        if let (insertedRow, insertIndex) = insertBelowNestedRecursively(selectedRowID: selectedRowID,
                                                                         in: &elements,
                                                                         newRow: newRow) {
            fieldMap[fieldId]?.value = ValueUnion.valueElementArray(elements)

            let changeEvent = FieldChangeData(fieldIdentifier: fieldIdentifier,
                                              updateValue: ValueUnion.valueElementArray(elements))
            var parentPath = computeParentPath(targetParentId: parentRowId, nestedKey: nestedKey, in: [rootSchemaKey : elements]) ?? ""
            addNestedRowOnChange(event: changeEvent,
                                 targetRowIndexes: [TargetRowModel(id: newRowID, index: insertIndex)],
                                 valueElements: [newRow],
                                 parentPath: parentPath,
                                 schemaKey: nestedKey)
            return (elements, insertedRow)
        }

        return nil
    }

    private func insertBelowNestedRecursively(selectedRowID: String,
                                              in elements: inout [ValueElement],
                                              newRow: ValueElement) -> (ValueElement, Int)? {
        for i in 0..<elements.count {
            if elements[i].id == selectedRowID {
                let insertIndex = i + 1
                elements.insert(newRow, at: insertIndex)
                return (newRow, insertIndex)
            }
            if var childrenDict = elements[i].childrens {
                for (key, var child) in childrenDict {
                    if var nestedElements = child.valueToValueElements {
                        if let (insertedRow, insertIndex) = insertBelowNestedRecursively(selectedRowID: selectedRowID, in: &nestedElements, newRow: newRow) {
                            child.value = ValueUnion.valueElementArray(nestedElements)
                            childrenDict[key] = child
                            elements[i].childrens = childrenDict
                            return (insertedRow, insertIndex)
                        }
                    }
                }
            }
        }
        return nil
    }

    
    /// Inserts a new row with specified cell values in a table field.
    /// - Parameters:
    ///   - id: The String identifier for the new row.
    ///   - cellValues: A dictionary mapping column IDs to their values in ValueUnion format.
    ///   - fieldIdentifier: A `FieldIdentifier` object that uniquely identifies the table field.
    /// - Returns: The newly created ValueElement if successful, nil otherwise.
    public func insertRowWithFilter(id: String, cellValues: [String: ValueUnion], fieldIdentifier: FieldIdentifier) -> ValueElement? {
        var elements = field(fieldID: fieldIdentifier.fieldID)?.valueToValueElements ?? []

        var newRow = ValueElement(id: id)
        if newRow.cells == nil {
            newRow.cells = [:]
        }
        for cellValue in cellValues {
            newRow.cells![cellValue.key] = cellValue.value
        }
        elements.append(newRow)
        
        fieldMap[fieldIdentifier.fieldID]?.value = ValueUnion.valueElementArray(elements)
        fieldMap[fieldIdentifier.fieldID]?.rowOrder?.append(id)
        
        let changeEvent = FieldChangeData(fieldIdentifier: fieldIdentifier, updateValue: ValueUnion.valueElementArray(elements))
        addRowOnChange(event: changeEvent, targetRowIndexes: [TargetRowModel(id: id, index: elements.count - 1)])
        return newRow
    }
    
    private func insertNestedRow(in elements: inout [ValueElement],
                                 targetParentId: String,
                                 nestedKey: String,
                                 newRow: ValueElement) -> Bool {
        for i in 0..<elements.count {
            // If this element is the target parent:
            if elements[i].id == targetParentId {
                var children = elements[i].childrens ?? [:]
                if children.isEmpty {
                    children = [nestedKey : getEmptyChildrenObject()]
                }
                
                if children[nestedKey] == nil {
                    children[nestedKey] = getEmptyChildrenObject()
                }
                var nestedElements = children[nestedKey]?.valueToValueElements ?? []
                nestedElements.append(newRow)
                children[nestedKey]?.value = ValueUnion.valueElementArray(nestedElements)
                elements[i].childrens = children
                return true
            }
            // Otherwise, search recursively in this element’s children.
            if var children = elements[i].childrens {
                for key in children.keys {
                    if var nestedElements = children[key]?.valueToValueElements {
                        if insertNestedRow(in: &nestedElements, targetParentId: targetParentId, nestedKey: nestedKey, newRow: newRow) {
                            children[key]?.value = ValueUnion.valueElementArray(nestedElements)
                            elements[i].childrens = children
                            return true
                        }
                    }
                }
            }
        }
        return false
    }
    
    private func computeParentPath(targetParentId: String, nestedKey: String, in child: [String : [ValueElement]]) -> String? {
        for (parentKey,elements) in child {
            guard !elements.isEmpty else { continue }
            for i in 0..<elements.count {
                if elements[i].id == targetParentId {
                    return "\(i).\(parentKey)." + "0.\(nestedKey)"
                }
                
                if let children = elements[i].childrens {
                    for (key, child) in children {
                        if let nestedElements = child.valueToValueElements,
                           let subPath = computeParentPath(targetParentId: targetParentId, nestedKey: nestedKey, in: [key : nestedElements]) {
                            return "\(i).\(parentKey)." + subPath
                        }
                    }
                }
            }
            return nil
        }
        return nil
    }
    
    public func insertRowWithFilter(id: String,
                                    cellValues: [String: ValueUnion],
                                    fieldIdentifier: FieldIdentifier,
                                    parentRowId: String? = nil,
                                    schemaKey: String? = nil,
                                    childrenKeys: [String]? = nil,
                                    rootSchemaKey: String) -> (all: [ValueElement], inserted: ValueElement)? {
        var elements = field(fieldID: fieldIdentifier.fieldID)?.valueToValueElements ?? []
        var parentPath = ""
        var newRow = ValueElement(id: id)
        if newRow.cells == nil {
            newRow.cells = [:]
        }

        for (key, value) in cellValues {
            newRow.cells![key] = value
        }
        let children = getEmptyChildrenObject()
        var childrens: [String: Children] = [:]
        if let childrenKeys = childrenKeys, !childrenKeys.isEmpty {
            for childrenSchemaKey in childrenKeys {
                childrens[childrenSchemaKey] = children
            }
        }
        newRow.childrens = childrens
        if let parentRowId = parentRowId, let nestedKey = schemaKey {
            // Attempt to insert recursively into the nested structure.
            let inserted = insertNestedRow(in: &elements, targetParentId: parentRowId, nestedKey: nestedKey, newRow: newRow)
            if !inserted {
                // Parent row not found—handle the error as needed.
                return nil
            }
            parentPath = computeParentPath(targetParentId: parentRowId, nestedKey: nestedKey, in: [rootSchemaKey : elements]) ?? ""
        } else {
            // Insert as a top-level row.
            elements.append(newRow)
        }
        
        // Update the field's stored value.
        fieldMap[fieldIdentifier.fieldID]?.value = ValueUnion.valueElementArray(elements)
        
        // Fire off a change event.
        let changeEvent = FieldChangeData(fieldIdentifier: fieldIdentifier, updateValue: ValueUnion.valueElementArray(elements))
        
        addNestedRowOnChange(event: changeEvent, targetRowIndexes: [TargetRowModel(id: id, index: elements.count - 1)], valueElements: [newRow], parentPath: parentPath, schemaKey: schemaKey ?? "")
        
        return (elements, newRow)
    }

    /// Performs bulk editing on specified rows in a table field.
    /// - Parameters:
    ///   - changes: A dictionary of String keys and values representing the changes to be made.
    ///   - selectedRows: An array of String identifiers for the rows to be edited.
    ///   - fieldIdentifier: A `FieldIdentifier` object that uniquely identifies the table field.
    public func bulkEdit(changes: [String: ValueUnion], selectedRows: [String], fieldIdentifier: FieldIdentifier) {
        guard var elements = field(fieldID: fieldIdentifier.fieldID)?.valueToValueElements else {
            Log("No elements found for field: \(fieldIdentifier.fieldID)", type: .error)
            return
        }
        for rowId in selectedRows {
            for cellDataModelId in changes.keys {
                if let change = changes[cellDataModelId] {
                    guard let index = elements.firstIndex(where: { $0.id == rowId }) else {
                        return
                    }
                    if var cells = elements[index].cells {
                        cells[cellDataModelId] = change
                        elements[index].cells = cells
                    } else {
                        elements[index].cells = [cellDataModelId : change]
                    }
                }
            }
        }

        fieldMap[fieldIdentifier.fieldID]?.value = ValueUnion.valueElementArray(elements)
    }
    
    public func bulkEditForNested(changes: [String: ValueUnion], selectedRows: [String], fieldIdentifier: FieldIdentifier) -> ([ValueElement], [String : ValueElement]) {
        guard var elements = field(fieldID: fieldIdentifier.fieldID)?.valueToValueElements else {
            return ([],[:])
        }
        var updatedElements: [String : ValueElement] = [:]
        for rowId in selectedRows {
            updatedElements[rowId] = updateCells(for: rowId, with: changes, in: &elements)
        }
        
        fieldMap[fieldIdentifier.fieldID]?.value = ValueUnion.valueElementArray(elements)
        return (elements, updatedElements)
    }

    private func updateCells(for rowId: String, with changes: [String: ValueUnion], in elements: inout [ValueElement]) -> ValueElement? {
        for i in 0..<elements.count {
            if elements[i].id == rowId {
                var cells = elements[i].cells ?? [:]
                for (cellDataModelId, change) in changes {
                    cells[cellDataModelId] = change
                }
                elements[i].cells = cells
                return elements[i]
            }
            // If not found at this level, search recursively in children.
            if var children = elements[i].childrens {
                for key in children.keys {
                    if var nestedElements = children[key]?.valueToValueElements {
                        if let updated = updateCells(for: rowId, with: changes, in: &nestedElements) {
                            children[key]?.value = ValueUnion.valueElementArray(nestedElements)
                            elements[i].childrens = children
                            return updated
                        }
                    }
                }
            }
        }
        return nil
    }

    private func getEmptyChildrenObject() -> Children {
        return Children(dictionary: [
            "value": ValueUnion.valueElementArray([])
        ])
    }

    func cellDidChange(rowId: String, cellDataModel: CellDataModel, fieldIdentifier: FieldIdentifier) -> [ValueElement] {
        let fieldId = fieldIdentifier.fieldID
        guard var elements = field(fieldID: fieldId)?.valueToValueElements else {
            return []
        }
        
        guard let rowIndex = elements.firstIndex(where: { $0.id == rowId }) else {
            return []
        }
        
        // Fire row update event
        rowUpdateEvent(fieldIdentifier: fieldIdentifier, rowID: rowId, cellDataModel: cellDataModel)

        switch cellDataModel.type {
        case .text:
            return changeCell(elements: elements, index: rowIndex, cellDataModelId: cellDataModel.id, newCell: ValueUnion.string(cellDataModel.title ?? ""), fieldId: fieldId)
        case .dropdown:
            return changeCell(elements: elements, index: rowIndex, cellDataModelId: cellDataModel.id, newCell: ValueUnion.string(cellDataModel.defaultDropdownSelectedId ?? ""), fieldId: fieldId)
        case .image:
            return changeCell(elements: elements, index: rowIndex, cellDataModelId: cellDataModel.id, newCell: ValueUnion.valueElementArray(cellDataModel.valueElements ?? []), fieldId: fieldId)
        case .date:
            return changeCell(elements: elements, index: rowIndex, cellDataModelId: cellDataModel.id, newCell: cellDataModel.date.map(ValueUnion.double), fieldId: fieldId)
        case .number:
            return changeCell(elements: elements, index: rowIndex, cellDataModelId: cellDataModel.id, newCell: cellDataModel.number.map(ValueUnion.double), fieldId: fieldId)
        case .multiSelect:
            return changeCell(elements: elements, index: rowIndex, cellDataModelId: cellDataModel.id, newCell: cellDataModel.multiSelectValues.map(ValueUnion.array), fieldId: fieldId)
        case .barcode:
            return changeCell(elements: elements, index: rowIndex, cellDataModelId: cellDataModel.id, newCell: ValueUnion.string(cellDataModel.title ?? ""), fieldId: fieldId)
        case .table:
            return changeCell(elements: elements, index: rowIndex, cellDataModelId: cellDataModel.id, newCell: cellDataModel.multiSelectValues.map(ValueUnion.array), fieldId: fieldId)
        case .signature:
            return changeCell(elements: elements, index: rowIndex, cellDataModelId: cellDataModel.id, newCell: ValueUnion.string(cellDataModel.title ?? ""), fieldId: fieldId)
        default:
            return []
        }
    }
    
<<<<<<< HEAD
    private func getNewCellValue(for cellDataModel: CellDataModel) -> ValueUnion? {
        var newCell: ValueUnion?
        switch cellDataModel.type {
        case .text:
            newCell = ValueUnion.string(cellDataModel.title ?? "")
        case .dropdown:
            newCell = ValueUnion.string(cellDataModel.defaultDropdownSelectedId ?? "")
        case .image:
            newCell = ValueUnion.valueElementArray(cellDataModel.valueElements ?? [])
        case .date:
            newCell = cellDataModel.date.map(ValueUnion.double)
        case .number:
            newCell = cellDataModel.number.map(ValueUnion.double)
        case .multiSelect:
            newCell = cellDataModel.multiSelectValues.map(ValueUnion.array)
        case .barcode:
            newCell = ValueUnion.string(cellDataModel.title ?? "")
        case .signature:
            newCell = ValueUnion.string(cellDataModel.title ?? "")
        default:
            break
        }
        return newCell
    }
    
    func nestedCellDidChange(rowId: String, cellDataModel: CellDataModel, fieldIdentifier: FieldIdentifier, rootSchemaKey: String, nestedKey: String, parentRowId: String) -> [ValueElement] {
=======
    func nestedCellDidChange(rowId: String, cellDataModel: CellDataModel, fieldIdentifier: FieldIdentifier, rootSchemaKey: String, nestedKey: String, parentRowId: String) -> ([ValueElement], ValueElement?) {
>>>>>>> dd3996a6
        let fieldId = fieldIdentifier.fieldID
        guard var elements = field(fieldID: fieldId)?.valueToValueElements else {
            return ([], nil)
        }
        var newCell: ValueUnion?
        var updatedElement: ValueElement? = nil
        switch cellDataModel.type {
        case .text:
            newCell = ValueUnion.string(cellDataModel.title ?? "")
            updatedElement = recursiveChangeCell(in: &elements, rowId: rowId, cellDataModelId: cellDataModel.id, newCell: newCell)
        case .dropdown:
            newCell = ValueUnion.string(cellDataModel.defaultDropdownSelectedId ?? "")
            updatedElement = recursiveChangeCell(in: &elements, rowId: rowId, cellDataModelId: cellDataModel.id, newCell: newCell)
        case .image:
            newCell = ValueUnion.valueElementArray(cellDataModel.valueElements ?? [])
            updatedElement = recursiveChangeCell(in: &elements, rowId: rowId, cellDataModelId: cellDataModel.id, newCell: newCell)
        case .date:
            newCell = cellDataModel.date.map(ValueUnion.double)
            updatedElement = recursiveChangeCell(in: &elements, rowId: rowId, cellDataModelId: cellDataModel.id, newCell: newCell)
        case .number:
            newCell = cellDataModel.number.map(ValueUnion.double)
            updatedElement = recursiveChangeCell(in: &elements, rowId: rowId, cellDataModelId: cellDataModel.id, newCell: newCell)
        case .multiSelect:
            newCell = cellDataModel.multiSelectValues.map(ValueUnion.array)
            updatedElement = recursiveChangeCell(in: &elements, rowId: rowId, cellDataModelId: cellDataModel.id, newCell: newCell)
        case .barcode:
            newCell = ValueUnion.string(cellDataModel.title ?? "")
            updatedElement = recursiveChangeCell(in: &elements, rowId: rowId, cellDataModelId: cellDataModel.id, newCell: newCell)
        case .signature:
            newCell = ValueUnion.string(cellDataModel.title ?? "")
            updatedElement = recursiveChangeCell(in: &elements, rowId: rowId, cellDataModelId: cellDataModel.id, newCell: newCell)
        default:
            return ([], nil)
        }
                
        fieldMap[fieldId]?.value = ValueUnion.valueElementArray(elements)
        
        let changeEvent = FieldChangeData(fieldIdentifier: fieldIdentifier, updateValue: fieldMap[fieldId]?.value)
        let cells = [
            cellDataModel.id: newCell?.dictionary!
        ]
        let row: [String : Any] = [
            "_id" : rowId,
            "cells" : cells
        ]
        guard let currentField = fieldMap[fieldId] else {
            Log("Failed to find field \(fieldId)", type: .error)
            return ([], nil)
        }
        let parentPath = computeParentPath(targetParentId: parentRowId, nestedKey: nestedKey, in: [rootSchemaKey : elements]) ?? ""
        handleRowCellOnChange(event: changeEvent, currentField: currentField, row: row, parentPath: parentPath, schemaId: nestedKey)

        return (elements, updatedElement)
    }

    /// Handles changes in a specific field.
    /// - Parameter fieldIdentifier: A `FieldIdentifier` object that uniquely identifies the changed field.
    public func onChange(fieldIdentifier: FieldIdentifier) {
        let fieldId = fieldIdentifier.fieldID
        let changeEvent = FieldChangeData(fieldIdentifier: fieldIdentifier, updateValue: fieldMap[fieldId]?.value)
        guard let currentField = field(fieldID: fieldId) else {
            Log("Could not find field with ID: \(fieldId)", type: .error)
            return
        }
        updateField(event: changeEvent, fieldIdentifier: fieldIdentifier)
        handleFieldsOnChange(event: changeEvent, currentField: currentField)
    }

    /// Handles changes based on a `FieldChangeData` event.
    /// - Parameter event: A `FieldChangeData` object representing the change event.
    public func onChange(event: FieldChangeData) {
        guard var currentField = field(fieldID: event.fieldIdentifier.fieldID) else {
            Log("Could not find field with ID: \(event.fieldIdentifier.fieldID)", type: .error)
            return
        }
        guard currentField.value != event.updateValue || event.chartData != nil else {
            Log("Either no change or same value was received", type: .info)
            return
        }
        guard !((currentField.value == nil || currentField.value!.nullOrEmpty) && (event.updateValue == nil || event.updateValue!.nullOrEmpty) && (event.chartData == nil)) else {
            Log("Either no change or same value was received", type: .info)
            return
        }
        updateField(event: event, fieldIdentifier: event.fieldIdentifier)
        if let field = field(fieldID: event.fieldIdentifier.fieldID) {
            currentField = field
            handleFieldsOnChange(event: event, currentField: currentField)
        } else {
            Log("Could not find field with ID: \(event.fieldIdentifier.fieldID)", type: .error)
        }
        
    }

    func onFocus(event: FieldIdentifier) {
        events?.onFocus(event: event)
    }

    func onBlur(event: FieldIdentifier) {
        events?.onBlur(event: event)
    }

    func onUpload(event: JoyfillModel.UploadEvent) {
        events?.onUpload(event: event)
    }
    
    func onCapture(event: JoyfillModel.CaptureEvent) {
        events?.onCapture(event: event)
    }
}

extension DocumentEditor {
    private func addRowOnChange(event: FieldChangeData, targetRowIndexes: [TargetRowModel]) {
        guard let context = makeFieldChangeContext(for: event.fieldIdentifier) else { return }

        var changes = [Change]()
        
        for targetRow in targetRowIndexes {
            var change = Change(v: 1,
                                sdk: "swift",
                                target: "field.value.rowCreate",
                                _id: context.documentID,
                                identifier: context.documentIdentifier,
                                fileId: context.fileID,
                                pageId: context.pageID,
                                fieldId: event.fieldIdentifier.fieldID,
                                fieldIdentifier: context.fieldIdentifier,
                                fieldPositionId: context.fieldPositionID,
                                change: addRowChanges(fieldData: context.field, targetRow: targetRow),
                                createdOn: Date().timeIntervalSince1970)
            changes.append(change)
        }

        events?.onChange(changes: changes, document: document)
    }
    
    private func addNestedRowOnChange(event: FieldChangeData, targetRowIndexes: [TargetRowModel], valueElements: [ValueElement], parentPath: String, schemaKey: String) {
        guard let context = makeFieldChangeContext(for: event.fieldIdentifier) else { return }
        
        var changes = [Change]()
        
        for targetRow in targetRowIndexes {
            guard let valueElement = valueElements.first(where: { $0.id == targetRow.id }) else {
                Log("Value element not found for row: \(targetRow.id)", type: .error)
                continue
            }
            
            var change = Change(v: 1,
                                sdk: "swift",
                                target: "field.value.rowCreate",
                                _id: context.documentID,
                                identifier: context.documentIdentifier,
                                fileId: context.fileID,
                                pageId: context.pageID,
                                fieldId: event.fieldIdentifier.fieldID,
                                fieldIdentifier: context.fieldIdentifier,
                                fieldPositionId: context.fieldPositionID,
                                change: addNestedRowChanges(valueElement: valueElement, targetRow: targetRow, parentPath: parentPath, schemaId: schemaKey),
                                createdOn: Date().timeIntervalSince1970)
            changes.append(change)
        }

        events?.onChange(changes: changes, document: document)
    }

    private func onChangeForDelete(fieldIdentifier: FieldIdentifier, rowIDs: [String]) {
        guard let context = makeFieldChangeContext(for: fieldIdentifier) else { return }
        
        let event = FieldChangeData(fieldIdentifier: fieldIdentifier, updateValue: fieldMap[fieldIdentifier.fieldID]?.value)
        let targetRowIndexes = rowIDs.map { TargetRowModel(id: $0, index: 0)}
        var changes = [Change]()
        
        for targetRow in targetRowIndexes {
            var change = Change(v: 1,
                                sdk: "swift",
                                target: "field.value.rowDelete",
                                _id: context.documentID,
                                identifier: context.documentIdentifier,
                                fileId: context.fileID,
                                pageId: context.pageID,
                                fieldId: event.fieldIdentifier.fieldID,
                                fieldIdentifier: context.fieldIdentifier,
                                fieldPositionId: context.fieldPositionID,
                                change: ["rowId": targetRow.id],
                                createdOn: Date().timeIntervalSince1970)
            changes.append(change)
        }
        events?.onChange(changes: changes, document: document)
//        refreshField(fieldId: fieldIdentifier.fieldID, fieldIdentifier: fieldIdentifier)
    }
    
    private func onChangeForDeleteNestedRow(fieldIdentifier: FieldIdentifier, rowIDs: [String], parentPath: String, schemaId: String) {
        guard let context = makeFieldChangeContext(for: fieldIdentifier) else { return }
        
        let event = FieldChangeData(fieldIdentifier: fieldIdentifier, updateValue: fieldMap[fieldIdentifier.fieldID]?.value)
        let targetRowIndexes = rowIDs.map { TargetRowModel.init(id: $0, index: 0)}
        var changes = [Change]()
        
        for targetRow in targetRowIndexes {
            var change = Change(v: 1,
                                sdk: "swift",
                                target: "field.value.rowDelete",
                                _id: context.documentID,
                                identifier: documentIdentifier,
                                fileId: context.fileID,
                                pageId: context.pageID,
                                fieldId: fieldIdentifier.fieldID,
                                fieldIdentifier: context.fieldIdentifier,
                                fieldPositionId: context.fieldPositionID,
                                change: ["parentPath": parentPath,
                                         "schemaId": schemaId,
                                         "rowId": targetRow.id],
                                createdOn: Date().timeIntervalSince1970)
            changes.append(change)
        }
        events?.onChange(changes: changes, document: document)
    }

    private func moveRowOnChange(event: FieldChangeData, targetRowIndexes: [TargetRowModel]) {
        guard let context = makeFieldChangeContext(for: event.fieldIdentifier) else { return }
        
        var changes = [Change]()
        
        for targetRow in targetRowIndexes {
            var change = Change(v: 1,
                                sdk: "swift",
                                target: "field.value.rowMove",
                                _id: context.documentID,
                                identifier: context.documentIdentifier,
                                fileId: context.fileID,
                                pageId: context.pageID,
                                fieldId: event.fieldIdentifier.fieldID,
                                fieldIdentifier: context.fieldIdentifier,
                                fieldPositionId: context.fieldPositionID,
                                change: [
                                    "rowId": targetRow.id,
                                    "targetRowIndex": targetRow.index,
                                ],
                                createdOn: Date().timeIntervalSince1970)
            changes.append(change)
        }
        events?.onChange(changes: changes, document: document)
    }
    
    private func sendRowUpdateEvent(
        for fieldIdentifier: FieldIdentifier,
        with row: [String : Any],
        rowID: String,
        rowIndex: Int
    ) {
        guard let context = makeFieldChangeContext(for: fieldIdentifier) else { return }
        
        var change = Change(v: 1,
                            sdk: "swift",
                            target: "field.value.rowUpdate",
                            _id: context.documentID,
                            identifier: context.documentIdentifier,
                            fileId: context.fileID,
                            pageId: context.pageID,
                            fieldId: fieldIdentifier.fieldID,
                            fieldIdentifier: context.fieldIdentifier,
                            fieldPositionId: context.fieldPositionID,
                            change: [
                                "rowId": rowID,
                                "row": row,
                            ],
                            createdOn: Date().timeIntervalSince1970)
        
        events?.onChange(changes: [change], document: document)
    }
    
    private func moveNestedRowOnChange(event: FieldChangeData, targetRowIndexes: [TargetRowModel], parentPath: String, schemaId: String) {
        guard let context = makeFieldChangeContext(for: event.fieldIdentifier) else { return }
        
        var changes = [Change]()
        
        for targetRow in targetRowIndexes {
            var change = Change(v: 1,
                                sdk: "swift",
                                target: "field.value.rowMove",
                                _id: context.documentID,
                                identifier: context.documentIdentifier,
                                fileId: context.fileID,
                                pageId: context.pageID,
                                fieldId: event.fieldIdentifier.fieldID,
                                fieldIdentifier: context.fieldIdentifier,
                                fieldPositionId: context.fieldPositionID,
                                change: [
                                    "parentPath": parentPath,
                                    "schemaId": schemaId,
                                    "rowId": targetRow.id,
                                    "targetRowIndex": targetRow.index,
                                ],
                                createdOn: Date().timeIntervalSince1970)
            changes.append(change)
        }
        events?.onChange(changes: changes, document: document)
    }
    
    private func handleRowCellOnChange(event: FieldChangeData, currentField: JoyDocField, row: [String: Any], parentPath: String, schemaId: String) {
        guard let context = makeFieldChangeContext(for: event.fieldIdentifier) else { return }
        
        guard let rowId = row["_id"] else {
            Log("Row ID is missing for row cell change", type: .error)
            return
        }
        
        var change = Change(v: 1,
                            sdk: "swift",
                            target: "field.value.rowUpdate",
                            _id: context.documentID,
                            identifier: context.documentIdentifier,
                            fileId: context.fileID,
                            pageId: context.pageID,
                            fieldId: event.fieldIdentifier.fieldID,
                            fieldIdentifier: context.fieldIdentifier,
                            fieldPositionId: context.fieldPositionID,
                            change: [
                                "parentPath": parentPath,
                                "schemaId": schemaId,
                                "rowId": rowId,
                                "row": row // Row object with only changed cell
                            ],
                            createdOn: Date().timeIntervalSince1970)
        events?.onChange(changes: [change], document: document)
    }

    private func handleFieldsOnChange(event: FieldChangeData, currentField: JoyDocField) {
        guard let context = makeFieldChangeContext(for: event.fieldIdentifier) else { return }
        
        var change = Change(v: 1,
                            sdk: "swift",
                            target: "field.update",
                            _id: context.documentID,
                            identifier: context.documentIdentifier,
                            fileId: context.fileID,
                            pageId: context.pageID,
                            fieldId: event.fieldIdentifier.fieldID,
                            fieldIdentifier: context.fieldIdentifier,
                            fieldPositionId: context.fieldPositionID,
                            change: changes(fieldData: currentField),
                            createdOn: Date().timeIntervalSince1970)
        events?.onChange(changes: [change], document: document)
    }

    private func changes(fieldData: JoyDocField) -> [String: Any] {
        guard let value = fieldData.value else {
            return [:]
        }
        switch fieldData.type {
        case "chart":
            return chartChanges(fieldData: fieldData)
        default:
            return ["value": value.dictionary]
        }
    }

    private func chartChanges(fieldData: JoyDocField) -> [String: Any] {
        guard let value = fieldData.value?.dictionary else {
            Log("Chart field value dictionary is missing", type: .error)
            return [:]
        }
        
        var valueDict = ["value": value]
        valueDict["yTitle"] = fieldData.yTitle
        valueDict["yMin"] = fieldData.yMin
        valueDict["yMax"] = fieldData.yMax
        valueDict["xTitle"] = fieldData.xTitle
        valueDict["xMin"] = fieldData.xMin
        valueDict["xMax"] = fieldData.xMax
        return valueDict
    }

    private func addRowChanges(fieldData: JoyDocField, targetRow: TargetRowModel) -> [String: Any] {
        guard let value = fieldData.value else {
            Log("Field value is missing", type: .error)
            return [:]
        }
        
        let lastValueElement = value.valueElements?.first(where: { valueElement in
            valueElement.id == targetRow.id
        })
        var valueDict: [String: Any] = ["row": lastValueElement?.anyDictionary]
        valueDict["targetRowIndex"] = targetRow.index
        return valueDict
    }
    
    private func addNestedRowChanges(valueElement: ValueElement, targetRow: TargetRowModel, parentPath: String, schemaId: String) -> [String: Any] {
        var valueDict: [String: Any] = ["row": valueElement.anyDictionary]
        valueDict["parentPath"] = parentPath
        valueDict["schemaId"] = schemaId // The ID of the associated schema.
        valueDict["targetRowIndex"] = targetRow.index
        return valueDict
    }

    private func changeCell(elements: [ValueElement], index: Int, cellDataModelId: String, newCell: ValueUnion?, fieldId: String) -> [ValueElement] {
        var elements = elements
        
        if var cells = elements[index].cells {
            if let newCell = newCell {
                cells[cellDataModelId] = newCell
            } else {
                cells.removeValue(forKey: cellDataModelId)
            }
            elements[index].cells = cells
        } else if let newCell = newCell {
            elements[index].cells = [cellDataModelId: newCell]
        }
        
        fieldMap[fieldId]?.value = ValueUnion.valueElementArray(elements)
        return elements
    }

    private func recursiveChangeCell(in elements: inout [ValueElement], rowId: String, cellDataModelId: String, newCell: ValueUnion?) -> ValueElement? {
        for i in 0..<elements.count {
            if elements[i].id == rowId {
                if var cells = elements[i].cells {
                    if let newCell = newCell {
                        cells[cellDataModelId] = newCell
                    } else {
                        cells.removeValue(forKey: cellDataModelId)
                    }
                    elements[i].cells = cells
                } else if let newCell = newCell {
                    elements[i].cells = [cellDataModelId: newCell]
                }
                return elements[i]
            }
            if var childrenDict = elements[i].childrens {
                for (key, var child) in childrenDict {
                    if var nestedElements = child.valueToValueElements {
                        if let updated = recursiveChangeCell(in: &nestedElements, rowId: rowId, cellDataModelId: cellDataModelId, newCell: newCell) {
                            child.value = ValueUnion.valueElementArray(nestedElements)
                            childrenDict[key] = child
                            elements[i].childrens = childrenDict
                            return updated
                        }
                    }
                }
            }
        }
        return nil
    }
    
    func onChangeDuplicatePage(view: ModelView? = nil,viewId: String, page: Page, fields: [JoyDocField], fileId: String, targetIndex: Int, newFields: [JoyDocField], viewPage: Page? = nil) {
        var newFieldsArray: [Change] = []
        guard let documentID = documentID else {
            Log("DocumentID is missing for duplicate page on change", type: .error)
            return
        }
        guard let documentIdentifier = documentIdentifier else {
            Log("DocumentIdentifier is missing for duplicate page on change", type: .error)
            return
        }
        
        if newFields.count > 0 {
            for field in newFields {
                newFieldsArray.append(
                    Change(v: 1,
                           sdk: "swift",
                           id: documentID,
                           identifier: documentIdentifier,
                           target: "field.create",
                           fileId: fileId,
                           change: field.dictionary,
                           createdOn: Date().timeIntervalSince1970)
                )
            }
        }
        
        if !viewId.isEmpty {
            guard let viewPage = viewPage else {
                Log(" viewPage is missing for duplicate page on change", type: .error)
                return
            }
            newFieldsArray.append(Change(v: 1,
                                         sdk: "swift",
                                         id: documentID,
                                         identifier: documentIdentifier,
                                         target: "page.create",
                                         fileId: fileId,
                                         viewType: "mobile",
                                         viewId: viewId,
                                         change: [
                                            "page": viewPage.dictionary,
                                            "targetIndex": targetIndex
                                         ],
                                         createdOn: Date().timeIntervalSince1970)
            )
        }
        newFieldsArray.append(Change(v: 1,
                                     sdk: "swift",
                                     id: documentID,
                                     identifier: documentIdentifier,
                                     target: "page.create",
                                     fileId: fileId,
                                     change: [
                                        "page": page.dictionary,
                                        "targetIndex": targetIndex
                                     ],
                                     createdOn: Date().timeIntervalSince1970)
        )
        events?.onChange(changes: newFieldsArray, document: document)
    }
}
extension DocumentEditor {
    func makeFieldChangeContext(for fieldIdentifier: FieldIdentifier) -> FieldChangeContext? {
        guard let documentID = documentID else {
            Log("DocumentID is missing", type: .error)
            return nil
        }
        guard let fileID = fieldIdentifier.fileID else {
            Log("FileID is missing", type: .error)
            return nil
        }
        guard let pageID = fieldIdentifier.pageID else {
            Log("PageID is missing", type: .error)
            return nil
        }
        guard let field = field(fieldID: fieldIdentifier.fieldID) else {
            Log("Field not found: \(fieldIdentifier.fieldID)", type: .error)
            return nil
        }
        guard let fieldPosition = fieldPosition(fieldID: fieldIdentifier.fieldID),
              let fieldPositionID = fieldPosition.id else {
            Log("Field position ID is missing for field: \(fieldIdentifier.fieldID)", type: .error)
            return nil
        }

        return FieldChangeContext(
            documentID: documentID,
            documentIdentifier: documentIdentifier,
            fileID: fileID,
            pageID: pageID,
            field: field,
            fieldIdentifier: field.identifier,
            fieldPositionID: fieldPositionID
        )
    }
}

struct FieldChangeContext {
    let documentID: String
    let documentIdentifier: String?
    let fileID: String
    let pageID: String
    let field: JoyDocField
    let fieldIdentifier: String?
    let fieldPositionID: String
}<|MERGE_RESOLUTION|>--- conflicted
+++ resolved
@@ -760,7 +760,6 @@
         }
     }
     
-<<<<<<< HEAD
     private func getNewCellValue(for cellDataModel: CellDataModel) -> ValueUnion? {
         var newCell: ValueUnion?
         switch cellDataModel.type {
@@ -786,10 +785,7 @@
         return newCell
     }
     
-    func nestedCellDidChange(rowId: String, cellDataModel: CellDataModel, fieldIdentifier: FieldIdentifier, rootSchemaKey: String, nestedKey: String, parentRowId: String) -> [ValueElement] {
-=======
     func nestedCellDidChange(rowId: String, cellDataModel: CellDataModel, fieldIdentifier: FieldIdentifier, rootSchemaKey: String, nestedKey: String, parentRowId: String) -> ([ValueElement], ValueElement?) {
->>>>>>> dd3996a6
         let fieldId = fieldIdentifier.fieldID
         guard var elements = field(fieldID: fieldId)?.valueToValueElements else {
             return ([], nil)

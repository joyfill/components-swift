--- conflicted
+++ resolved
@@ -48,7 +48,6 @@
     }
 }
 
-<<<<<<< HEAD
 enum RowType: Equatable {
     case row(index: Int)
     case header(level: Int, tableColumns: [FieldTableColumn])
@@ -127,11 +126,9 @@
     }
 }
 
-let supportedColumnTypes: [ColumnTypes] = [.text, .image, .dropdown, .block, .date, .number, .multiSelect, .progress, .barcode, .table]
-let collectionSupportedColumnTypes: [ColumnTypes] = [.text, .image, .dropdown, .block, .date, .number, .multiSelect, .barcode]
-=======
-let supportedColumnTypes: [ColumnTypes] = [.text, .image, .dropdown, .block, .date, .number, .multiSelect, .progress, .barcode, .signature]
->>>>>>> cb5ada52
+let supportedColumnTypes: [ColumnTypes] = [.text, .image, .dropdown, .block, .date, .number, .multiSelect, .progress, .barcode, .table, .signature]
+let collectionSupportedColumnTypes: [ColumnTypes] = [.text, .image, .dropdown, .block, .date, .number, .multiSelect, .barcode, .signature]
+
 
 extension FieldTableColumn {
     func getFormat(from tableColumns: [TableColumn]?) -> DateFormatType? {
@@ -369,13 +366,10 @@
             cell?.title = valueUnion?.text ?? ""
         case .barcode:
             cell?.title = valueUnion?.text ?? ""
-<<<<<<< HEAD
         case .table:
             cell?.multiSelectValues = valueUnion?.stringArray
-=======
         case .signature:
             cell?.title = valueUnion?.text ?? ""
->>>>>>> cb5ada52
         default:
             return nil
         }

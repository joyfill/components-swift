//
//  File.swift
//  
//
//  Created by Vishnu Dutt on 25/11/24.
//

import Foundation
import JoyfillModel

struct PageModel {
    let id: String
    var fields: [FieldListModel]
}

struct FieldListModel: Equatable {
    let fieldIdentifier: FieldIdentifier
    let fieldEditMode: Mode
    var model: FieldListModelType
}

struct RowDataModel: Equatable, Hashable {
    func hash(into hasher: inout Hasher) {
        hasher.combine(rowID)
    }

    static func == (lhs: RowDataModel, rhs: RowDataModel) -> Bool {
        lhs.rowID == rhs.rowID
    }

    let rowID: String
    var cells: [TableCellModel]
    var rowType: RowType
    var isExpanded: Bool = false
    var childrens: [String : Children]
    var filledCellCount: Int {
        cells.filter { $0.data.isCellFilled }.count
    }
    var rowWidth: CGFloat
    
    init(rowID: String, cells: [TableCellModel], rowType: RowType, isExpanded: Bool = false, childrens: [String : Children] = [:], rowWidth: CGFloat = 0 ) {
        self.rowID = rowID
        self.cells = cells
        self.rowType = rowType
        self.isExpanded = isExpanded
        self.childrens = childrens
        self.rowWidth = rowWidth
    }
}

enum RowType: Equatable {
    case row(index: Int)
    case header(level: Int, tableColumns: [FieldTableColumn])
    case nestedRow(level: Int, index: Int, parentID: (columnID: String, rowID: String)? = nil, parentSchemaKey: String = "")
    case tableExpander(schemaValue: (String, Schema)? = nil, level: Int, parentID: (columnID: String, rowID: String)? = nil, rowWidth: CGFloat = 0)
    
    var level: Int {
        switch self {
        case let .row:
            return 0
        case let .header(level, _):
            return level
        case let .nestedRow(level, _, _,_):
            return level
        case let .tableExpander(_, level, _, _):
            return level
        }
    }
    
    var parentSchemaKey: String {
        switch self {
        case .nestedRow(_, _, _, let parentSchemaKey):
            return parentSchemaKey
        default:
            return ""
        }
    }
    
    var width: CGFloat? {
        switch self {
        case .tableExpander(let _, _, _, let rowWidth):
            return rowWidth
        default:
            return nil
        }
    }
    
    var parentID: (columnID: String, rowID: String)? {
        switch self {
        case let .nestedRow(_, _, parentID, _):                return parentID
        case let .tableExpander(_, _, parentID, _):            return parentID
        default:
            return nil
        }
    }
    
    var index: Int {
        switch self {
        case .nestedRow(_, index: let index, _, _): return index
        case .row(index: let index):
            return index
        case .header(level: let level, tableColumns: let tableColumns):
            return 0
        case .tableExpander(schemaValue: let schemaValue, level: let level, _, _):
            return 0
        }
    }
    
    var isRow: Bool {
        if case .row = self {
            return true
        }
        return false
    }
    
    static func == (lhs: RowType, rhs: RowType) -> Bool {
        switch (lhs, rhs) {
        case (.row, .row),
             (.header, .header),
             (.nestedRow, .nestedRow),
             (.tableExpander, .tableExpander):
            return lhs.level == rhs.level
        default:
            return false
        }
    }
}

let supportedColumnTypes: [ColumnTypes] = [.text, .image, .dropdown, .block, .date, .number, .multiSelect, .progress, .barcode, .table, .signature]
let collectionSupportedColumnTypes: [ColumnTypes] = [.text, .image, .dropdown, .block, .date, .number, .multiSelect, .barcode, .signature]


extension FieldTableColumn {
    func getFormat(from tableColumns: [TableColumn]?) -> DateFormatType? {
        return tableColumns?.first(where: { $0.id == self.id })?.format
    }
}

struct TableDataModel {
    let fieldHeaderModel: FieldHeaderModel?
    let mode: Mode
    let documentEditor: DocumentEditor?
    let fieldIdentifier: FieldIdentifier
    let title: String?
    var fieldRequired: Bool = false
    var rowOrder: [String]
    var valueToValueElements: [ValueElement]?
    var tableColumns = [FieldTableColumn]()
    var childrens = [String]()
    var schema: [String : Schema] = [:]
    var fieldPositionSchema: [String : FieldPositionSchema] = [:]
    let fieldPositionTableColumns: [TableColumn]?
    var columnIdToColumnMap: [String: CellDataModel] = [:]
    var selectedRows = [String]()
    var cellModels = [RowDataModel]()
    var filteredcellModels = [RowDataModel]()
    var filterModels = [FilterModel]()
    var sortModel = SortModel()
    var id = UUID()
    var showResetSelectionAlert: Bool = false
    private var pendingRowID: [String]?
    
    var viewMoreText: String {
        rowOrder.count > 1 ? "+\(rowOrder.count)" : ""
    }

    init(fieldHeaderModel: FieldHeaderModel?,
         mode: Mode,
         documentEditor: DocumentEditor,
         fieldIdentifier: FieldIdentifier) {
        let fieldData = documentEditor.field(fieldID: fieldIdentifier.fieldID)!
        let fieldPosition = documentEditor.fieldPosition(fieldID: fieldIdentifier.fieldID)!
        self.fieldHeaderModel = fieldHeaderModel
        self.mode = mode
        self.documentEditor = documentEditor
        self.title = fieldData.title
        self.fieldIdentifier = fieldIdentifier
        self.rowOrder = fieldData.rowOrder ?? []
        self.valueToValueElements = fieldData.valueToValueElements
        self.fieldPositionTableColumns = fieldPosition.tableColumns
                
        if fieldData.fieldType == .collection {
            self.schema = fieldData.schema ?? [:]
            self.fieldPositionSchema = fieldPosition.schema ?? [:]
            fieldData.schema?.forEach { key, value in
                if value.root == true {
                    //Only top level columns
                    self.tableColumns = filterTableColumns(key: key)
                    self.childrens = value.children ?? []
                }
            }
            self.fieldRequired = fieldData.required ?? false
            for (colIndex, column) in self.tableColumns.enumerated() {
                let filterModel = FilterModel(colIndex: colIndex, colID: column.id ?? "", type: column.type ?? .unknown)
                self.filterModels.append(filterModel)
            }
        } else {
            fieldData.tableColumnOrder?.enumerated().forEach() { colIndex, colID in
                let column = fieldData.tableColumns?.first { $0.id == colID }
                if fieldPositionTableColumns?.first(where: { $0.id == colID })?.hidden == true { return }
                guard let column = column else { return }
                let filterModel = FilterModel(colIndex: colIndex, colID: colID, type: column.type ?? .unknown)
                self.filterModels.append(filterModel)
                if let columnType = column.type {
                    if supportedColumnTypes.contains(columnType) {
                        tableColumns.append(column)
                    }
                }
            }
        }
<<<<<<< HEAD
=======
        self.tableColumns = self.columns.compactMap { columnId in
            guard let column = fieldData.tableColumns?.first(where: { $0.id == columnId }) else {
                Log("Column not found for ID: \(columnId)", type: .error)
                return nil
            }
            return column
        }
>>>>>>> c682520a
        setupColumns()
        filterRowsIfNeeded()
    }
    
    func filterTableColumns(key: String) -> [FieldTableColumn] {
        // filter TableColumns Based On Supported TableColumn And Hidden property
        guard let columns = schema[key]?.tableColumns else { return [] }

        return columns.filter { column in
            guard let columnType = column.type,
                  collectionSupportedColumnTypes.contains(columnType) else {
                return false
            }

            let fieldPositionColumns = fieldPositionSchema[key]?.tableColumns
            let isHidden = fieldPositionColumns?.first(where: { $0.id == column.id })?.hidden ?? false

            return !isHidden
        }
    }
        
    mutating func filterRowsIfNeeded() {
        filteredcellModels = cellModels
        guard !filterModels.noFilterApplied else {
            return
        }
        
        var newFiltered = [RowDataModel]()
        var i = 0
        while i < filteredcellModels.count {
            let row = filteredcellModels[i]
            if row.rowType.isRow {
                let passesFilter = rowMatchesFilter(row, filters: filterModels)
                if passesFilter {
                    newFiltered.append(row)
                    i += 1
                    // Include all nested rows until the next top-level row.
                    while i < filteredcellModels.count, !filteredcellModels[i].rowType.isRow {
                        newFiltered.append(filteredcellModels[i])
                        i += 1
                    }
                } else {
                    // skip this row and all of its nested rows
                    i += 1
                    while i < filteredcellModels.count, !filteredcellModels[i].rowType.isRow {
                        i += 1
                    }
                }
            } else {
                i += 1
            }
        }
        
        filteredcellModels = newFiltered
    }

    func rowMatchesFilter(_ row: RowDataModel, filters: [FilterModel]) -> Bool {
        for filter in filters {
            if filter.filterText.isEmpty {
                continue
            }
            guard row.cells.indices.contains(filter.colIndex) else { continue }
            let column = row.cells[filter.colIndex].data
            let match: Bool
            switch column.type {
            case .text:
                match = (column.title ?? "").localizedCaseInsensitiveContains(filter.filterText)
            case .dropdown:
                match = (column.defaultDropdownSelectedId ?? "") == filter.filterText
            case .number:
                let columnNumberString = String(format: "%g", column.number ?? 0)
                match = columnNumberString.hasPrefix(filter.filterText)
            case .multiSelect:
                match = column.multiSelectValues?.contains(filter.filterText) ?? false
            case .barcode:
                match = (column.title ?? "").localizedCaseInsensitiveContains(filter.filterText)
            default:
                match = false
            }
            
            if !match {
                return false
            }
        }
        return true
    }

    
    mutating private func setupColumns() {
        guard let fieldData = documentEditor?.field(fieldID: fieldIdentifier.fieldID) else { return }
        
<<<<<<< HEAD
        for fieldTableColumn in self.tableColumns {
=======
        for column in self.columns {
            if let fieldTableColumn = fieldData.tableColumns?.first(where: { $0.id == column }) {
                guard let columnId = fieldTableColumn.id else {
                    Log("Column ID is missing", type: .error)
                    continue
                }
                
>>>>>>> c682520a
                let optionsLocal = fieldTableColumn.options?.map { option in
                    OptionLocal(id: option.id, deleted: option.deleted, value: option.value, color: option.color)
                }
                
                let fieldTableColumnLocal = CellDataModel(
                    id: columnId,
                    defaultDropdownSelectedId: fieldTableColumn.defaultDropdownSelectedId,
                    options: optionsLocal,
                    valueElements: fieldTableColumn.images ?? [],
                    type: fieldTableColumn.type,
                    title: fieldTableColumn.title,
                    number: fieldTableColumn.number,
                    date: fieldTableColumn.date,
                    format: fieldTableColumn.getFormat(from: fieldPositionTableColumns),
                    multiSelectValues: fieldTableColumn.multiSelectValues,
                    multi: fieldTableColumn.multi)
                columnIdToColumnMap[fieldTableColumn.id!] = fieldTableColumnLocal
        }
    }
    
    func getDateFormatFromFieldPosition(key: String, columnID: String) -> DateFormatType? {
        let schema = fieldPositionSchema[key]
        return schema?.tableColumns?.first(where: { $0.id == columnID })?.format
    }
    
    func buildAllCellsForNestedRow(tableColumns: [FieldTableColumn], _ row: ValueElement, schemaKey: String) -> [CellDataModel] {
        var cells: [CellDataModel] = []
        for columnData in tableColumns {
            let optionsLocal = columnData.options?.map { option in
                OptionLocal(id: option.id, deleted: option.deleted, value: option.value, color: option.color)
            }
            let valueUnion = row.cells?.first(where: { $0.key == columnData.id })?.value
            let defaultDropdownSelectedId = valueUnion?.dropdownValue
//            var dateFormat: DateFormatType = .empty
//            if columnData.type == .date {
//                dateFormat = getDateFormatFromFieldPosition(key: schemaKey, columnID: columnData.id ?? "") ?? .empty
//            }
            let selectedOptionText = optionsLocal?.filter{ $0.id == defaultDropdownSelectedId }.first?.value ?? ""
            let columnDataLocal = CellDataModel(id: columnData.id!,
                                                defaultDropdownSelectedId: columnData.defaultDropdownSelectedId,
                                                options: optionsLocal,
                                                valueElements: columnData.images ?? [],
                                                type: columnData.type,
                                                title: columnData.title,
                                                number: columnData.number,
                                                selectedOptionText: selectedOptionText,
                                                date: columnData.date,
                                                format: DateFormatType(rawValue: columnData.format ?? ""),
                                                multiSelectValues: columnData.multiSelectValues,
                                                multi: columnData.multi)
            if let cell = buildCell(data: columnDataLocal, row: row, column: columnData.id!) {
                cells.append(cell)
            }
        }
        return cells
    }

    func buildAllCellsForRow(tableColumns: [FieldTableColumn], _ row: ValueElement) -> [CellDataModel] {
        var cells: [CellDataModel] = []
        for columnData in tableColumns {
            guard let columnId = columnData.id else {
                Log("Column ID is missing in buildAllCellsForRow", type: .error)
                continue
            }
            
            let optionsLocal = columnData.options?.map { option in
                OptionLocal(id: option.id, deleted: option.deleted, value: option.value, color: option.color)
            }
            let valueUnion = row.cells?.first(where: { $0.key == columnId })?.value
            let defaultDropdownSelectedId = valueUnion?.dropdownValue
            
            let selectedOptionText = optionsLocal?.filter{ $0.id == defaultDropdownSelectedId }.first?.value ?? ""
<<<<<<< HEAD
            let columnDataLocal = CellDataModel(id: columnData.id!,
                                                defaultDropdownSelectedId: columnData.defaultDropdownSelectedId,
                                                options: optionsLocal,
                                                valueElements: columnData.images ?? [],
                                                type: columnData.type,
                                                title: columnData.title,
                                                number: columnData.number,
                                                selectedOptionText: selectedOptionText,
                                                date: columnData.date,
                                                format: columnData.getFormat(from: fieldPositionTableColumns),
                                                multiSelectValues: columnData.multiSelectValues,
                                                multi: columnData.multi)
            if let cell = buildCell(data: columnDataLocal, row: row, column: columnData.id!) {
=======
            let columnDataLocal = CellDataModel(
                id: columnId,
                defaultDropdownSelectedId: columnData.defaultDropdownSelectedId,
                options: optionsLocal,
                valueElements: columnData.images ?? [],
                type: columnData.type,
                title: columnData.title,
                selectedOptionText: selectedOptionText
            )
            if let cell = buildCell(data: columnDataLocal, row: row, column: columnId) {
>>>>>>> c682520a
                cells.append(cell)
            }
        }
        return cells
    }
    
    private func buildCell(data: CellDataModel?, row: ValueElement, column: String) -> CellDataModel? {
        var cell = data
        let valueUnion = row.cells?.first(where: { $0.key == column })?.value
        
        switch data?.type {
        case .text:
            cell?.title = valueUnion?.text ?? ""
        case .dropdown:
            cell?.defaultDropdownSelectedId = valueUnion?.dropdownValue
        case .image:
            cell?.valueElements = valueUnion?.valueElements ?? []
        case .block:
            cell?.title = valueUnion?.text ?? ""
        case .date:
            cell?.date = valueUnion?.number
        case .number:
            cell?.number = valueUnion?.number
        case .multiSelect:
            cell?.multiSelectValues = valueUnion?.stringArray
        case .progress:
            cell?.title = valueUnion?.text ?? ""
        case .barcode:
            cell?.title = valueUnion?.text ?? ""
        case .table:
            cell?.multiSelectValues = valueUnion?.stringArray
        case .signature:
            cell?.title = valueUnion?.text ?? ""
        default:
            return nil
        }
        return cell
    }
    
    mutating func updateCellModel(rowIndex: Int, rowId: String, colIndex: Int, cellDataModel: CellDataModel, isBulkEdit: Bool) {
        var cellModel = cellModels[rowIndex].cells[colIndex]
        cellModel.data = cellDataModel
        cellModels[rowIndex].cells[colIndex] = cellModel
        if isBulkEdit {
            cellModels[rowIndex].cells[colIndex].id = UUID()
        }
    }
    
    mutating func updateCellModelForNested(rowId: String, colIndex: Int, cellDataModel: CellDataModel, isBulkEdit: Bool) {
        guard let index = cellModels.firstIndex(where: { $0.rowID == rowId }) else {
            return
        }
        var cellModel = cellModels[index].cells[colIndex]
        cellModel.data = cellDataModel
        cellModels[index].cells[colIndex] = cellModel
        if isBulkEdit {
            cellModels[index].cells[colIndex].id = UUID()
        }
    }
    
    func childrensForRows(_ index: Int, _ rowDataModel: RowDataModel, _ level: Int) -> [Int] {
        var indices: [Int] = []
        for i in index + 1..<cellModels.count {
            let nextRow = cellModels[i]
            
            if nextRow.rowType.level < rowDataModel.rowType.level {
                break
            }
            
            if rowDataModel.rowType == .nestedRow(level: level, index: rowDataModel.rowType.index) {
                //Stop at same level but next index of current nested row
                if nextRow.rowType == .nestedRow(level: rowDataModel.rowType.level, index: rowDataModel.rowType.index + 1) {
                    break
                }
                //Stop if there is an tableExpander of low level
                if nextRow.rowType == .tableExpander(level: rowDataModel.rowType.level - 1) {
                    break
                }
                switch nextRow.rowType {
                case .header, .tableExpander:
                    indices.append(i)
                case .nestedRow(level: let nestedLevel, index: _, _, _):
                    let level = rowDataModel.rowType.level
                    if nestedLevel < level {
                        break
                    } else {
                        indices.append(i)
                    }
                case .row:
                    break
                }
            } else {
                if nextRow.rowType == .row(index: index + 1) {
                    break
                }
                switch nextRow.rowType {
                case .header, .nestedRow, .tableExpander:
                    indices.append(i)
                case .row:
                    break
                }
            }
        }
        return indices
    }
    
    func childrensForASpecificRow(_ index: Int, _ rowDataModel: RowDataModel) -> [Int] {
        var indices: [Int] = []
        
        for i in index + 1..<cellModels.count {
            let nextRow = cellModels[i]
            
            //Stop if find another table expander of same level
            if nextRow.rowType == .tableExpander(level: rowDataModel.rowType.level) {
                break
            }
            //Stop if find nested row of same level
            if nextRow.rowType == .nestedRow(level: rowDataModel.rowType.level, index: rowDataModel.rowType.index) {
                break
            }
            
            if nextRow.rowType.level < rowDataModel.rowType.level {
                break
            }
            
            switch nextRow.rowType {
            case .header, .tableExpander:
                indices.append(i)
            case .nestedRow(level: let nestedLevel, index: _, _, _):
                let level = rowDataModel.rowType.level
                if nestedLevel < level {
                    break
                } else {
                    indices.append(i)
                }
            case .row:
                break
            }
        }
        
        return indices
    }

    var lastRowSelected: Bool {
<<<<<<< HEAD
        let cellModels = self.cellModels.filter({ $0.rowType.isRow })
        return !selectedRows.isEmpty && selectedRows.last! == cellModels.last?.rowID
    }
    
    var firstRowSelected: Bool {
        let cellModels = self.cellModels.filter({ $0.rowType.isRow })
        return !selectedRows.isEmpty && selectedRows.first! == cellModels.first?.rowID
    }
    
    var firstNestedRowSelected: Bool {
        return !selectedRows.isEmpty && isFirstNestedRow
    }
    
    var isFirstNestedRow: Bool {
        guard let selectedRowID = selectedRows.first, let index = cellModels.firstIndex(where: { $0.rowID == selectedRowID }), index > 0 else {
            return false
        }
        let currentRow = cellModels[index]
        let previousRow = cellModels[index - 1]
        switch previousRow.rowType {
        case .header(level: let level, tableColumns: _):
            if level == currentRow.rowType.level {
                return true
            } else {
                return false
            }
            
        default:
            return false
        }
    }
    
    var lastNestedRowSelected: Bool {
        return !selectedRows.isEmpty && isLastNestedRow
    }
    
    var isLastNestedRow: Bool {
        guard let selectedRowID = selectedRows.first,
              let index = cellModels.firstIndex(where: { $0.rowID == selectedRowID }) else {
            return false
        }
        
        let selectedRow = cellModels[index]
        switch selectedRow.rowType {
        case .row(index: let index):
            return false
        default:
            break
        }
        let childrenIndices = childrensForRows(index, selectedRow, selectedRow.rowType.level)
        
        // The next row after the current block is at:
        let nextIndex = index + childrenIndices.count + 1
        
        // If there's no next row, then this is the last row.
        guard nextIndex < cellModels.count else {
            return true
        }
        
        let nextRow = cellModels[nextIndex]
        
        switch nextRow.rowType {
        case .nestedRow(level: let nestedLevel, index: let index, parentID: _, _):
            return !(nestedLevel == selectedRow.rowType.level)
        default:
            return true
        }
    }
    
    var shouldDisableMoveUp: Bool {
        firstRowSelected || !filterModels.noFilterApplied || sortModel.order != .none || firstNestedRowSelected
    }
    
    var shouldDisableMoveDown: Bool {
        lastRowSelected || !filterModels.noFilterApplied || sortModel.order != .none || lastNestedRowSelected
=======
        guard let lastSelectedRow = selectedRows.last,
              let lastOrderRow = rowOrder.last else {
            return false
        }
        return !selectedRows.isEmpty && lastSelectedRow == lastOrderRow
    }
    
    var firstRowSelected: Bool {
        guard let firstSelectedRow = selectedRows.first,
              let firstOrderRow = rowOrder.first else {
            return false
        }
        return !selectedRows.isEmpty && firstSelectedRow == firstOrderRow
>>>>>>> c682520a
    }
    
    mutating func updateCellModel(rowIndex: Int, colIndex: Int, value: String) {
        var cellModel = cellModels[rowIndex].cells[colIndex]
        cellModel.data.title  = value
        cellModels[rowIndex].cells[colIndex] = cellModel
    }

    func getFieldTableColumn(rowIndex: Int, col: Int) -> CellDataModel? {
        return cellModels[rowIndex].cells[col].data
    }
    
    func getDummyCell(col: Int, selectedOptionText: String = "") -> CellDataModel? {
        var dummyCell = cellModels.first?.cells[col].data
        dummyCell?.selectedOptionText = selectedOptionText
        return dummyCell
    }
<<<<<<< HEAD
    
    func getDummyNestedCell(col: Int, isBulkEdit: Bool, rowID: String) -> CellDataModel? {
        let selectedRow = cellModels.first(where: { $0.rowID == rowID })
        var cell = selectedRow?.cells[col].data
        if isBulkEdit {
            cell?.title = ""
            cell?.defaultDropdownSelectedId = nil
            cell?.valueElements = []
            cell?.number = nil
            cell?.date = nil
            cell?.multiSelectValues = nil
        }
        return cell
    }

    func getFieldTableColumn(row: String, col: Int) -> CellDataModel {
        let rowIndex = filteredcellModels.firstIndex(where: { rowDataModel in
            rowDataModel.rowID == row
        })!
        return filteredcellModels[rowIndex].cells[col].data
    }
=======
>>>>>>> c682520a
    
    func getLongestBlockText() -> String {
        filteredcellModels.flatMap { $0.cells }
            .filter { $0.data.type == .block }
            .map { $0.data.title }
            .max(by: { $0.count < $1.count }) ?? ""
    }
    
    func getQuickFieldTableColumn(row: String, col: Int) -> CellDataModel? {
        if rowOrder.isEmpty {
            let id = generateObjectId()
            let columnData = tableColumns ?? []
            var columnDataLocal: [CellDataModel] = []
            let column = columnData[col]
            var optionsLocal: [OptionLocal] = []
            for option in column.options ?? []{
                optionsLocal.append(OptionLocal(id: option.id, deleted: option.deleted, value: option.value, color: option.color))
            }
<<<<<<< HEAD
            return CellDataModel(id: column.id!,
                                 defaultDropdownSelectedId: column.defaultDropdownSelectedId,
                                 options: optionsLocal,
                                 valueElements: column.images ?? [],
                                 type: column.type,
                                 title: column.title,
                                 number: column.number,
                                 selectedOptionText: optionsLocal.filter { $0.id == column.defaultDropdownSelectedId }.first?.value ?? "",
                                 date: column.date,
                                 format: column.getFormat(from: fieldPositionTableColumns),
                                 multiSelectValues: column.multiSelectValues,
                                 multi: column.multi)
        }
        let rowIndex = rowOrder.firstIndex(of: row)!
        let topLevelCellModelsOnly = cellModels.filter { rowDataModel in
            rowDataModel.rowType.isRow
        }
        return topLevelCellModelsOnly[rowIndex].cells[col].data
=======
            guard let columnID = column.id else {
                Log("ColumnID not found", type: .error)
                return nil
            }
            return CellDataModel(id: columnID,
                                         defaultDropdownSelectedId: column.defaultDropdownSelectedId,
                                         options: optionsLocal,
                                         valueElements: column.images ?? [],
                                         type: column.type,
                                         title: column.title,
                                         selectedOptionText: optionsLocal.filter { $0.id == column.defaultDropdownSelectedId }.first?.value ?? "")
        }
        guard let rowIndex = rowOrder.firstIndex(of: row) else {
            Log("RowIndex not found in row order", type: .error)
            return nil
        }
        return cellModels[rowIndex].cells[col].data
>>>>>>> c682520a
    }
    
    
    func getColumnTitle(columnId: String) -> String {
        return columnIdToColumnMap[columnId]?.title ?? ""
    }
    
    func getColumnTitleAtIndex(index: Int) -> String {
        guard index < tableColumns.count else { return "" }
        return columnIdToColumnMap[tableColumns[index].id!]?.title ?? ""
    }
    
    func getColumnType(columnId: String) -> ColumnTypes? {
        return columnIdToColumnMap[columnId]?.type
    }
    
    func getColumnFormat(columnId: String) -> DateFormatType? {
        return columnIdToColumnMap[columnId]?.format
    }
    
    func getColumnIDAtIndex(index: Int) -> String? {
        guard index < tableColumns.count else { return nil }
        return columnIdToColumnMap[tableColumns[index].id!]?.id
    }
    
    mutating func toggleSelection(rowID: String) {
        guard let currentRow = filteredcellModels.first(where: { $0.rowID == rowID }) else {
            return
        }
        
        // If no rows are selected yet, simply add the rowID.
        guard let firstSelectedRowID = selectedRows.first, let firstSelectedRow = getRowByID(rowID: firstSelectedRowID) else {
            selectedRows.append(rowID)
            return
        }
        
        // Check if the current row has the same parentID and parentSchemaKey as the first selected row.
        let sameParent = currentRow.rowType.parentID?.rowID == firstSelectedRow.rowType.parentID?.rowID
        let sameSchema = currentRow.rowType.parentSchemaKey == firstSelectedRow.rowType.parentSchemaKey
        
        guard sameParent, sameSchema else {
            // Show alert
            pendingRowID = [rowID]
            showResetSelectionAlert = true
            return
        }
        
        if let index = selectedRows.firstIndex(of: rowID) {
            selectedRows.remove(at: index)
        } else {
            selectedRows.append(rowID)
        }
    }

    
    mutating func confirmResetSelection() {
        if let newRow = pendingRowID {
            selectedRows = newRow
        }
        pendingRowID = nil
        showResetSelectionAlert = false
    }
    
    mutating  func cancelResetSelection() {
        pendingRowID = nil
        showResetSelectionAlert = false
    }
    
    func getRowByID(rowID: String) -> RowDataModel? {
        return filteredcellModels.first { rowDataModel in
            rowDataModel.rowID == rowID
        }
    }
    
    mutating func selectAllRows() {
        let rows = filteredcellModels.filter { $0.rowType.isRow }.compactMap { $0.rowID }
        selectAllRows(rows: rows)
    }
    
    mutating func selectAllRows(rows: [String]) {
        // If no rows are currently selected, simply select all nested rows.
        guard let firstSelectedRowID = selectedRows.first,
              let selectedRow = getRowByID(rowID: firstSelectedRowID) else {
            selectedRows = rows
            return
        }
        
        guard let firstNestedRowID = rows.first,
              let nestedRow = getRowByID(rowID: firstNestedRowID) else {
            selectedRows = rows
            return
        }
        
        let sameParent = nestedRow.rowType.parentID?.rowID == selectedRow.rowType.parentID?.rowID
        let sameSchema = nestedRow.rowType.parentSchemaKey == selectedRow.rowType.parentSchemaKey
        
        if sameParent && sameSchema {
            selectedRows = rows
        } else {
            pendingRowID = rows
            showResetSelectionAlert = true
        }
    }
        
    mutating func selectAllNestedRows(rowID: String) {
        let nestedRows = getAllNestedRowsForRow(rowID: rowID)
        selectAllRows(rows: nestedRows)
    }
    
    func getAllNestedRowsForRow(rowID: String) -> [String] {
        var indices: [String] = []
        if let rowDataModel = getRowByID(rowID: rowID) {
            let index = cellModels.firstIndex(of: rowDataModel)!
            
            for i in index..<cellModels.count {
                let nextRow = cellModels[i]
                if nextRow.rowType.isRow {
                    break
                }
                
                if nextRow.rowType.level < rowDataModel.rowType.level {
                    break
                }
                
                switch nextRow.rowType {
                case .header, .tableExpander:
                    break
                case .nestedRow(level: let nestedLevel, index: _, _, _):
                    let level = rowDataModel.rowType.level
                    if nestedLevel != level {
                        break
                    } else {
                        if indices.count > 0 {
                            if nextRow.rowType.parentID?.rowID == getRowByID(rowID: indices[0])?.rowType.parentID?.rowID {
                                if nextRow.rowType.parentSchemaKey == getRowByID(rowID: indices[0])?.rowType.parentSchemaKey  {
                                    indices.append(nextRow.rowID)
                                }
                            }
                        } else {
                            indices.append(nextRow.rowID)
                        }
                    }
                case .row:
                    break
                }
            }
        }
        return indices
    }
    
    mutating func emptySelection() {
        selectedRows = []
    }
    
    var allRowSelected: Bool {
        let validRows = filteredcellModels.filter { $0.rowType.isRow }.compactMap { $0.rowID }
        return !selectedRows.isEmpty && Set(selectedRows) == Set(validRows)
    }

    
    func allNestedRowSelected(rowID: String) -> Bool {
        let nestedRows = getAllNestedRowsForRow(rowID: rowID)
        
        return !selectedRows.isEmpty && Set(nestedRows) == Set(selectedRows)
    }
    
    func sortElementsByRowOrder(elements: [ValueElement], rowOrder: [String]?) -> [ValueElement] {
        guard let rowOrder = rowOrder else { return elements }
        let sortedRows = elements.sorted { (a, b) -> Bool in
            if let first = rowOrder.firstIndex(of: a.id ?? ""), let second = rowOrder.firstIndex(of: b.id ?? "") {
                return first < second
            }
            return false
        }
        return sortedRows
    }
    
}

struct CellDataModel: Hashable, Equatable {
    static func == (lhs: CellDataModel, rhs: CellDataModel) -> Bool {
        lhs.uuid == rhs.uuid
    }
    let uuid = UUID()
    let id: String
    var defaultDropdownSelectedId: String?
    let options: [OptionLocal]?
    var valueElements: [ValueElement]
    let type: ColumnTypes?
    var title: String
    var number: Double?
    var selectedOptionText: String?
    var date: Double?
    var format: DateFormatType?
    var multiSelectValues: [String]?
    var multi: Bool?

    func hash(into hasher: inout Hasher) {
        hasher.combine(uuid)
    }
    
    var isCellFilled: Bool {
        guard let type = type else { return false }
        switch type {
        case .text, .block, .barcode, .signature:
            return !title.isEmpty || title != ""
        case .number:
            return number != nil
        case .dropdown:
            return !(selectedOptionText?.isEmpty ?? true)
        case .multiSelect:
            return !(multiSelectValues?.isEmpty ?? true)
        case .date:
            return date != nil
        case .image:
            return valueElements.count > 0
        case .progress, .unknown, .table:
            // TODO: Handle it for nested table
            return false
        }
    }
}

struct OptionLocal: Identifiable {
    var id: String?
    var deleted: Bool?
    var value: String?
    var color: String?
}

struct ChartDataModel {
    var fieldIdentifier: FieldIdentifier
    var valueElements: [ValueElement]?
    var yTitle: String?
    var yMax: Double?
    var yMin: Double?
    var xTitle: String?
    var xMax: Double?
    var xMin: Double?
    var mode: Mode
    var documentEditor: DocumentEditor?
    var fieldHeaderModel: FieldHeaderModel?
}

struct DateTimeDataModel {
    var fieldIdentifier: FieldIdentifier
    var value: ValueUnion?
    var format: DateFormatType?
    var fieldHeaderModel: FieldHeaderModel?
}

struct DisplayTextDataModel {
    var displayText: String?
    var fontSize: Double?
    var fontWeight: String?
    var fontColor: String?
    var fontStyle: String?
    var textAlign: String?
    var textDecoration: String?
    var textTransform: String?
    var backgroundColor: String?
    var borderColor: String?
    var borderWidth: Double?
    var borderRadius: Double?
    var padding: Double?
}

struct DropdownDataModel {
    var fieldIdentifier: FieldIdentifier
    var dropdownValue: String?
    var options: [Option]?
    var fieldHeaderModel: FieldHeaderModel?
}

struct ImageDataModel {
    var fieldIdentifier: FieldIdentifier
    var multi: Bool?
    var primaryDisplayOnly: Bool?
    var valueElements: [ValueElement]?
    var mode: Mode
    var fieldHeaderModel: FieldHeaderModel?
}

struct MultiLineDataModel {
    var fieldIdentifier: FieldIdentifier
    var multilineText: String?
    var mode: Mode
    var fieldHeaderModel: FieldHeaderModel?
}

struct MultiSelectionDataModel {
    var fieldIdentifier: FieldIdentifier
    var multi: Bool?
    var options: [Option]?
    var multiSelector: [String]?
    var fieldHeaderModel: FieldHeaderModel?
}

struct NumberDataModel {
    var fieldIdentifier: FieldIdentifier
    var number: Double?
    var mode: Mode
    var fieldHeaderModel: FieldHeaderModel?
}

struct RichTextDataModel {
    var text: String?
    var fieldHeaderModel: FieldHeaderModel?
}

struct SignatureDataModel {
    var fieldIdentifier: FieldIdentifier
    var signatureURL: String?
    var fieldHeaderModel: FieldHeaderModel?
}

struct TextDataModel {
    var fieldIdentifier: FieldIdentifier
    var text: String?
    var mode: Mode
    var fieldHeaderModel: FieldHeaderModel?
}<|MERGE_RESOLUTION|>--- conflicted
+++ resolved
@@ -208,16 +208,6 @@
                 }
             }
         }
-<<<<<<< HEAD
-=======
-        self.tableColumns = self.columns.compactMap { columnId in
-            guard let column = fieldData.tableColumns?.first(where: { $0.id == columnId }) else {
-                Log("Column not found for ID: \(columnId)", type: .error)
-                return nil
-            }
-            return column
-        }
->>>>>>> c682520a
         setupColumns()
         filterRowsIfNeeded()
     }
@@ -309,34 +299,28 @@
     mutating private func setupColumns() {
         guard let fieldData = documentEditor?.field(fieldID: fieldIdentifier.fieldID) else { return }
         
-<<<<<<< HEAD
         for fieldTableColumn in self.tableColumns {
-=======
-        for column in self.columns {
-            if let fieldTableColumn = fieldData.tableColumns?.first(where: { $0.id == column }) {
-                guard let columnId = fieldTableColumn.id else {
-                    Log("Column ID is missing", type: .error)
-                    continue
-                }
-                
->>>>>>> c682520a
-                let optionsLocal = fieldTableColumn.options?.map { option in
-                    OptionLocal(id: option.id, deleted: option.deleted, value: option.value, color: option.color)
-                }
-                
-                let fieldTableColumnLocal = CellDataModel(
-                    id: columnId,
-                    defaultDropdownSelectedId: fieldTableColumn.defaultDropdownSelectedId,
-                    options: optionsLocal,
-                    valueElements: fieldTableColumn.images ?? [],
-                    type: fieldTableColumn.type,
-                    title: fieldTableColumn.title,
-                    number: fieldTableColumn.number,
-                    date: fieldTableColumn.date,
-                    format: fieldTableColumn.getFormat(from: fieldPositionTableColumns),
-                    multiSelectValues: fieldTableColumn.multiSelectValues,
-                    multi: fieldTableColumn.multi)
-                columnIdToColumnMap[fieldTableColumn.id!] = fieldTableColumnLocal
+            guard let columnId = fieldTableColumn.id else {
+                Log("Column ID is missing", type: .error)
+                continue
+            }
+            let optionsLocal = fieldTableColumn.options?.map { option in
+                OptionLocal(id: option.id, deleted: option.deleted, value: option.value, color: option.color)
+            }
+            
+            let fieldTableColumnLocal = CellDataModel(
+                id: columnId,
+                defaultDropdownSelectedId: fieldTableColumn.defaultDropdownSelectedId,
+                options: optionsLocal,
+                valueElements: fieldTableColumn.images ?? [],
+                type: fieldTableColumn.type,
+                title: fieldTableColumn.title,
+                number: fieldTableColumn.number,
+                date: fieldTableColumn.date,
+                format: fieldTableColumn.getFormat(from: fieldPositionTableColumns),
+                multiSelectValues: fieldTableColumn.multiSelectValues,
+                multi: fieldTableColumn.multi)
+            columnIdToColumnMap[columnId] = fieldTableColumnLocal
         }
     }
     
@@ -348,17 +332,21 @@
     func buildAllCellsForNestedRow(tableColumns: [FieldTableColumn], _ row: ValueElement, schemaKey: String) -> [CellDataModel] {
         var cells: [CellDataModel] = []
         for columnData in tableColumns {
+            guard let columnID = columnData.id else {
+                Log("Column ID is missing", type: .error)
+                continue
+            }
             let optionsLocal = columnData.options?.map { option in
                 OptionLocal(id: option.id, deleted: option.deleted, value: option.value, color: option.color)
             }
-            let valueUnion = row.cells?.first(where: { $0.key == columnData.id })?.value
+            let valueUnion = row.cells?.first(where: { $0.key == columnID })?.value
             let defaultDropdownSelectedId = valueUnion?.dropdownValue
 //            var dateFormat: DateFormatType = .empty
 //            if columnData.type == .date {
 //                dateFormat = getDateFormatFromFieldPosition(key: schemaKey, columnID: columnData.id ?? "") ?? .empty
 //            }
             let selectedOptionText = optionsLocal?.filter{ $0.id == defaultDropdownSelectedId }.first?.value ?? ""
-            let columnDataLocal = CellDataModel(id: columnData.id!,
+            let columnDataLocal = CellDataModel(id: columnID,
                                                 defaultDropdownSelectedId: columnData.defaultDropdownSelectedId,
                                                 options: optionsLocal,
                                                 valueElements: columnData.images ?? [],
@@ -370,7 +358,7 @@
                                                 format: DateFormatType(rawValue: columnData.format ?? ""),
                                                 multiSelectValues: columnData.multiSelectValues,
                                                 multi: columnData.multi)
-            if let cell = buildCell(data: columnDataLocal, row: row, column: columnData.id!) {
+            if let cell = buildCell(data: columnDataLocal, row: row, column: columnID) {
                 cells.append(cell)
             }
         }
@@ -380,7 +368,7 @@
     func buildAllCellsForRow(tableColumns: [FieldTableColumn], _ row: ValueElement) -> [CellDataModel] {
         var cells: [CellDataModel] = []
         for columnData in tableColumns {
-            guard let columnId = columnData.id else {
+            guard let columnID = columnData.id else {
                 Log("Column ID is missing in buildAllCellsForRow", type: .error)
                 continue
             }
@@ -388,12 +376,11 @@
             let optionsLocal = columnData.options?.map { option in
                 OptionLocal(id: option.id, deleted: option.deleted, value: option.value, color: option.color)
             }
-            let valueUnion = row.cells?.first(where: { $0.key == columnId })?.value
+            let valueUnion = row.cells?.first(where: { $0.key == columnID })?.value
             let defaultDropdownSelectedId = valueUnion?.dropdownValue
             
             let selectedOptionText = optionsLocal?.filter{ $0.id == defaultDropdownSelectedId }.first?.value ?? ""
-<<<<<<< HEAD
-            let columnDataLocal = CellDataModel(id: columnData.id!,
+            let columnDataLocal = CellDataModel(id: columnID,
                                                 defaultDropdownSelectedId: columnData.defaultDropdownSelectedId,
                                                 options: optionsLocal,
                                                 valueElements: columnData.images ?? [],
@@ -405,19 +392,7 @@
                                                 format: columnData.getFormat(from: fieldPositionTableColumns),
                                                 multiSelectValues: columnData.multiSelectValues,
                                                 multi: columnData.multi)
-            if let cell = buildCell(data: columnDataLocal, row: row, column: columnData.id!) {
-=======
-            let columnDataLocal = CellDataModel(
-                id: columnId,
-                defaultDropdownSelectedId: columnData.defaultDropdownSelectedId,
-                options: optionsLocal,
-                valueElements: columnData.images ?? [],
-                type: columnData.type,
-                title: columnData.title,
-                selectedOptionText: selectedOptionText
-            )
-            if let cell = buildCell(data: columnDataLocal, row: row, column: columnId) {
->>>>>>> c682520a
+            if let cell = buildCell(data: columnDataLocal, row: row, column: columnID) {
                 cells.append(cell)
             }
         }
@@ -562,14 +537,13 @@
     }
 
     var lastRowSelected: Bool {
-<<<<<<< HEAD
         let cellModels = self.cellModels.filter({ $0.rowType.isRow })
-        return !selectedRows.isEmpty && selectedRows.last! == cellModels.last?.rowID
+        return !selectedRows.isEmpty && selectedRows.last == cellModels.last?.rowID
     }
     
     var firstRowSelected: Bool {
         let cellModels = self.cellModels.filter({ $0.rowType.isRow })
-        return !selectedRows.isEmpty && selectedRows.first! == cellModels.first?.rowID
+        return !selectedRows.isEmpty && selectedRows.first == cellModels.first?.rowID
     }
     
     var firstNestedRowSelected: Bool {
@@ -638,21 +612,6 @@
     
     var shouldDisableMoveDown: Bool {
         lastRowSelected || !filterModels.noFilterApplied || sortModel.order != .none || lastNestedRowSelected
-=======
-        guard let lastSelectedRow = selectedRows.last,
-              let lastOrderRow = rowOrder.last else {
-            return false
-        }
-        return !selectedRows.isEmpty && lastSelectedRow == lastOrderRow
-    }
-    
-    var firstRowSelected: Bool {
-        guard let firstSelectedRow = selectedRows.first,
-              let firstOrderRow = rowOrder.first else {
-            return false
-        }
-        return !selectedRows.isEmpty && firstSelectedRow == firstOrderRow
->>>>>>> c682520a
     }
     
     mutating func updateCellModel(rowIndex: Int, colIndex: Int, value: String) {
@@ -660,17 +619,12 @@
         cellModel.data.title  = value
         cellModels[rowIndex].cells[colIndex] = cellModel
     }
-
-    func getFieldTableColumn(rowIndex: Int, col: Int) -> CellDataModel? {
-        return cellModels[rowIndex].cells[col].data
-    }
     
     func getDummyCell(col: Int, selectedOptionText: String = "") -> CellDataModel? {
         var dummyCell = cellModels.first?.cells[col].data
         dummyCell?.selectedOptionText = selectedOptionText
         return dummyCell
     }
-<<<<<<< HEAD
     
     func getDummyNestedCell(col: Int, isBulkEdit: Bool, rowID: String) -> CellDataModel? {
         let selectedRow = cellModels.first(where: { $0.rowID == rowID })
@@ -685,15 +639,6 @@
         }
         return cell
     }
-
-    func getFieldTableColumn(row: String, col: Int) -> CellDataModel {
-        let rowIndex = filteredcellModels.firstIndex(where: { rowDataModel in
-            rowDataModel.rowID == row
-        })!
-        return filteredcellModels[rowIndex].cells[col].data
-    }
-=======
->>>>>>> c682520a
     
     func getLongestBlockText() -> String {
         filteredcellModels.flatMap { $0.cells }
@@ -712,8 +657,11 @@
             for option in column.options ?? []{
                 optionsLocal.append(OptionLocal(id: option.id, deleted: option.deleted, value: option.value, color: option.color))
             }
-<<<<<<< HEAD
-            return CellDataModel(id: column.id!,
+            guard let columnID = column.id else {
+                Log("ColumnID not found", type: .error)
+                return nil
+            }
+            return CellDataModel(id: columnID,
                                  defaultDropdownSelectedId: column.defaultDropdownSelectedId,
                                  options: optionsLocal,
                                  valueElements: column.images ?? [],
@@ -726,30 +674,14 @@
                                  multiSelectValues: column.multiSelectValues,
                                  multi: column.multi)
         }
-        let rowIndex = rowOrder.firstIndex(of: row)!
+        guard let rowIndex = rowOrder.firstIndex(of: row) else {
+            Log("RowIndex not found", type: .error)
+            return nil
+        }
         let topLevelCellModelsOnly = cellModels.filter { rowDataModel in
             rowDataModel.rowType.isRow
         }
         return topLevelCellModelsOnly[rowIndex].cells[col].data
-=======
-            guard let columnID = column.id else {
-                Log("ColumnID not found", type: .error)
-                return nil
-            }
-            return CellDataModel(id: columnID,
-                                         defaultDropdownSelectedId: column.defaultDropdownSelectedId,
-                                         options: optionsLocal,
-                                         valueElements: column.images ?? [],
-                                         type: column.type,
-                                         title: column.title,
-                                         selectedOptionText: optionsLocal.filter { $0.id == column.defaultDropdownSelectedId }.first?.value ?? "")
-        }
-        guard let rowIndex = rowOrder.firstIndex(of: row) else {
-            Log("RowIndex not found in row order", type: .error)
-            return nil
-        }
-        return cellModels[rowIndex].cells[col].data
->>>>>>> c682520a
     }
     
     
@@ -757,11 +689,6 @@
         return columnIdToColumnMap[columnId]?.title ?? ""
     }
     
-    func getColumnTitleAtIndex(index: Int) -> String {
-        guard index < tableColumns.count else { return "" }
-        return columnIdToColumnMap[tableColumns[index].id!]?.title ?? ""
-    }
-    
     func getColumnType(columnId: String) -> ColumnTypes? {
         return columnIdToColumnMap[columnId]?.type
     }
@@ -772,7 +699,11 @@
     
     func getColumnIDAtIndex(index: Int) -> String? {
         guard index < tableColumns.count else { return nil }
-        return columnIdToColumnMap[tableColumns[index].id!]?.id
+        guard let id = tableColumns[index].id else {
+            Log("Could not find column ID at index \(index)")
+            return nil
+        }
+        return columnIdToColumnMap[id]?.id
     }
     
     mutating func toggleSelection(rowID: String) {
@@ -862,7 +793,10 @@
     func getAllNestedRowsForRow(rowID: String) -> [String] {
         var indices: [String] = []
         if let rowDataModel = getRowByID(rowID: rowID) {
-            let index = cellModels.firstIndex(of: rowDataModel)!
+            guard let index = cellModels.firstIndex(of: rowDataModel) else {
+                Log(" Could not find row \(rowID) in cellModels", type: .error)
+                return []
+            }
             
             for i in index..<cellModels.count {
                 let nextRow = cellModels[i]

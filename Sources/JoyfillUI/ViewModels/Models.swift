//
//  File.swift
//  
//
//  Created by Vishnu Dutt on 25/11/24.
//

import Foundation
import JoyfillModel

struct PageModel {
    let id: String
    var fields: [FieldListModel]
}

struct FieldListModel {
    let fieldIdentifier: FieldIdentifier
    let fieldEditMode: Mode
    var model: FieldListModelType
}

struct RowDataModel: Equatable, Hashable {
    func hash(into hasher: inout Hasher) {
        hasher.combine(rowID)
    }

    static func == (lhs: RowDataModel, rhs: RowDataModel) -> Bool {
        lhs.rowID == rhs.rowID
    }

    let rowID: String
    var cells: [TableCellModel]
}

let supportedColumnTypes = ["text", "image", "dropdown", "block", "date", "number", "multiSelect"]

extension FieldTableColumn {
    func getFormat(from tableColumns: [TableColumn]?) -> String? {
        return tableColumns?.first(where: { $0.id == self.id })?.format
    }
}

struct TableDataModel {
    let fieldHeaderModel: FieldHeaderModel?
    let mode: Mode
    let documentEditor: DocumentEditor?
    let fieldIdentifier: FieldIdentifier
    let title: String?
    var rowOrder: [String]
    var valueToValueElements: [ValueElement]?
    var tableColumns = [FieldTableColumn]()
    let fieldPositionTableColumns: [TableColumn]?
    var columnIdToColumnMap: [String: CellDataModel] = [:]
    var selectedRows = [String]()
    var cellModels = [RowDataModel]()
    var filteredcellModels = [RowDataModel]()
    var filterModels = [FilterModel]()
    var sortModel = SortModel()
    var id = UUID()
    
    var viewMoreText: String {
        rowOrder.count > 1 ? "+\(rowOrder.count)" : ""
    }

    init(fieldHeaderModel: FieldHeaderModel?,
         mode: Mode,
         documentEditor: DocumentEditor,
         fieldIdentifier: FieldIdentifier) {
        let fieldData = documentEditor.field(fieldID: fieldIdentifier.fieldID)!
        let fieldPosition = documentEditor.fieldPosition(fieldID: fieldIdentifier.fieldID)!
        self.fieldHeaderModel = fieldHeaderModel
        self.mode = mode
        self.documentEditor = documentEditor
        self.title = fieldData.title
        self.fieldIdentifier = fieldIdentifier
        self.rowOrder = fieldData.rowOrder ?? []
        self.valueToValueElements = fieldData.valueToValueElements
        self.fieldPositionTableColumns = fieldPosition.tableColumns

        fieldData.tableColumnOrder?.enumerated().forEach() { colIndex, colID in
            let column = fieldData.tableColumns?.first { $0.id == colID }
            guard let column = column else { return }
            let filterModel = FilterModel(colIndex: colIndex, colID: colID, type: column.type ?? "")
            self.filterModels.append(filterModel)
            if let columnType = column.type {
                if supportedColumnTypes.contains(columnType) {
                    tableColumns.append(column)
                }
            }
        }
        setupColumns()
        filterRowsIfNeeded()
    }
    
    mutating func filterRowsIfNeeded() {
        filteredcellModels = cellModels
        guard !filterModels .noFilterApplied else {
            return
        }

        for model in filterModels  {
            if model.filterText.isEmpty {
                continue
            }
             let filtred = filteredcellModels.filter { rowArr in
                 let column = rowArr.cells[model.colIndex].data
                switch column.type {
                case "text":
                    return (column.title ?? "").localizedCaseInsensitiveContains(model.filterText)
                case "dropdown":
                    return (column.defaultDropdownSelectedId ?? "") == model.filterText
                case "number":
                    let columnNumberString = String(format: "%g", column.number ?? 0)
                    return columnNumberString.hasPrefix(model.filterText)
                case "multiSelect":
                    return column.multiSelectValues?.contains(model.filterText) ?? false
                default:
                    break
                }
                return false
            }
           filteredcellModels = filtred
        }
    }
    
    mutating private func setupColumns() {
        guard let fieldData = documentEditor?.field(fieldID: fieldIdentifier.fieldID) else { return }
        
        for fieldTableColumn in self.tableColumns {
                let optionsLocal = fieldTableColumn.options?.map { option in
                    OptionLocal(id: option.id, deleted: option.deleted, value: option.value, color: option.color)
                }
                
                let fieldTableColumnLocal = CellDataModel(
                    id: fieldTableColumn.id!,
                    defaultDropdownSelectedId: fieldTableColumn.defaultDropdownSelectedId,
                    options: optionsLocal,
                    valueElements: fieldTableColumn.images ?? [],
                    type: fieldTableColumn.type,
                    title: fieldTableColumn.title,
                    number: fieldTableColumn.number,
                    date: fieldTableColumn.date,
<<<<<<< HEAD
                    format: fieldPositionTableColumns?.first(where: { tableColumn in
                        tableColumn.id == fieldTableColumn.id
                    })?.format,
                    multiSelectValues: fieldTableColumn.multiSelectValues,
                    multi: fieldTableColumn.multi
=======
                    format: fieldTableColumn.getFormat(from: fieldPositionTableColumns)
>>>>>>> 8a091ab1
                )
                columnIdToColumnMap[fieldTableColumn.id!] = fieldTableColumnLocal
        }
    }
    
    

    func buildAllCellsForRow(tableColumns: [FieldTableColumn], _ row: ValueElement) -> [CellDataModel] {
        var cells: [CellDataModel] = []
        for columnData in tableColumns {
            let optionsLocal = columnData.options?.map { option in
                OptionLocal(id: option.id, deleted: option.deleted, value: option.value, color: option.color)
            }
            let valueUnion = row.cells?.first(where: { $0.key == columnData.id })?.value
            let defaultDropdownSelectedId = valueUnion?.dropdownValue
            
            let selectedOptionText = optionsLocal?.filter{ $0.id == defaultDropdownSelectedId }.first?.value ?? ""
            let columnDataLocal = CellDataModel(id: columnData.id!,
                                                defaultDropdownSelectedId: columnData.defaultDropdownSelectedId,
                                                options: optionsLocal,
                                                valueElements: columnData.images ?? [],
                                                type: columnData.type,
                                                title: columnData.title,
                                                number: columnData.number,
                                                selectedOptionText: selectedOptionText,
                                                date: columnData.date,
<<<<<<< HEAD
                                                format: fieldPositionTableColumns?.first(where: { tableColumn in
                                                        tableColumn.id == columnData.id
                                                })?.format,
                                                multiSelectValues: columnData.multiSelectValues,
                                                multi: columnData.multi
            )
=======
                                                format: columnData.getFormat(from: fieldPositionTableColumns))
>>>>>>> 8a091ab1
            if let cell = buildCell(data: columnDataLocal, row: row, column: columnData.id!) {
                cells.append(cell)
            }
        }
        return cells
    }
    
    private func buildCell(data: CellDataModel?, row: ValueElement, column: String) -> CellDataModel? {
        var cell = data
        let valueUnion = row.cells?.first(where: { $0.key == column })?.value
        
        switch data?.type {
        case "text":
            cell?.title = valueUnion?.text ?? ""
        case "dropdown":
            cell?.defaultDropdownSelectedId = valueUnion?.dropdownValue
        case "image":
            cell?.valueElements = valueUnion?.valueElements ?? []
        case "block":
            cell?.title = valueUnion?.text ?? ""
        case "date":
            cell?.date = valueUnion?.number
        case "number":
            cell?.number = valueUnion?.number
        case "multiSelect":
            cell?.multiSelectValues = valueUnion?.stringArray
        default:
            return nil
        }
        return cell
    }
    
    mutating func updateCellModel(rowIndex: Int, rowId: String, colIndex: Int, cellDataModel: CellDataModel, isBulkEdit: Bool) {
        var cellModel = cellModels[rowIndex].cells[colIndex]
        cellModel.data  = cellDataModel
        cellModels[rowIndex].cells[colIndex] = cellModel
        if isBulkEdit {
            cellModels[rowIndex].cells[colIndex].id = UUID()
        }
    }

    var lastRowSelected: Bool {
        return !selectedRows.isEmpty && selectedRows.last! == rowOrder.last!
    }
    
    var firstRowSelected: Bool {
        return !selectedRows.isEmpty && selectedRows.first! == rowOrder.first!
    }
    
    var shouldDisableMoveUp: Bool {
        firstRowSelected || !filterModels.noFilterApplied || sortModel.order != .none
    }
    
    var shouldDisableMoveDown: Bool {
        lastRowSelected || !filterModels.noFilterApplied || sortModel.order != .none
    }
    
    mutating func updateCellModel(rowIndex: Int, colIndex: Int, value: String) {
        var cellModel = cellModels[rowIndex].cells[colIndex]
        cellModel.data.title  = value
        cellModels[rowIndex].cells[colIndex] = cellModel
    }

    func getFieldTableColumn(rowIndex: Int, col: Int) -> CellDataModel? {
        return cellModels[rowIndex].cells[col].data
    }
    
    func getDummyCell(col: Int, selectedOptionText: String = "") -> CellDataModel? {
        var dummyCell = cellModels.first?.cells[col].data
        dummyCell?.selectedOptionText = selectedOptionText
        return dummyCell
    }

    func getFieldTableColumn(row: String, col: Int) -> CellDataModel {
        let rowIndex = filteredcellModels.firstIndex(where: { rowDataModel in
            rowDataModel.rowID == row
        })!
        return filteredcellModels[rowIndex].cells[col].data
    }
    
    func getQuickFieldTableColumn(row: String, col: Int) -> CellDataModel? {
        if rowOrder.isEmpty {
            let id = generateObjectId()
            let columnData = tableColumns ?? []
            var columnDataLocal: [CellDataModel] = []
            let column = columnData[col]
            var optionsLocal: [OptionLocal] = []
            for option in column.options ?? []{
                optionsLocal.append(OptionLocal(id: option.id, deleted: option.deleted, value: option.value, color: option.color))
            }
            return CellDataModel(id: column.id!,
                                 defaultDropdownSelectedId: column.defaultDropdownSelectedId,
                                 options: optionsLocal,
                                 valueElements: column.images ?? [],
                                 type: column.type,
                                 title: column.title,
                                 number: column.number,
                                 selectedOptionText: optionsLocal.filter { $0.id == column.defaultDropdownSelectedId }.first?.value ?? "",
                                 date: column.date,
<<<<<<< HEAD
                                 format: fieldPositionTableColumns?.first(where: { tableColumn in
                                        tableColumn.id == column.id
                                 })?.format,
                                 multiSelectValues: column.multiSelectValues,
                                 multi: column.multi
            )
=======
                                 format: column.getFormat(from: fieldPositionTableColumns))
>>>>>>> 8a091ab1
        }
        let rowIndex = rowOrder.firstIndex(of: row)!
        return cellModels[rowIndex].cells[col].data
    }
    
    
    func getColumnTitle(columnId: String) -> String {
        return columnIdToColumnMap[columnId]?.title ?? ""
    }
    
    func getColumnTitleAtIndex(index: Int) -> String {
        guard index < tableColumns.count else { return "" }
        return columnIdToColumnMap[tableColumns[index].id!]?.title ?? ""
    }
    
    func getColumnType(columnId: String) -> String? {
        return columnIdToColumnMap[columnId]?.type
    }
    
    func getColumnFormat(columnId: String) -> String? {
        return columnIdToColumnMap[columnId]?.format
    }
    
    func getColumnIDAtIndex(index: Int) -> String? {
        guard index < tableColumns.count else { return nil }
        return columnIdToColumnMap[tableColumns[index].id!]?.id
    }
    
    mutating func toggleSelection(rowID: String) {
        if selectedRows.contains(rowID) {
            selectedRows = selectedRows.filter({ $0 != rowID})
        } else {
            selectedRows.append(rowID)
        }
    }
    
    mutating func selectAllRows() {
        selectedRows = filteredcellModels.compactMap { $0.cells.first?.rowID }
    }
    
    mutating func emptySelection() {
        selectedRows = []
    }
    
    var allRowSelected: Bool {
        !selectedRows.isEmpty && selectedRows.count == filteredcellModels.count
    }
    
    func sortElementsByRowOrder(elements: [ValueElement], rowOrder: [String]?) -> [ValueElement] {
        guard let rowOrder = rowOrder else { return elements }
        let sortedRows = elements.sorted { (a, b) -> Bool in
            if let first = rowOrder.firstIndex(of: a.id ?? ""), let second = rowOrder.firstIndex(of: b.id ?? "") {
                return first < second
            }
            return false
        }
        return sortedRows
    }
    
}

struct CellDataModel: Hashable, Equatable {
    static func == (lhs: CellDataModel, rhs: CellDataModel) -> Bool {
        lhs.uuid == rhs.uuid
    }
    let uuid = UUID()
    let id: String
    var defaultDropdownSelectedId: String?
    let options: [OptionLocal]?
    var valueElements: [ValueElement]
    let type: String?
    var title: String
    var number: Double?
    var selectedOptionText: String?
    var date: Double?
    var format: String?
    var multiSelectValues: [String]?
    var multi: Bool?

    func hash(into hasher: inout Hasher) {
        hasher.combine(uuid)
    }
}

struct OptionLocal: Identifiable {
    var id: String?
    var deleted: Bool?
    var value: String?
    var color: String?
}

struct ChartDataModel {
    var fieldIdentifier: FieldIdentifier
    var valueElements: [ValueElement]?
    var yTitle: String?
    var yMax: Double?
    var yMin: Double?
    var xTitle: String?
    var xMax: Double?
    var xMin: Double?
    var mode: Mode
    var documentEditor: DocumentEditor?
    var fieldHeaderModel: FieldHeaderModel?
}

struct DateTimeDataModel {
    var fieldIdentifier: FieldIdentifier
    var value: ValueUnion?
    var format: String?
    var fieldHeaderModel: FieldHeaderModel?
}

struct DisplayTextDataModel {
    var displayText: String?
    var fontSize: Double?
    var fontWeight: String?
    var fontColor: String?
    var fontStyle: String?
}

struct DropdownDataModel {
    var fieldIdentifier: FieldIdentifier
    var dropdownValue: String?
    var options: [Option]?
    var fieldHeaderModel: FieldHeaderModel?
}

struct ImageDataModel {
    var fieldIdentifier: FieldIdentifier
    var multi: Bool?
    var primaryDisplayOnly: Bool?
    var valueElements: [ValueElement]?
    var mode: Mode
    var fieldHeaderModel: FieldHeaderModel?
}

struct MultiLineDataModel {
    var fieldIdentifier: FieldIdentifier
    var multilineText: String?
    var mode: Mode
    var fieldHeaderModel: FieldHeaderModel?
}

struct MultiSelectionDataModel {
    var fieldIdentifier: FieldIdentifier
    var multi: Bool?
    var options: [Option]?
    var multiSelector: [String]?
    var fieldHeaderModel: FieldHeaderModel?
}

struct NumberDataModel {
    var fieldIdentifier: FieldIdentifier
    var number: Double?
    var mode: Mode
    var fieldHeaderModel: FieldHeaderModel?
}

struct RichTextDataModel {
    var text: String?
    var fieldHeaderModel: FieldHeaderModel?
}

struct SignatureDataModel {
    var fieldIdentifier: FieldIdentifier
    var signatureURL: String?
    var fieldHeaderModel: FieldHeaderModel?
}

struct TextDataModel {
    var fieldIdentifier: FieldIdentifier
    var text: String?
    var mode: Mode
    var fieldHeaderModel: FieldHeaderModel?
}<|MERGE_RESOLUTION|>--- conflicted
+++ resolved
@@ -140,16 +140,9 @@
                     title: fieldTableColumn.title,
                     number: fieldTableColumn.number,
                     date: fieldTableColumn.date,
-<<<<<<< HEAD
-                    format: fieldPositionTableColumns?.first(where: { tableColumn in
-                        tableColumn.id == fieldTableColumn.id
-                    })?.format,
+                    format: fieldTableColumn.getFormat(from: fieldPositionTableColumns),
                     multiSelectValues: fieldTableColumn.multiSelectValues,
-                    multi: fieldTableColumn.multi
-=======
-                    format: fieldTableColumn.getFormat(from: fieldPositionTableColumns)
->>>>>>> 8a091ab1
-                )
+                    multi: fieldTableColumn.multi)
                 columnIdToColumnMap[fieldTableColumn.id!] = fieldTableColumnLocal
         }
     }
@@ -175,16 +168,9 @@
                                                 number: columnData.number,
                                                 selectedOptionText: selectedOptionText,
                                                 date: columnData.date,
-<<<<<<< HEAD
-                                                format: fieldPositionTableColumns?.first(where: { tableColumn in
-                                                        tableColumn.id == columnData.id
-                                                })?.format,
+                                                format: columnData.getFormat(from: fieldPositionTableColumns),
                                                 multiSelectValues: columnData.multiSelectValues,
-                                                multi: columnData.multi
-            )
-=======
-                                                format: columnData.getFormat(from: fieldPositionTableColumns))
->>>>>>> 8a091ab1
+                                                multi: columnData.multi)
             if let cell = buildCell(data: columnDataLocal, row: row, column: columnData.id!) {
                 cells.append(cell)
             }
@@ -284,16 +270,9 @@
                                  number: column.number,
                                  selectedOptionText: optionsLocal.filter { $0.id == column.defaultDropdownSelectedId }.first?.value ?? "",
                                  date: column.date,
-<<<<<<< HEAD
-                                 format: fieldPositionTableColumns?.first(where: { tableColumn in
-                                        tableColumn.id == column.id
-                                 })?.format,
+                                 format: column.getFormat(from: fieldPositionTableColumns),
                                  multiSelectValues: column.multiSelectValues,
-                                 multi: column.multi
-            )
-=======
-                                 format: column.getFormat(from: fieldPositionTableColumns))
->>>>>>> 8a091ab1
+                                 multi: column.multi)
         }
         let rowIndex = rowOrder.firstIndex(of: row)!
         return cellModels[rowIndex].cells[col].data

--- conflicted
+++ resolved
@@ -30,11 +30,6 @@
             targets: ["JoyfillAPIService"]),
     ],
     dependencies: [
-<<<<<<< HEAD
-        .package(url: "https://github.com/joyfill/Swift-Formulas.git", branch: "main"),
-        .package(url: "https://github.com/joyfill/JoyfillModel", branch: "collection-development"),
-=======
->>>>>>> c4d7b795
         .package(url: "https://github.com/kylef/JSONSchema.swift", .upToNextMajor(from: "0.6.0")),
     ],
     targets: [

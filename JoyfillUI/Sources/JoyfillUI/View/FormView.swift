--- conflicted
+++ resolved
@@ -233,17 +233,11 @@
     }
     
     var body: some View {
-<<<<<<< HEAD
-        List(fieldPositions, id: \.field, rowContent: fieldView)
-            .listSectionSeparator(.hidden)
-            .listStyle(PlainListStyle())
-=======
         ScrollView {
             ForEach(fieldPositions, id: \.field) { fieldPosition in
                 fieldView(fieldPosition: fieldPosition)
             }
         }
->>>>>>> 739928be
     }
 }
 

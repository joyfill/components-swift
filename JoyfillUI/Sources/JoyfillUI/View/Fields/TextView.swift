--- conflicted
+++ resolved
@@ -11,13 +11,12 @@
 
 struct TextView: View {
     @State var enterText: String = ""
-<<<<<<< HEAD
-    @State var textViewTitle: String = ""
-    let fieldDependency: FieldDependency
-=======
     private let fieldDependency: FieldDependency
->>>>>>> 94757fdf
-    @FocusState private var isFocused: Bool // Declare a FocusState property
+    @FocusState private var isFocused: Bool 
+    
+    public init(fieldDependency: FieldDependency) {
+        self.fieldDependency = fieldDependency
+    }
     
     var body: some View {
         VStack(alignment: .leading) {

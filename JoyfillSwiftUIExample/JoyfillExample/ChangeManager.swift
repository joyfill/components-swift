//
//  ChangeManager.swift
//  JoyfillExample

import Foundation
import JoyfillModel
import JoyfillAPIService

class ChangeManager {
    private let apiService: APIService
    let showScan: (@escaping (ValueUnion) -> Void) -> Void
    private let showImagePicker:  (@escaping ([String]) -> Void) -> Void

    init(apiService: APIService, showImagePicker:  @escaping(@escaping ([String]) -> Void) -> Void, showScan: @escaping (@escaping (ValueUnion) -> Void) -> Void) {
        self.showImagePicker = showImagePicker
        self.showScan = showScan
        self.apiService = apiService
    }

    func saveJoyDoc(document: JoyDoc) {
        guard let identifier = document.identifier else {
            return
        }
        apiService.updateDocument(identifier: identifier, document: document) { result in
            DispatchQueue.main.async {
                switch result {
                case .success(_):
                    print("success")
                case .failure(let error):
                    print("error: \(error.localizedDescription)")
                }
            }
        }
    }

    func updateDocument(identifier: String, changeLogs: [String: Any]) {
        apiService.updateDocument(identifier: identifier, changeLogs: changeLogs) { result in
            DispatchQueue.main.async {
                switch result {
                case .success(_):
                    print("success:")
                case .failure(let error):
                    print("error: \(error.localizedDescription)")
                }
            }
        }
    }
}

extension ChangeManager: FormChangeEvent {
    func onChange(changes: [Change], document: JoyfillModel.JoyDoc) {
        if let firstChange = changes.first {
            print(">>>>>>>>onChange", firstChange.fieldId ?? "")
        } else {
            print(">>>>>>>>onChange: no changes")
        }
        
        let changeLogs = ["changelogs": changes.map { $0.dictionary }]
<<<<<<< HEAD
        if let identifier = document.identifier {
            updateDocument(identifier: identifier, changeLogs: changeLogs)
        } else {
            print(">>>>>>>>document identifier is missing")
=======
        
        if let identifier = document.identifier {
            updateDocument(identifier: identifier, changeLogs: changeLogs)
        } else {
            print(">>>>>>>>onChange: document has no identifier")
>>>>>>> c682520a
        }
    }

    func onFocus(event: FieldIdentifier) {
        print(">>>>>>>>onFocus", event.fieldID)
    }

    func onBlur(event: FieldIdentifier) {
        print(">>>>>>>>onBlur", event.fieldID)
    }

    func onUpload(event: UploadEvent) {
        print(">>>>>>>>onUpload", event.fieldEvent.fieldID)
        showImagePicker(event.uploadHandler)
    }
    
    func onCapture(event: CaptureEvent) {
        print(">>>>>>>>onCapture", event.fieldEvent.fieldID)
        showScan(event.captureHandler)
    }
}<|MERGE_RESOLUTION|>--- conflicted
+++ resolved
@@ -56,18 +56,11 @@
         }
         
         let changeLogs = ["changelogs": changes.map { $0.dictionary }]
-<<<<<<< HEAD
-        if let identifier = document.identifier {
-            updateDocument(identifier: identifier, changeLogs: changeLogs)
-        } else {
-            print(">>>>>>>>document identifier is missing")
-=======
-        
+
         if let identifier = document.identifier {
             updateDocument(identifier: identifier, changeLogs: changeLogs)
         } else {
             print(">>>>>>>>onChange: document has no identifier")
->>>>>>> c682520a
         }
     }
 

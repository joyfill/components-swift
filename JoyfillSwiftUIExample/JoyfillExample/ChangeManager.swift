--- conflicted
+++ resolved
@@ -8,16 +8,10 @@
 
 class ChangeManager {
     private let apiService: APIService
-<<<<<<< HEAD
-    private let showImagePicker: (([String]) -> Void) -> Void
     let showScan: (@escaping (ValueUnion) -> Void) -> Void
-
-    init(apiService: APIService, showImagePicker: @escaping (([String]) -> Void) -> Void, showScan: @escaping (@escaping (ValueUnion) -> Void) -> Void) {
-=======
     private let showImagePicker:  (@escaping ([String]) -> Void) -> Void
 
     init(apiService: APIService, showImagePicker:  @escaping(@escaping ([String]) -> Void) -> Void) {
->>>>>>> 54975147
         self.showImagePicker = showImagePicker
         self.showScan = showScan
         self.apiService = apiService

--- conflicted
+++ resolved
@@ -9,15 +9,9 @@
 class ChangeManager {
     private let apiService: APIService
     private let showImagePicker: (([String]) -> Void) -> Void
-<<<<<<< HEAD
-    private let showScan: ((ValueUnion) -> Void) -> Void
-
-    init(apiService: APIService, showImagePicker: @escaping (([String]) -> Void) -> Void, showScan: @escaping ((ValueUnion) -> Void) -> Void) {
-=======
     let showScan: (@escaping (ValueUnion) -> Void) -> Void
 
     init(apiService: APIService, showImagePicker: @escaping (([String]) -> Void) -> Void, showScan: @escaping (@escaping (ValueUnion) -> Void) -> Void) {
->>>>>>> e849f0cc
         self.showImagePicker = showImagePicker
         self.showScan = showScan
         self.apiService = apiService

--- conflicted
+++ resolved
@@ -78,12 +78,8 @@
     }
     
     private func showScan(captureHandler: (ValueUnion) -> Void) {
-<<<<<<< HEAD
-        captureHandler(.string("Hello sir."))
-=======
         showCameraScannerView = true
         captureHandler(.string(scanResults))
->>>>>>> e849f0cc
     }
 }
 

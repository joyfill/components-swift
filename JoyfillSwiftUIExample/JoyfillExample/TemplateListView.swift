--- conflicted
+++ resolved
@@ -38,14 +38,11 @@
     }
     
     private var changeManager: ChangeManager {
-<<<<<<< HEAD
-        ChangeManager(apiService: apiService, showImagePicker: showImagePicker, showScan: showScan)
-=======
         return ChangeManager(
             apiService: apiService,
-            showImagePicker: imagePicker.showPickerOptions
+            showImagePicker: imagePicker.showPickerOptions,
+            showScan: showScan
         )
->>>>>>> 7458ad8b
     }
     
     private var filteredTemplates: [Document] {

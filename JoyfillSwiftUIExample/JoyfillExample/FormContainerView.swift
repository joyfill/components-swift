--- conflicted
+++ resolved
@@ -13,11 +13,7 @@
     @State private var showChangelogView = false
     let enableChangelogs: Bool
 
-<<<<<<< HEAD
-    init(document: JoyDoc, pageID: String, changeManager: ChangeManager) {
-=======
     init(document: JoyDoc, pageID: String, changeManager: ChangeManager, enableChangelogs: Bool = true) {
->>>>>>> 11f6432f
         self.documentEditor = DocumentEditor(document: document, mode: .fill, events: changeManager, pageID: pageID, navigation: true, isPageDuplicateEnabled: true)
         self.changeManager = changeManager
         self.enableChangelogs = enableChangelogs

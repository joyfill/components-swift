//
//  DocumentSubmissionsListView.swift
//  JoyFill
//
//

import SwiftUI
import JoyfillModel
import JoyfillAPIService
import Joyfill

struct DocumentSubmissionsListView: View {
    @State var documents: [Document] = []
    @State var document: JoyDoc?
    @State private var showDocumentDetails = false
<<<<<<< HEAD
    @State private var isloading = false
    @State private var showCameraScannerView = false
    @State private var scanResults: String = ""
    @State private var currentCaptureHandler: ((ValueUnion) -> Void)?

=======
    @State private var isloading = true
    @State var fetchSubmissions = true
    @State var identifier: String
    @State private var currentDocumentPage: Int = 1
    @State private var isLoadingMoreDocuments: Bool = false
    @State private var hasMoreDocuments: Bool = true
    
>>>>>>> f76e6127
    let title: String
    private let apiService: APIService
    
    init(apiService: APIService, identifier: String, title: String) {
        self.apiService = apiService
        self.title = title
        self.identifier = identifier
    }
    
    var body: some View {
        if isloading {
            ProgressView()
                .onAppear {
                    if fetchSubmissions {
                        fetchData()
                    }
                }
        } else {
            VStack(alignment: .leading) {
                if showDocumentDetails {
                    NavigationLink("", destination: FormContainerView(document: document!, pageID: pageID, changeManager: changeManager), isActive: $showDocumentDetails)
                }
                List {
                    Section(header: Text("Documents")
                        .font(.title.bold())) {
                            ForEach(documents) { submission in
                                Button(action: {
                                    fetchDocument(submission)
                                }) {
                                    HStack {
                                        Image(systemName: "doc")
                                        Text(submission.name)
                                    }
                                }
                                .onAppear {
                                    if submission == documents.last && documents.count >= 20 {
                                        loadMoreDocuments()
                                    }
                                }
                            }
                        }
                }
            }
            .navigationTitle(title)
<<<<<<< HEAD
            .sheet(isPresented: $showCameraScannerView) {
                if #available(iOS 16.0, *) {
                    CameraScanner(startScanning: $showCameraScannerView,
                                  scanResult: $scanResults,
                                  onSave: { result in
                        if let currentCaptureHandler = currentCaptureHandler {
                            currentCaptureHandler(.string(result))
                        }
                    })
                } else {
                    // Fallback on earlier versions
                }
=======
            
            if isLoadingMoreDocuments {
                HStack {
                    Spacer()
                    ProgressView()
                    Spacer()
                }
                .padding()
>>>>>>> f76e6127
            }
        }
    }
    
    private var pageID: String {
        return ""
    }
    
    private var changeManager: ChangeManager {
        ChangeManager(apiService: apiService, showImagePicker: showImagePicker, showScan: showScan)
    }
    
    private func showImagePicker(uploadHandler: ([String]) -> Void) {
        uploadHandler(["https://example.com/sample-image"])
    }

    private func showScan(captureHandler: @escaping (ValueUnion) -> Void) {
        currentCaptureHandler = captureHandler
        showCameraScannerView = true
        presentCameraScannerView()
    }
    
    private func fetchLocalDocument() {
        isloading = true
        DispatchQueue.global().async {
            self.document = sampleJSONDocument(fileName: "TableNewColumns")
            DispatchQueue.main.async {
                showDocumentDetails = true
                isloading = false
            }
        }
    }
    
    private func fetchDocument(_ submission: Document) {
        isloading = true
        apiService.fetchJoyDoc(identifier: submission.identifier) { result in
            DispatchQueue.main.async {
                isloading = false
                switch result {
                case .success(let data):
                    do {
                        if let dictionary = try JSONSerialization.jsonObject(with: data, options: .mutableContainers) as? [String: Any] {
                            self.document = JoyDoc(dictionary: dictionary)
                            showDocumentDetails = true
                        }
                    } catch {
                        print("Error decoding JSON: \(error)")
                    }
                case .failure(let error):
                    print("error: \(error.localizedDescription)")
                }
            }
        }
    }
<<<<<<< HEAD

    func presentCameraScannerView() {
        guard let topVC = UIViewController.topViewController() else {
            print("No top view controller found.")
            return
        }
        let hostingController: UIHostingController<AnyView>
        if #available(iOS 16.0, *) {
                let swiftUIView = CameraScanner(
                    startScanning: $showCameraScannerView,
                    scanResult: $scanResults,
                    onSave: { result in
                        if let currentCaptureHandler = currentCaptureHandler {
                            currentCaptureHandler(.string(result))
                        }
                    }
                )
                hostingController = UIHostingController(rootView: AnyView(swiftUIView))
            } else {
                // Fallback on earlier versions
                let fallbackView = Text("Camera scanner is not available on this version.")
                    .padding()
                    .multilineTextAlignment(.center)
                hostingController = UIHostingController(rootView: AnyView(fallbackView))
            }

        topVC.present(hostingController, animated: true, completion: nil)
    }
}

extension UIViewController {
    static func topViewController(base: UIViewController? = UIApplication.shared.connectedScenes
                                    .compactMap { ($0 as? UIWindowScene)?.keyWindow?.rootViewController }
                                    .first) -> UIViewController? {
        if let nav = base as? UINavigationController {
            return topViewController(base: nav.visibleViewController)
        } else if let tab = base as? UITabBarController, let selected = tab.selectedViewController {
            return topViewController(base: selected)
        } else if let presented = base?.presentedViewController {
            return topViewController(base: presented)
        }
        return base
=======
    
    private func fetchDocuments(identifier: String, completion: @escaping (() -> Void)) {
        apiService.fetchDocuments(identifier: identifier, page: 1, limit: 20) { result in
            DispatchQueue.main.async {
                self.fetchSubmissions = false
                self.isloading = false
                switch result {
                case .success(let documents):
                    self.documents = documents
                    completion()
                case .failure(let error):
                    print("Error fetching documents: \(error.localizedDescription)")
                }
            }
        }
    }
    
    func fetchData() {
        fetchDocuments(identifier: identifier){}
    }
    
    private func loadMoreDocuments() {
        guard !isLoadingMoreDocuments, hasMoreDocuments else { return }
        isLoadingMoreDocuments = true
        let nextPage = currentDocumentPage + 1
        
        apiService.fetchDocuments(identifier: identifier, page: nextPage, limit: 20) { result in
            DispatchQueue.main.async {
                isLoadingMoreDocuments = false
                switch result {
                case .success(let newDocuments):
                    if newDocuments.isEmpty {
                        hasMoreDocuments = false
                    } else {
                        documents.append(contentsOf: newDocuments)
                        currentDocumentPage = nextPage
                    }
                case .failure(let error):
                    print("Error loading more templates: \(error.localizedDescription)")
                }
            }
        }
>>>>>>> f76e6127
    }
}<|MERGE_RESOLUTION|>--- conflicted
+++ resolved
@@ -13,21 +13,16 @@
     @State var documents: [Document] = []
     @State var document: JoyDoc?
     @State private var showDocumentDetails = false
-<<<<<<< HEAD
     @State private var isloading = false
     @State private var showCameraScannerView = false
     @State private var scanResults: String = ""
     @State private var currentCaptureHandler: ((ValueUnion) -> Void)?
-
-=======
-    @State private var isloading = true
     @State var fetchSubmissions = true
     @State var identifier: String
     @State private var currentDocumentPage: Int = 1
     @State private var isLoadingMoreDocuments: Bool = false
     @State private var hasMoreDocuments: Bool = true
     
->>>>>>> f76e6127
     let title: String
     private let apiService: APIService
     
@@ -72,7 +67,6 @@
                 }
             }
             .navigationTitle(title)
-<<<<<<< HEAD
             .sheet(isPresented: $showCameraScannerView) {
                 if #available(iOS 16.0, *) {
                     CameraScanner(startScanning: $showCameraScannerView,
@@ -85,79 +79,76 @@
                 } else {
                     // Fallback on earlier versions
                 }
-=======
-            
-            if isLoadingMoreDocuments {
-                HStack {
-                    Spacer()
-                    ProgressView()
-                    Spacer()
-                }
-                .padding()
->>>>>>> f76e6127
-            }
-        }
-    }
-    
-    private var pageID: String {
-        return ""
-    }
-    
-    private var changeManager: ChangeManager {
-        ChangeManager(apiService: apiService, showImagePicker: showImagePicker, showScan: showScan)
-    }
-    
-    private func showImagePicker(uploadHandler: ([String]) -> Void) {
-        uploadHandler(["https://example.com/sample-image"])
-    }
-
-    private func showScan(captureHandler: @escaping (ValueUnion) -> Void) {
-        currentCaptureHandler = captureHandler
-        showCameraScannerView = true
-        presentCameraScannerView()
-    }
-    
-    private func fetchLocalDocument() {
-        isloading = true
-        DispatchQueue.global().async {
-            self.document = sampleJSONDocument(fileName: "TableNewColumns")
-            DispatchQueue.main.async {
-                showDocumentDetails = true
-                isloading = false
-            }
-        }
-    }
-    
-    private func fetchDocument(_ submission: Document) {
-        isloading = true
-        apiService.fetchJoyDoc(identifier: submission.identifier) { result in
-            DispatchQueue.main.async {
-                isloading = false
-                switch result {
-                case .success(let data):
-                    do {
-                        if let dictionary = try JSONSerialization.jsonObject(with: data, options: .mutableContainers) as? [String: Any] {
-                            self.document = JoyDoc(dictionary: dictionary)
-                            showDocumentDetails = true
-                        }
-                    } catch {
-                        print("Error decoding JSON: \(error)")
-                    }
-                case .failure(let error):
-                    print("error: \(error.localizedDescription)")
-                }
-            }
-        }
-    }
-<<<<<<< HEAD
-
-    func presentCameraScannerView() {
-        guard let topVC = UIViewController.topViewController() else {
-            print("No top view controller found.")
-            return
-        }
-        let hostingController: UIHostingController<AnyView>
-        if #available(iOS 16.0, *) {
+                
+                if isLoadingMoreDocuments {
+                    HStack {
+                        Spacer()
+                        ProgressView()
+                        Spacer()
+                    }
+                    .padding()
+                }
+            }
+        }
+        
+        private var pageID: String {
+            return ""
+        }
+        
+        private var changeManager: ChangeManager {
+            ChangeManager(apiService: apiService, showImagePicker: showImagePicker, showScan: showScan)
+        }
+        
+        private func showImagePicker(uploadHandler: ([String]) -> Void) {
+            uploadHandler(["https://example.com/sample-image"])
+        }
+        
+        private func showScan(captureHandler: @escaping (ValueUnion) -> Void) {
+            currentCaptureHandler = captureHandler
+            showCameraScannerView = true
+            presentCameraScannerView()
+        }
+        
+        private func fetchLocalDocument() {
+            isloading = true
+            DispatchQueue.global().async {
+                self.document = sampleJSONDocument(fileName: "TableNewColumns")
+                DispatchQueue.main.async {
+                    showDocumentDetails = true
+                    isloading = false
+                }
+            }
+        }
+        
+        private func fetchDocument(_ submission: Document) {
+            isloading = true
+            apiService.fetchJoyDoc(identifier: submission.identifier) { result in
+                DispatchQueue.main.async {
+                    isloading = false
+                    switch result {
+                    case .success(let data):
+                        do {
+                            if let dictionary = try JSONSerialization.jsonObject(with: data, options: .mutableContainers) as? [String: Any] {
+                                self.document = JoyDoc(dictionary: dictionary)
+                                showDocumentDetails = true
+                            }
+                        } catch {
+                            print("Error decoding JSON: \(error)")
+                        }
+                    case .failure(let error):
+                        print("error: \(error.localizedDescription)")
+                    }
+                }
+            }
+        }
+        
+        func presentCameraScannerView() {
+            guard let topVC = UIViewController.topViewController() else {
+                print("No top view controller found.")
+                return
+            }
+            let hostingController: UIHostingController<AnyView>
+            if #available(iOS 16.0, *) {
                 let swiftUIView = CameraScanner(
                     startScanning: $showCameraScannerView,
                     scanResult: $scanResults,
@@ -175,8 +166,52 @@
                     .multilineTextAlignment(.center)
                 hostingController = UIHostingController(rootView: AnyView(fallbackView))
             }
-
-        topVC.present(hostingController, animated: true, completion: nil)
+            
+            topVC.present(hostingController, animated: true, completion: nil)
+        }
+        
+        private func fetchDocuments(identifier: String, completion: @escaping (() -> Void)) {
+            apiService.fetchDocuments(identifier: identifier, page: 1, limit: 20) { result in
+                DispatchQueue.main.async {
+                    self.fetchSubmissions = false
+                    self.isloading = false
+                    switch result {
+                    case .success(let documents):
+                        self.documents = documents
+                        completion()
+                    case .failure(let error):
+                        print("Error fetching documents: \(error.localizedDescription)")
+                    }
+                }
+            }
+        }
+        
+        func fetchData() {
+            fetchDocuments(identifier: identifier){}
+        }
+        
+        private func loadMoreDocuments() {
+            guard !isLoadingMoreDocuments, hasMoreDocuments else { return }
+            isLoadingMoreDocuments = true
+            let nextPage = currentDocumentPage + 1
+            
+            apiService.fetchDocuments(identifier: identifier, page: nextPage, limit: 20) { result in
+                DispatchQueue.main.async {
+                    isLoadingMoreDocuments = false
+                    switch result {
+                    case .success(let newDocuments):
+                        if newDocuments.isEmpty {
+                            hasMoreDocuments = false
+                        } else {
+                            documents.append(contentsOf: newDocuments)
+                            currentDocumentPage = nextPage
+                        }
+                    case .failure(let error):
+                        print("Error loading more templates: \(error.localizedDescription)")
+                    }
+                }
+            }
+        }
     }
 }
 
@@ -192,49 +227,5 @@
             return topViewController(base: presented)
         }
         return base
-=======
-    
-    private func fetchDocuments(identifier: String, completion: @escaping (() -> Void)) {
-        apiService.fetchDocuments(identifier: identifier, page: 1, limit: 20) { result in
-            DispatchQueue.main.async {
-                self.fetchSubmissions = false
-                self.isloading = false
-                switch result {
-                case .success(let documents):
-                    self.documents = documents
-                    completion()
-                case .failure(let error):
-                    print("Error fetching documents: \(error.localizedDescription)")
-                }
-            }
-        }
-    }
-    
-    func fetchData() {
-        fetchDocuments(identifier: identifier){}
-    }
-    
-    private func loadMoreDocuments() {
-        guard !isLoadingMoreDocuments, hasMoreDocuments else { return }
-        isLoadingMoreDocuments = true
-        let nextPage = currentDocumentPage + 1
-        
-        apiService.fetchDocuments(identifier: identifier, page: nextPage, limit: 20) { result in
-            DispatchQueue.main.async {
-                isLoadingMoreDocuments = false
-                switch result {
-                case .success(let newDocuments):
-                    if newDocuments.isEmpty {
-                        hasMoreDocuments = false
-                    } else {
-                        documents.append(contentsOf: newDocuments)
-                        currentDocumentPage = nextPage
-                    }
-                case .failure(let error):
-                    print("Error loading more templates: \(error.localizedDescription)")
-                }
-            }
-        }
->>>>>>> f76e6127
     }
 }
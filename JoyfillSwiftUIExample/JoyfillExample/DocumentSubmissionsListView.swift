//
//  DocumentSubmissionsListView.swift
//  JoyFill
//
//

import SwiftUI
import JoyfillModel
import JoyfillAPIService
import Joyfill
import UIKit
import ObjectiveC
import PhotosUI

struct DocumentSubmissionsListView: View {
    @State var documents: [Document] = []
    @State var document: JoyDoc?
    @State private var showDocumentDetails = false
    @State private var isloading = true
    @State private var showCameraScannerView = false
    @State private var scanResults: String = ""
    @State private var currentCaptureHandler: ((ValueUnion) -> Void)?
    @State var fetchSubmissions = true
    @State var identifier: String
    @State private var currentDocumentPage: Int = 1
    @State private var isLoadingMoreDocuments: Bool = false
    @State private var hasMoreDocuments: Bool = true
    @State private var currentUploadHandler: (([String]) -> Void)?
    let imagePicker = ImagePicker()

    let title: String
    private let apiService: APIService
    
    init(apiService: APIService, identifier: String, title: String) {
        self.apiService = apiService
        self.title = title
        self.identifier = identifier
    }
    
    var body: some View {
        if isloading {
            ProgressView()
                .onAppear {
                    if fetchSubmissions {
                        fetchData()
                    }
                }
        } else {
            VStack(alignment: .leading) {
                if showDocumentDetails {
                    NavigationLink("", destination: FormContainerView(document: document!, pageID: pageID, changeManager: changeManager), isActive: $showDocumentDetails)
                }
                List {
                    Section(header: Text("Documents")
                        .font(.title.bold())) {
                            ForEach(documents) { submission in
                                Button(action: {
                                    fetchDocument(submission)
                                }) {
                                    HStack {
                                        Image(systemName: "doc")
                                        Text(submission.name)
                                    }
                                }
                                .onAppear {
                                    if submission == documents.last && documents.count >= 20 {
                                        loadMoreDocuments()
                                    }
                                }
                            }
                        }
                }
            }
            .navigationTitle(title)
            .sheet(isPresented: $showCameraScannerView) {
                if #available(iOS 16.0, *) {
                    CameraScanner(startScanning: $showCameraScannerView,
                                  scanResult: $scanResults,
                                  onSave: { result in
                        if let currentCaptureHandler = currentCaptureHandler {
                            currentCaptureHandler(.string(result))
                        }
                    })
                } else {
                    // Fallback on earlier versions
                }
                
                if isLoadingMoreDocuments {
                    HStack {
                        Spacer()
                        ProgressView()
                        Spacer()
                    }
                    .padding()
                }
            }
        }
    }
    
    private var pageID: String {
        return ""
    }
    
    private var changeManager: ChangeManager {
<<<<<<< HEAD
        ChangeManager(apiService: apiService, showImagePicker: showImagePicker, showScan: showScan)
    }
    
    private func showImagePicker(uploadHandler: ([String]) -> Void) {
        uploadHandler(["https://media.licdn.com/dms/image/D4E0BAQE3no_UvLOtkw/company-logo_200_200/0/1692901341712/joyfill_logo?e=2147483647&v=beta&t=AuKT_5TP9s5F0f2uBzMHOtoc7jFGddiNdyqC0BRtETw"])
    }
    
    private func showScan(captureHandler: @escaping (ValueUnion) -> Void) {
        currentCaptureHandler = captureHandler
        showCameraScannerView = true
        presentCameraScannerView()
    }
    
=======
        return ChangeManager(
            apiService: apiService,
            showImagePicker: imagePicker.showPickerOptions
        )
    }

>>>>>>> 54975147
    private func fetchLocalDocument() {
        isloading = true
        DispatchQueue.global().async {
            self.document = sampleJSONDocument(fileName: "TableNewColumns")
            DispatchQueue.main.async {
                showDocumentDetails = true
                isloading = false
            }
        }
    }

    private func fetchDocument(_ submission: Document) {
        isloading = true
        apiService.fetchJoyDoc(identifier: submission.identifier) { result in
            DispatchQueue.main.async {
                isloading = false
                switch result {
                case .success(let data):
                    do {
                        if let dictionary = try JSONSerialization.jsonObject(with: data, options: .mutableContainers) as? [String: Any] {
                            self.document = JoyDoc(dictionary: dictionary)
                            showDocumentDetails = true
                        }
                    } catch {
                        print("Error decoding JSON: \(error)")
                    }
                case .failure(let error):
                    print("error: \(error.localizedDescription)")
                }
            }
        }
    }
<<<<<<< HEAD
    
    func presentCameraScannerView() {
        guard let topVC = UIViewController.topViewController() else {
            print("No top view controller found.")
            return
        }
        let hostingController: UIHostingController<AnyView>
        if #available(iOS 16.0, *) {
            let swiftUIView = CameraScanner(
                startScanning: $showCameraScannerView,
                scanResult: $scanResults,
                onSave: { result in
                    if let currentCaptureHandler = currentCaptureHandler {
                        currentCaptureHandler(.string(result))
                    }
                }
            )
            hostingController = UIHostingController(rootView: AnyView(swiftUIView))
        } else {
            // Fallback on earlier versions
            let fallbackView = Text("Camera scanner is not available on this version.")
                .padding()
                .multilineTextAlignment(.center)
            hostingController = UIHostingController(rootView: AnyView(fallbackView))
        }
        
        topVC.present(hostingController, animated: true, completion: nil)
    }
    
=======

>>>>>>> 54975147
    private func fetchDocuments(identifier: String, completion: @escaping (() -> Void)) {
        apiService.fetchDocuments(identifier: identifier, page: 1, limit: 20) { result in
            DispatchQueue.main.async {
                self.fetchSubmissions = false
                self.isloading = false
                switch result {
                case .success(let documents):
                    self.documents = documents
                    completion()
                case .failure(let error):
                    print("Error fetching documents: \(error.localizedDescription)")
                }
            }
        }
    }

    func fetchData() {
        fetchDocuments(identifier: identifier){}
    }

    private func loadMoreDocuments() {
        guard !isLoadingMoreDocuments, hasMoreDocuments else { return }
        isLoadingMoreDocuments = true
        let nextPage = currentDocumentPage + 1

        apiService.fetchDocuments(identifier: identifier, page: nextPage, limit: 20) { result in
            DispatchQueue.main.async {
                isLoadingMoreDocuments = false
                switch result {
                case .success(let newDocuments):
                    if newDocuments.isEmpty {
                        hasMoreDocuments = false
                    } else {
                        documents.append(contentsOf: newDocuments)
                        currentDocumentPage = nextPage
                    }
                case .failure(let error):
                    print("Error loading more templates: \(error.localizedDescription)")
                }
            }
        }
    }
}

<<<<<<< HEAD
extension UIViewController {
    static func topViewController(base: UIViewController? = UIApplication.shared.connectedScenes
                                    .compactMap { ($0 as? UIWindowScene)?.keyWindow?.rootViewController }
                                    .first) -> UIViewController? {
        if let nav = base as? UINavigationController {
            return topViewController(base: nav.visibleViewController)
        } else if let tab = base as? UITabBarController, let selected = tab.selectedViewController {
            return topViewController(base: selected)
        } else if let presented = base?.presentedViewController {
            return topViewController(base: presented)
        }
        return base
=======
class ImagePicker {
    func showPickerOptions(currentUploadHandler: (([String]) -> Void)?) {
        let alert = UIAlertController(title: "Select Image Source", message: nil, preferredStyle: .actionSheet)

        if UIImagePickerController.isSourceTypeAvailable(.camera) {
            alert.addAction(UIAlertAction(title: "Camera", style: .default) { _ in
                self.presentImagePicker(sourceType: .camera, currentUploadHandler: currentUploadHandler)
            })
        }
        
        alert.addAction(UIAlertAction(title: "Photo Library", style: .default) { _ in
            self.presentPhotoPicker(currentUploadHandler: currentUploadHandler)
        })

        alert.addAction(UIAlertAction(title: "Cancel", style: .cancel))
        
        // Add iPad support
        if let popoverController = alert.popoverPresentationController {
            popoverController.sourceView = UIApplication.shared.windows.first
            popoverController.sourceRect = CGRect(x: UIScreen.main.bounds.midX, y: UIScreen.main.bounds.midY, width: 0, height: 0)
            popoverController.permittedArrowDirections = []
        }
        
        UIApplication.shared.windows.first?.rootViewController?.present(alert, animated: true)
    }
    
    private func presentPhotoPicker(currentUploadHandler: (([String]) -> Void)?) {
        var config = PHPickerConfiguration()
        config.selectionLimit = 0 // 0 means no limit
        config.filter = .images
        
        let picker = PHPickerViewController(configuration: config)
        let coordinator = PhotoPickerCoordinator(uploadHandler: { urls in
            currentUploadHandler?(urls)
        })
        picker.delegate = coordinator
        
        // Store coordinator as associated object to prevent it from being deallocated
        objc_setAssociatedObject(picker, "coordinator", coordinator, .OBJC_ASSOCIATION_RETAIN)
        
        UIApplication.shared.windows.first?.rootViewController?.present(picker, animated: true)
    }
    
    private func presentImagePicker(sourceType: UIImagePickerController.SourceType, currentUploadHandler: (([String]) -> Void)?) {
        let imagePickerController = UIImagePickerController()
        imagePickerController.sourceType = sourceType
        imagePickerController.allowsEditing = true

        let coordinator = ImagePickerCoordinator(uploadHandler: { urls in
            currentUploadHandler?(urls)
        })
        imagePickerController.delegate = coordinator

        // Store coordinator as associated object to prevent it from being deallocated
        objc_setAssociatedObject(imagePickerController, "coordinator", coordinator, .OBJC_ASSOCIATION_RETAIN)

        UIApplication.shared.windows.first?.rootViewController?.present(imagePickerController, animated: true)
    }
    
    class PhotoPickerCoordinator: NSObject, PHPickerViewControllerDelegate {
        let uploadHandler: ([String]) -> Void
        
        init(uploadHandler: @escaping ([String]) -> Void) {
            self.uploadHandler = uploadHandler
        }
        
        func picker(_ picker: PHPickerViewController, didFinishPicking results: [PHPickerResult]) {
            picker.dismiss(animated: true)
            
            let dispatchGroup = DispatchGroup()
            var imageUrls: [String] = []
            
            for result in results {
                dispatchGroup.enter()
                
                result.itemProvider.loadObject(ofClass: UIImage.self) { [weak self] object, error in
                    defer { dispatchGroup.leave() }
                    
                    if let error = error {
                        print("Error loading image: \(error.localizedDescription)")
                        return
                    }
                    
                    guard let image = object as? UIImage,
                          let imageUrl = self?.saveImageToTemporaryDirectory(image) else {
                        return
                    }
                    
                    imageUrls.append(imageUrl.absoluteString)
                }
            }
            
            dispatchGroup.notify(queue: .main) { [weak self] in
                self?.uploadHandler(imageUrls)
            }
        }
        
        private func saveImageToTemporaryDirectory(_ image: UIImage) -> URL? {
            guard let imageData = image.jpegData(compressionQuality: 0.8) else { return nil }
            
            let fileName = UUID().uuidString + ".jpg"
            let fileURL = FileManager.default.temporaryDirectory.appendingPathComponent(fileName)
            
            do {
                try imageData.write(to: fileURL)
                return fileURL
            } catch {
                print("Error saving image: \(error.localizedDescription)")
                return nil
            }
        }
    }
    
    class ImagePickerCoordinator: NSObject, UIImagePickerControllerDelegate, UINavigationControllerDelegate {
        let uploadHandler: ([String]) -> Void

        init(uploadHandler: @escaping ([String]) -> Void) {
            self.uploadHandler = uploadHandler
        }

        func imagePickerController(_ picker: UIImagePickerController, didFinishPickingMediaWithInfo info: [UIImagePickerController.InfoKey : Any]) {
            picker.dismiss(animated: true)

            if let image = info[.editedImage] as? UIImage ?? info[.originalImage] as? UIImage {
                // Save image to temporary directory and get URL
                if let imageUrl = saveImageToTemporaryDirectory(image) {
                    uploadHandler([imageUrl.absoluteString])
                }
            }
        }

        func imagePickerControllerDidCancel(_ picker: UIImagePickerController) {
            picker.dismiss(animated: true)
        }

        private func saveImageToTemporaryDirectory(_ image: UIImage) -> URL? {
            guard let imageData = image.jpegData(compressionQuality: 0.8) else { return nil }

            let fileName = UUID().uuidString + ".jpg"
            let fileURL = FileManager.default.temporaryDirectory.appendingPathComponent(fileName)

            do {
                try imageData.write(to: fileURL)
                return fileURL
            } catch {
                print("Error saving image: \(error.localizedDescription)")
                return nil
            }
        }
>>>>>>> 54975147
    }
}<|MERGE_RESOLUTION|>--- conflicted
+++ resolved
@@ -102,8 +102,7 @@
     }
     
     private var changeManager: ChangeManager {
-<<<<<<< HEAD
-        ChangeManager(apiService: apiService, showImagePicker: showImagePicker, showScan: showScan)
+        ChangeManager(apiService: apiService, showImagePicker: imagePicker.showPickerOptions, showScan: showScan)
     }
     
     private func showImagePicker(uploadHandler: ([String]) -> Void) {
@@ -115,15 +114,7 @@
         showCameraScannerView = true
         presentCameraScannerView()
     }
-    
-=======
-        return ChangeManager(
-            apiService: apiService,
-            showImagePicker: imagePicker.showPickerOptions
-        )
-    }
-
->>>>>>> 54975147
+
     private func fetchLocalDocument() {
         isloading = true
         DispatchQueue.global().async {
@@ -156,7 +147,6 @@
             }
         }
     }
-<<<<<<< HEAD
     
     func presentCameraScannerView() {
         guard let topVC = UIViewController.topViewController() else {
@@ -185,10 +175,7 @@
         
         topVC.present(hostingController, animated: true, completion: nil)
     }
-    
-=======
-
->>>>>>> 54975147
+
     private func fetchDocuments(identifier: String, completion: @escaping (() -> Void)) {
         apiService.fetchDocuments(identifier: identifier, page: 1, limit: 20) { result in
             DispatchQueue.main.async {
@@ -233,20 +220,6 @@
     }
 }
 
-<<<<<<< HEAD
-extension UIViewController {
-    static func topViewController(base: UIViewController? = UIApplication.shared.connectedScenes
-                                    .compactMap { ($0 as? UIWindowScene)?.keyWindow?.rootViewController }
-                                    .first) -> UIViewController? {
-        if let nav = base as? UINavigationController {
-            return topViewController(base: nav.visibleViewController)
-        } else if let tab = base as? UITabBarController, let selected = tab.selectedViewController {
-            return topViewController(base: selected)
-        } else if let presented = base?.presentedViewController {
-            return topViewController(base: presented)
-        }
-        return base
-=======
 class ImagePicker {
     func showPickerOptions(currentUploadHandler: (([String]) -> Void)?) {
         let alert = UIAlertController(title: "Select Image Source", message: nil, preferredStyle: .actionSheet)
@@ -396,6 +369,5 @@
                 return nil
             }
         }
->>>>>>> 54975147
     }
 }
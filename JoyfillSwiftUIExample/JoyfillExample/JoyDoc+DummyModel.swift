import Foundation
import JoyfillModel

extension JoyDoc {
    func setDocument() -> JoyDoc {
        var document = self
        document.id = "6629fc6367b3a40644096182"
        document.type = "document"
        document.stage = "published"
        document.source = "template_6629fab38559d3017b0308b0"
        document.identifier = "doc_6629fc6367b3a40644096182"
        document.name = "All Fields Template"
        document.createdOn = 1714027619864
        document.deleted = false
        document.files = []
        document.fields = []
        return document
    }
    
    func setCollectionFieldPosition() -> JoyDoc {
        var fieldPosition = FieldPosition()
        fieldPosition.field = "67ddc52d35de157f6d7ebb63" // Collection field id
        fieldPosition.displayType = "original"
        fieldPosition.width = 12
        fieldPosition.height = 10
        fieldPosition.x = 0
        fieldPosition.y = 50
        fieldPosition.id = "67ddc52d35de157f6d7ebb63_pos" // Unique id for the field position
        fieldPosition.type = .collection  // Ensure your FieldPositionType enum supports .collection; otherwise, use .table
        
        var document = self
        // Append the new field position to the first page of the first view of the first file.
        if document.files.count > 0,
           let _ = document.files[0].views,
           let _ = document.files[0].views?[0].pages {
            document.files[0].views?[0].pages?[0].fieldPositions?.append(fieldPosition)
        }
        return document
    }
        
    func setCollectionField() -> JoyDoc {
        var field = JoyDocField()
        field.type = "collection"
        field.id = "67ddc52d35de157f6d7ebb63" // Reference id
        field.identifier = "field_67ddc530213a11e84876b001" // Reference identifier
        field.title = "Collection"
        field.description = ""
        
        // Build the collection rows using our model initializers.
        let collectionValue: [ValueElement] = [
            // First row
            ValueElement(dictionary: [
                "_id": "67ddc5327e6841a074d9240b",
                "cells": [
                    "67ddc5adbb96a9b9f9ff1480": "Grok ",
                    "67ddc2ndblock9f9ff1480": "hi yfgbfr",
                    "67ddc4db157f14f67da0616a": "joyfill",
                    "67ddc59c4aba2df34a6dd1c4": ValueUnion.double(300)
                ],
                "children": [String: Any]()
            ]),
            // Second row with nested children
            ValueElement(dictionary: [
                "_id": "67ddc537b7c2fce05d0c8615",
                "cells": [
                    "67ddc5adbb96a9b9f9ff1480": "First",
                    "67ddc4db157f14f67da0616a": "joyfill"
                ],
                "children": [
                    "67ddc5c9910a394a1324bfbe": [
                        "value": [
                            ValueElement(dictionary: [
                                "_id": "67ddd18bc3a74e6b350987f9",
                                "cells": [
                                    "67ddc61edce16f8b9f8dbf4b": "Grok "
                                ],
                                "children": [String: Any]()
                            ]),
                            ValueElement(dictionary: [
                                "_id": "67ddd191ab6a428ea69c77ad",
                                "cells": [
                                    "67ddc61edce16f8b9f8dbf4b": "First "
                                ],
                                "children": [
                                    "67ddc5f5c2477e8457956fb4": [
                                        "value": [
                                            ValueElement(dictionary: [
                                                "_id": "67ddd1a5e6d0d62d55a7aaad",
                                                "cells": [String: Any](),
                                                "children": [String: Any]()
                                            ]),
                                            ValueElement(dictionary: [
                                                "_id": "67ddd1a656a259a9b6ab1263",
                                                "cells": [String: Any](),
                                                "children": [String: Any]()
                                            ]),
                                            ValueElement(dictionary: [
                                                "_id": "67ddd1a779642224075bf23c",
                                                "cells": [String: Any](),
                                                "children": [String: Any]()
                                            ])
                                        ]
                                    ]
                                ]
                            ]),
                            ValueElement(dictionary: [
                                "_id": "67ddd193eae737b64c24851a",
                                "cells": [String: Any](),
                                "children": [String: Any]()
                            ])
                        ]
                    ],
                    "67ddcf4f622984fb4518cbc2": [
                        "value": [
                            ValueElement(dictionary: [
                                "_id": "67ddd1994c086e45784edb76",
                                "cells": [String: Any](),
                                "children": [String: Any]()
                            ]),
                            ValueElement(dictionary: [
                                "_id": "67ddd19f8577eb22eee2c57d",
                                "cells": [String: Any](),
                                "children": [String: Any]()
                            ]),
                            ValueElement(dictionary: [
                                "_id": "67ddd1a03789211ac5f657e3",
                                "cells": [String: Any](),
                                "children": [String: Any]()
                            ])
                        ]
                    ]
                ]
            ]),
            // Third row
            ValueElement(dictionary: [
                "_id": "67ddc538123468491bc1d6ac",
                "cells": [
                    "67ddc5adbb96a9b9f9ff1480": "First "
                ],
                "children": [String: Any]()
            ]),
            // Fourth row
            ValueElement(dictionary: [
                "_id": "67ddc53924f0bd68beb066ca",
                "cells": [
                    "67ddc4db157f14f67da0616a": "joyfill"
                ],
                "children": [String: Any]()
            ])
        ]
        
        // Assign the collection value using the model representation.
        field.value = .valueElementArray(collectionValue)
        
        let collectionSchema: [String: Any] = [
                "collectionSchemaId": [
                    "title": "Main Collection",
                    "root": true,
                    "children": [
                        "67ddc5c9910a394a1324bfbe",
                        "67ddcf4f622984fb4518cbc2"
                    ],
                    "tableColumns": [
                        [
                            "_id": "67ddc4db157f14f67da0616a",
                            "type": "text",
                            "title": "Text Column",
                            "identifier": "field_column_67ddc4e0457002b72007e321",
                            "value": "Text Column: Grok is xAI’s flagship large language model, envisioned as a witty, rebellious AI assistant with real-time knowledge from X"
                        ],
                        [
                            "_id": "67ddc4db898e2fb0ad3a8d19",
                            "type": "dropdown",
                            "title": "Dropdown Column",
                            "options": [
                                [
                                    "_id": "67ddc4dbde8b8bfe6322da24",
                                    "value": "Yes",
                                    "deleted": false
                                ],
                                [
                                    "_id": "67ddc4db94dba485b1642a23",
                                    "value": "No",
                                    "deleted": false
                                ],
                                [
                                    "_id": "67ddc4db3bc809de86ac85d0",
                                    "value": "N/A",
                                    "deleted": false
                                ]
                            ],
                            "identifier": "field_column_67ddc4e093c80641691e8afe",
                            "value": "Grok is xAI’s flagship large language model, envisioned as a witty, rebellious AI assistant with real-time knowledge from X"
                        ],
                        [
                            "_id": "67ddc59c4aba2df34a6dd1c4",
                            "type": "number",
                            "title": "Number Column",
                            "deleted": false,
                            "width": 0
                        ],
                        [
                            "_id": "67ddc5981816e52ad55b71e6",
                            "type": "multiSelect",
                            "title": "Multiselect Column",
                            "deleted": false,
                            "width": 0,
                            "options": [
                                [
                                    "_id": "67ddc59812e6c0eff62bab58",
                                    "value": "Option 1",
                                    "deleted": false
                                ],
                                [
                                    "_id": "67ddc598fc5c30cacb3459ec",
                                    "value": "Option 2",
                                    "deleted": false
                                
                                ],
                                [
                                    "_id": "67ddc598e4f75aaead71e431",
                                    "value": "Option 3",
                                    "deleted": false
                                ]
                            ],
                            "optionOrder": [
                                "67ddc59812e6c0eff62bab58",
                                "67ddc598fc5c30cacb3459ec",
                                "67ddc598e4f75aaead71e431"
                            ]
                        ]
                    ]
                ],
                "67ddc5c9910a394a1324bfbe": [
                    "title": "Child Table Title",
                    "children": [
                        "67ddc5f5c2477e8457956fb4"
                    ],
                    "tableColumns": [
                        [
                            "_id": "67ddc5c9cb21736a10919b22",
                            "type": "text",
                            "title": "Text Column",
                            "width": 0,
                            "deleted": false
                        ],
                        [
                            "_id": "67ddc609791020b851791f0d",
                            "type": "dropdown",
                            "title": "Dropdown Column",
                            "deleted": false,
                            "width": 0,
                            "options": [
                                [
                                    "_id": "67ddc609599f3ba9fb2f7b2e",
                                    "value": "Yes",
                                    "deleted": false,
                                    "styles": [
                                        "backgroundColor": NSNull()
                                    ]
                                ],
                                [
                                    "_id": "67ddc6091d62cd644f1ccdbb",
                                    "value": "No",
                                    "deleted": false,
                                    "styles": [
                                        "backgroundColor": NSNull()
                                    ]
                                ],
                                [
                                    "_id": "67ddc609a9f8e1a573852153",
                                    "value": "N/A",
                                    "deleted": false,
                                    "styles": [
                                        "backgroundColor": NSNull()
                                    ]
                                ]
                            ],
                            "optionOrder": [
                                "67ddc609599f3ba9fb2f7b2e",
                                "67ddc6091d62cd644f1ccdbb",
                                "67ddc609a9f8e1a573852153"
                            ]
                        ],
                        [
                            "_id": "67ddc60c4f70b8ef5c7a5e3d",
                            "type": "multiSelect",
                            "title": "Multiselect Column",
                            "deleted": false,
                            "width": 0,
                            "options": [
                                [
                                    "_id": "67ddc60c79c89a55825ffb0b",
                                    "value": "Option 1",
                                    "deleted": false,
                                    "styles": [
                                        "backgroundColor": "#f0f0f0"
                                    ]
                                ],
                                [
                                    "_id": "67ddc60c27eb845be497ec8f",
                                    "value": "Option 2",
                                    "deleted": false,
                                    "styles": [
                                        "backgroundColor": "#f0f0f0"
                                    ]
                                ],
                                [
                                    "_id": "67ddc60cbab030d3bf6f260e",
                                    "value": "Option 3",
                                    "deleted": false,
                                    "styles": [
                                        "backgroundColor": "#f0f0f0"
                                    ]
                                ]
                            ],
                            "optionOrder": [
                                "67ddc60c79c89a55825ffb0b",
                                "67ddc60c27eb845be497ec8f",
                                "67ddc60cbab030d3bf6f260e"
                            ]
                        ],
                        [
                            "_id": "67ddc60e1a015ed76fc404fc",
                            "type": "image",
                            "title": "Image Column",
                            "deleted": false,
                            "width": 0,
                            "maxImageWidth": 190,
                            "maxImageHeight": 120
                        ],
                        [
                            "_id": "67ddc6136fbc59b8d02d2723",
                            "type": "number",
                            "title": "Number Column",
                            "deleted": false,
                            "width": 0
                        ],
                        [
                            "_id": "67ddc618ef820f6b8cbc9879",
                            "type": "date",
                            "title": "Date Column",
                            "deleted": false,
                            "width": 0
                        ],
                        [
                            "_id": "67ddc61edce16f8b9f8dbf4b",
                            "type": "block",
                            "title": "Label Column",
                            "width": 0,
                            "deleted": false,
                            "value": "Grok is xAI’s flagship large language model, envisioned as a witty, rebellious AI assistant with real-time knowledge from XGrok is xAI’s flagship large language model, envisioned as a witty, rebellious AI assistant with real-time knowledge from X"
                        ],
                        [
                            "_id": "67ddc2ndblock9f9ff1480",
                            "type": "block",
                            "title": "Label Column2323",
                            "width": 0,
                            "deleted": false,
                            "value": "ourehwbfuvyberfhvbeurfbvouwofvyicjhgbvretlweuygficewnfr ru vheoriuhv eiuhv hv iurhtoeurhvduhgvh ev viuehdofuvgweorygh97645268673495234 52345 234 523453 4576 4568745678. 6786"
                        ],
                        [
                            "_id": "67ddc5b323b5b9fc08f3f824",
                            "type": "barcode",
                            "title": "Barcode Column",
                            "width": 0,
                            "deleted": false
                        ],
                        [
                            "_id": "67ddc5b5e2f8843d6d5f6771",
                            "type": "signature",
                            "title": "Signature Column",
                            "width": 0,
                            "deleted": false
                        ]
                    ]
                ],
                "67ddc5f5c2477e8457956fb4": [
                    "title": "Grand Child Table Title",
                    "children": [],
                    "tableColumns": [
                        [
                            "_id": "67ddc5f5107180be0f5befd6",
                            "type": "text",
                            "title": "Text Column",
                            "width": 0,
                            "deleted": false
                        ],
                        [
                            "_id": "67ddd16604dc88ca60898821",
                            "type": "dropdown",
                            "title": "Dropdown Column",
                            "deleted": false,
                            "width": 0,
                            "options": [
                                [
                                    "_id": "67ddd1664a80f93bf1584051",
                                    "value": "Yes",
                                    "deleted": false,
                                    "styles": [
                                        "backgroundColor": NSNull()
                                    ]
                                ],
                                [
                                    "_id": "67ddd1665198425a6554f362",
                                    "value": "No",
                                    "deleted": false,
                                    "styles": [
                                        "backgroundColor": NSNull()
                                    ]
                                ],
                                [
                                    "_id": "67ddd1664e6d82d74191f5b9",
                                    "value": "N/A",
                                    "deleted": false,
                                    "styles": [
                                        "backgroundColor": NSNull()
                                    ]
                                ]
                            ],
                            "optionOrder": [
                                "67ddd1664a80f93bf1584051",
                                "67ddd1665198425a6554f362",
                                "67ddd1664e6d82d74191f5b9"
                            ]
                        ],
                        [
                            "_id": "67ddd16991439221b58a7148",
                            "type": "date",
                            "title": "Date 3rd Column",
                            "deleted": false,
                            "width": 0,
                            "maxImageWidth": 190,
                            "maxImageHeight": 120
                        ]
                    ]
                ],
                "67ddcf4f622984fb4518cbc2": [
                    "title": "2nd Child Table Title: Grok is xAI’s flagship large language model, envisioned as a witty, rebellious AI assistant with real-time knowledge from X.",
                    "children": [],
                    "tableColumns": [
                        [
                            "_id": "67ddcf4fa46f548aaade239d",
                            "type": "text",
                            "title": "Text Column",
                            "width": 0,
                            "deleted": false
                        ],
                        [
                            "_id": "67ddd17186d63f89705763d9",
                            "type": "barcode",
                            "title": "Barcode Column",
                            "width": 0,
                            "deleted": false
                        ],
                        [
                            "_id": "67ddd174efad8934d569ff8c",
                            "type": "signature",
                            "title": "Signature Column",
                            "width": 0,
                            "deleted": false
                        ]
                    ]
                ]
            ]
        
        field.schema = collectionSchema.mapValues { Schema(dictionary: $0 as! [String: Any]) }
        
        field.required = false
        field.tipTitle = ""
        field.tipDescription = ""
        field.tipVisible = false
        field.file = "6629fab3c0ba3fb775b4a55c"
        
        var document = self
        document.fields.append(field)
        return document
    }
    
    func setFile() -> JoyDoc {
        var file = File()
        file.id = "6629fab3c0ba3fb775b4a55c"
        file.name = "All Fields Template"
        file.version = 1
        file.styles = Metadata(dictionary: [:])
        file.pageOrder = ["6629fab320fca7c8107a6cf6", "66600801dc1d8b4f72f54917", "66852e19e780e2aef89ab2c4", "66852e1b8d389f71128a2b86", "66852e1f3bde6be7d0e3966c", "66a0fdb24fc544e2f274060a", "66a1eacc327a9bd5db3b5469", "66a1ead16fbc343e4b5bde0a", "66a383809036dc395dd78ad7", "66a383a3dda2112f45eacde5", "66a383a6574181c946e6fac2", "66aa2463d832a298793aeb28", "66aa286569ad25c65517385e", "66aa297ad6ff5d3f06588fbf", "66aa29c00c2300ab34cc0d7d"]
        file.views = []
        
        var document = self
        document.files.append(file)
        return document
    }
    
    func setMobileView() -> JoyDoc {
        var view = ModelView()
        view.id = "6629fab320fca7c8107a6cf6"
        view.type = "mobile"
        var document = self
        document.files[0].views = [view]
        return document
    }
    
    func setImagefields() -> JoyDoc {
        var field = JoyDocField()
        field.type = "image"
        field.id = "6629fab36e8925135f0cdd4f"
        field.identifier = "field_6629fab87c5c8ff831b8d223"
        field.title = "Image"
        field.description = ""
        var dict = ["url":"https://media.licdn.com/dms/image/D4E0BAQE3no_UvLOtkw/company-logo_200_200/0/1692901341712/joyfill_logo?e=2147483647&v=beta&t=AuKT_5TP9s5F0f2uBzMHOtoc7jFGddiNdyqC0BRtETw",
                    "fileName":"6629fad945f22ce76d678f37-1714027225742.png",
                    "_id":"6629fad9a6d0c81c8c217fc5",
                    "filePath":"6628f1034892618fc118503b/documents/template_6629fab38559d3017b0308b0"
        ]
        let arrayOfValueElements = [ValueElement(dictionary: dict)]
        field.value = .valueElementArray(arrayOfValueElements)
        field.required = false
        field.tipTitle = ""
        field.tipDescription = ""
        field.tipVisible = false
        field.multi = true
        field.file = "6629fab3c0ba3fb775b4a55c"
        var document = self
        document.fields.append(field)
        return document
    }
    
    // Status - invalid
    func setRequiredImagefieldsWithoutValue() -> JoyDoc {
        var field = JoyDocField()
        field.type = "image"
        field.id = "6629fab36e8925135f0cdd4f"
        field.identifier = "field_6629fab87c5c8ff831b8d223"
        field.title = "Image"
        field.description = ""
        var dict = ["url":"https://media.licdn.com/dms/image/D4E0BAQE3no_UvLOtkw/company-logo_200_200/0/1692901341712/joyfill_logo?e=2147483647&v=beta&t=AuKT_5TP9s5F0f2uBzMHOtoc7jFGddiNdyqC0BRtETw",
                    "fileName":"6629fad945f22ce76d678f37-1714027225742.png",
                    "_id":"6629fad9a6d0c81c8c217fc5",
                    "filePath":"6628f1034892618fc118503b/documents/template_6629fab38559d3017b0308b0"
        ]
        let arrayOfValueElements = [ValueElement(dictionary: dict)]
        field.value = .valueElementArray([])
        field.required = true
        field.tipTitle = ""
        field.tipDescription = ""
        field.tipVisible = false
        field.multi = false
        field.file = "6629fab3c0ba3fb775b4a55c"
        var document = self
        document.fields.append(field)
        return document
    }
    
    // Status - valid
    func setRequiredImagefieldsWithValue() -> JoyDoc {
        var field = JoyDocField()
        field.type = "image"
        field.id = "6629fab36e8925135f0cdd4f"
        field.identifier = "field_6629fab87c5c8ff831b8d223"
        field.title = "Image"
        field.description = ""
        let dict = ["url":"https://media.licdn.com/dms/image/D4E0BAQE3no_UvLOtkw/company-logo_200_200/0/1692901341712/joyfill_logo?e=2147483647&v=beta&t=AuKT_5TP9s5F0f2uBzMHOtoc7jFGddiNdyqC0BRtETw",
                    "fileName":"6629fad945f22ce76d678f37-1714027225742.png",
                    "_id":"6629fad9a6d0c81c8c217fc5",
                    "filePath":"6628f1034892618fc118503b/documents/template_6629fab38559d3017b0308b0"
        ]
        let arrayOfValueElements = [ValueElement(dictionary: dict)]
        field.value = .valueElementArray(arrayOfValueElements)
        field.required = true
        field.tipTitle = ""
        field.tipDescription = ""
        field.tipVisible = false
        field.multi = false
        field.file = "6629fab3c0ba3fb775b4a55c"
        var document = self
        document.fields.append(field)
        return document
    }
    
    func setHeadingText() -> JoyDoc {
        var field = JoyDocField()
        field.type = "block"
        field.id = "6629fad980958bff0608cd4a"
        field.identifier = "field_6629fadcfc73f30cbb7b785a"
        field.title = "Heading Text"
        field.description = ""
        field.value = .string("Form View")
        field.required = false
        field.tipTitle = ""
        field.tipDescription = ""
        field.tipVisible = false
        field.file = "6629fab3c0ba3fb775b4a55c"
        var document = self
        document.fields.append(field)
        return document
    }
    
    func setDisplayText() -> JoyDoc {
        var field = JoyDocField()
        field.type = "block"
        field.id = "6629faf0868164d68b4cf359"
        field.identifier = "field_6629faf7fb9bfd2cfc6bb830"
        field.title = "Display Text"
        field.description = ""
        field.value = .string("All Fields ")
        field.required = false
        field.tipTitle = ""
        field.tipDescription = ""
        field.tipVisible = false
        field.file = "6629fab3c0ba3fb775b4a55c"
        var document = self
        document.fields.append(field)
        return document
    }
    
    func setEmptySpaceField() -> JoyDoc {
        var field = JoyDocField()
        field.type = "block"
        field.id = "6629fb050c62b1fe457b58e0"
        field.identifier = "field_6629fb0b3079250a86dac94f"
        field.title = "Empty Space"
        field.description = ""
        field.value = .string("")
        field.required = false
        field.tipTitle = ""
        field.tipDescription = ""
        field.tipVisible = false
        field.file = "6629fab3c0ba3fb775b4a55c"
        var document = self
        document.fields.append(field)
        return document
    }
    
    func setTextField() -> JoyDoc {
        var field = JoyDocField()
        field.type = "text"
        field.id = "6629fb1d92a76d06750ca4a1"
        field.identifier = "field_6629fb20c9e72451c769df47"
        field.title = "Heading Text"
        field.description = ""
        field.value = .string("Hello sir")
        field.required = false
        field.tipTitle = "ToolTip Title"
        field.tipDescription = "ToolTip Description"
        field.tipVisible = true
        field.file = "6629fab3c0ba3fb775b4a55c"
        var document = self
        document.fields.append(field)
        return document
    }
    
    // Status - invalid
    func setRequiredTextFieldWithoutValue() -> JoyDoc {
        var field = JoyDocField()
        field.type = "text"
        field.id = "6629fb1d92a76d06750ca4a1"
        field.identifier = "field_6629fb20c9e72451c769df47"
        field.title = "Heading Text"
        field.description = ""
        field.value = .string("")
        field.required = true
        field.tipTitle = "ToolTip Title"
        field.tipDescription = "ToolTip Description"
        field.tipVisible = true
        field.file = "6629fab3c0ba3fb775b4a55c"
        var document = self
        document.fields.append(field)
        return document
    }
    
    // Status - valid
    func setRequiredTextFieldWithValue() -> JoyDoc {
        var field = JoyDocField()
        field.type = "text"
        field.id = "6629fb1d92a76d06750ca4a1"
        field.identifier = "field_6629fb20c9e72451c769df47"
        field.title = "Heading Text"
        field.description = ""
        field.value = .string("Valid")
        field.required = true
        field.tipTitle = "ToolTip Title"
        field.tipDescription = "ToolTip Description"
        field.tipVisible = true
        field.file = "6629fab3c0ba3fb775b4a55c"
        var document = self
        document.fields.append(field)
        return document
    }
    
    func setMultilineTextField() -> JoyDoc {
        var field = JoyDocField()
        field.type = "textarea"
        field.id = "6629fb2b9a487ce1c1f35f6c"
        field.identifier = "field_6629fb2feff29e90331e4e8e"
        field.title = "Multiline Text"
        field.description = ""
        field.value = .string("Hello sir\nHello sir\nHello sir\nHello sir\nHello sir\nHello sir\nHello sir\nHello sir\nHello sir")
        field.required = false
        field.tipTitle = ""
        field.tipDescription = ""
        field.tipVisible = false
        field.file = "6629fab3c0ba3fb775b4a55c"
        var document = self
        document.fields.append(field)
        return document
    }
    
    func setRequiredMultilineTextFieldWithoutValue() -> JoyDoc {
        var field = JoyDocField()
        field.type = "textarea"
        field.id = "6629fb2b9a487ce1c1f35f6c"
        field.identifier = "field_6629fb2feff29e90331e4e8e"
        field.title = "Multiline Text"
        field.description = ""
        field.value = .string("")
        field.required = true
        field.tipTitle = ""
        field.tipDescription = ""
        field.tipVisible = false
        field.file = "6629fab3c0ba3fb775b4a55c"
        var document = self
        document.fields.append(field)
        return document
    }
    
    // Status - Valid
    func setRequiredMultilineTextFieldWithValue() -> JoyDoc {
        var field = JoyDocField()
        field.type = "textarea"
        field.id = "6629fb2b9a487ce1c1f35f6c"
        field.identifier = "field_6629fb2feff29e90331e4e8e"
        field.title = "Multiline Text"
        field.description = ""
        field.value = .string("Valid")
        field.required = true
        field.tipTitle = ""
        field.tipDescription = ""
        field.tipVisible = false
        field.file = "6629fab3c0ba3fb775b4a55c"
        var document = self
        document.fields.append(field)
        return document
    }
    
    func setNumberField() -> JoyDoc {
        var field = JoyDocField()
        field.type = "number"
        field.id = "6629fb3df03de10b26270ab3"
        field.identifier = "field_6629fb3fabb87e37c9578b8b"
        field.title = "Number"
        field.description = ""
        field.value = .double(98789)
        field.required = false
        field.tipTitle = ""
        field.tipDescription = ""
        field.tipVisible = false
        field.file = "6629fab3c0ba3fb775b4a55c"
        var document = self
        document.fields.append(field)
        return document
    }
    
    // Status - invalid
    func setRequiredNumberFieldWithoutValue() -> JoyDoc {
        var field = JoyDocField()
        field.type = "number"
        field.id = "6629fb3df03de10b26270ab3"
        field.identifier = "field_6629fb3fabb87e37c9578b8b"
        field.title = "Number"
        field.description = ""
        field.required = true
        field.tipTitle = ""
        field.tipDescription = ""
        field.tipVisible = false
        field.file = "6629fab3c0ba3fb775b4a55c"
        var document = self
        document.fields.append(field)
        return document
    }
    
    // Status - valid
    func setRequiredNumberFieldWithValue() -> JoyDoc {
        var field = JoyDocField()
        field.type = "number"
        field.id = "6629fb3df03de10b26270ab3"
        field.identifier = "field_6629fb3fabb87e37c9578b8b"
        field.title = "Number"
        field.description = ""
        field.value = .double(1230)
        field.required = true
        field.tipTitle = ""
        field.tipDescription = ""
        field.tipVisible = false
        field.file = "6629fab3c0ba3fb775b4a55c"
        var document = self
        document.fields.append(field)
        return document
    }
    
    func setDateField() -> JoyDoc {
        var field = JoyDocField()
        field.type = "date"
        field.id = "6629fb44c79bb16ce072d233"
        field.identifier = "field_6629fb44309fbfe84376095e"
        field.title = "Date"
        field.description = ""
        field.value = .double(1712255400000)
        field.required = false
        field.tipTitle = ""
        field.tipDescription = ""
        field.tipVisible = false
        field.file = "6629fab3c0ba3fb775b4a55c"
        var document = self
        document.fields.append(field)
        return document
    }
    
    // Status - invalid
    func setRequiredDateFieldWithoutValue() -> JoyDoc {
        var field = JoyDocField()
        field.type = "date"
        field.id = "6629fb44c79bb16ce072d233"
        field.identifier = "field_6629fb44309fbfe84376095e"
        field.title = "Date"
        field.description = ""
//        field.value = .double(0)
        field.required = true
        field.tipTitle = ""
        field.tipDescription = ""
        field.tipVisible = false
        field.file = "6629fab3c0ba3fb775b4a55c"
        var document = self
        document.fields.append(field)
        return document
    }
    
    // Status - valid
    func setRequiredDateFieldWithValue() -> JoyDoc {
        var field = JoyDocField()
        field.type = "date"
        field.id = "6629fb44c79bb16ce072d233"
        field.identifier = "field_6629fb44309fbfe84376095e"
        field.title = "Date"
        field.description = ""
        field.value = .double(1712255400000)
        field.required = true
        field.tipTitle = ""
        field.tipDescription = ""
        field.tipVisible = false
        field.file = "6629fab3c0ba3fb775b4a55c"
        var document = self
        document.fields.append(field)
        return document
    }
    
    func setTimeField() -> JoyDoc {
        var field = JoyDocField()
        field.type = "date"
        field.id = "6629fb638e230f348d0a8682"
        field.identifier = "field_6629fb669a6d216e2a9c8dcd"
        field.title = "Time"
        field.description = ""
        field.value = .double(1713984174769)
        field.required = false
        field.tipTitle = ""
        field.tipDescription = ""
        field.tipVisible = false
        field.file = "6629fab3c0ba3fb775b4a55c"
        var document = self
        document.fields.append(field)
        return document
    }
    
    // Status - invalid
    func setRequiredTimeFieldWithoutValue() -> JoyDoc {
        var field = JoyDocField()
        field.type = "date"
        field.id = "6629fb638e230f348d0a8682"
        field.identifier = "field_6629fb669a6d216e2a9c8dcd"
        field.title = "Time"
        field.description = ""
//        field.value = .double(0)
        field.required = true
        field.tipTitle = ""
        field.tipDescription = ""
        field.tipVisible = false
        field.file = "6629fab3c0ba3fb775b4a55c"
        var document = self
        document.fields.append(field)
        return document
    }
    
    // Status - valid
    func setRequiredTimeFieldWithValue() -> JoyDoc {
        var field = JoyDocField()
        field.type = "date"
        field.id = "6629fb638e230f348d0a8682"
        field.identifier = "field_6629fb669a6d216e2a9c8dcd"
        field.title = "Time"
        field.description = ""
        field.value = .double(1713984174769)
        field.required = true
        field.tipTitle = ""
        field.tipDescription = ""
        field.tipVisible = false
        field.file = "6629fab3c0ba3fb775b4a55c"
        var document = self
        document.fields.append(field)
        return document
    }
    
    func setDateTimeField() -> JoyDoc {
        var field = JoyDocField()
        field.type = "date"
        field.id = "6629fb6ec5d88d3aadf548ca"
        field.identifier = "field_6629fb74e6c43707ad6101f7"
        field.title = "Date Time"
        field.description = ""
        field.value = .double(1712385780000)
        field.required = false
        field.tipTitle = ""
        field.tipDescription = ""
        field.tipVisible = false
        field.file = "6629fab3c0ba3fb775b4a55c"
        var document = self
        document.fields.append(field)
        return document
    }
    
    // Status - invalid
    func setRequiredDateTimeFieldWithoutValue() -> JoyDoc {
        var field = JoyDocField()
        field.type = "date"
        field.id = "6629fb6ec5d88d3aadf548ca"
        field.identifier = "field_6629fb74e6c43707ad6101f7"
        field.title = "Date Time"
        field.description = ""
//        field.value = .double(0)
        field.required = true
        field.tipTitle = ""
        field.tipDescription = ""
        field.tipVisible = false
        field.file = "6629fab3c0ba3fb775b4a55c"
        var document = self
        document.fields.append(field)
        return document
    }
    
    // Status - valid
    func setRequiredDateTimeFieldWithValue() -> JoyDoc {
        var field = JoyDocField()
        field.type = "date"
        field.id = "6629fb6ec5d88d3aadf548ca"
        field.identifier = "field_6629fb74e6c43707ad6101f7"
        field.title = "Date Time"
        field.description = ""
        field.value = .double(1712385780000)
        field.required = true
        field.tipTitle = ""
        field.tipDescription = ""
        field.tipVisible = false
        field.file = "6629fab3c0ba3fb775b4a55c"
        var document = self
        document.fields.append(field)
        return document
    }
    
    func setDropdownField() -> JoyDoc {
        var field = JoyDocField()
        field.type = "dropdown"
        field.id = "6629fb77593e3791638628bb"
        field.identifier = "field_6629fb8e57f251ebbbc8c915"
        field.title = "Dropdown"
        field.description = ""
        field.value = .string("6628f2e183591f3efa7f76f9")
        field.required = false
        field.tipTitle = ""
        field.tipDescription = ""
        field.tipVisible = false
        field.file = "6629fab3c0ba3fb775b4a55c"
        field.options = [Option(), Option(), Option()]
        field.options?[0].id = "6628f2e183591f3efa7f76f9"
        field.options?[1].id = "6628f2e15cea1b971f6a9383"
        field.options?[2].id = "6628f2e1817f03440bc70a46"
        var document = self
        document.fields.append(field)
        return document
    }
    
    // Status - invalid
    func setRequiredDropdownFieldWithoutValue() -> JoyDoc {
        var field = JoyDocField()
        field.type = "dropdown"
        field.id = "6629fb77593e3791638628bb"
        field.identifier = "field_6629fb8e57f251ebbbc8c915"
        field.title = "Dropdown"
        field.description = ""
        field.value = .string("")
        field.required = true
        field.tipTitle = ""
        field.tipDescription = ""
        field.tipVisible = false
        field.file = "6629fab3c0ba3fb775b4a55c"
        field.options = [Option(), Option(), Option()]
        field.options?[0].id = "6628f2e183591f3efa7f76f9"
        field.options?[1].id = "6628f2e15cea1b971f6a9383"
        field.options?[2].id = "6628f2e1817f03440bc70a46"
        var document = self
        document.fields.append(field)
        return document
    }
    
    // Status - valid
    func setRequiredDropdownFieldWithValue() -> JoyDoc {
        var field = JoyDocField()
        field.type = "dropdown"
        field.id = "6629fb77593e3791638628bb"
        field.identifier = "field_6629fb8e57f251ebbbc8c915"
        field.title = "Dropdown"
        field.description = ""
        field.value = .string("6628f2e183591f3efa7f76f9")
        field.required = true
        field.tipTitle = ""
        field.tipDescription = ""
        field.tipVisible = false
        field.file = "6629fab3c0ba3fb775b4a55c"
        field.options = [Option(), Option(), Option()]
        field.options?[0].id = "6628f2e183591f3efa7f76f9"
        field.options?[1].id = "6628f2e15cea1b971f6a9383"
        field.options?[2].id = "6628f2e1817f03440bc70a46"
        var document = self
        document.fields.append(field)
        return document
    }
    
    func setMultipleChoiceField() -> JoyDoc {
        var field = JoyDocField()
        field.type = "multiSelect"
        field.id = "6629fb9f4d912053577652b1"
        field.identifier = "field_6629fbb02b40c2f4d0c95b38"
        field.title = "Multiple Choice"
        field.description = ""
        field.value = .array(["6628f2e1d0c98c6987cc6021"])
        field.required = false
        field.tipTitle = ""
        field.tipDescription = ""
        field.tipVisible = false
        field.file = "6629fab3c0ba3fb775b4a55c"
        field.options = [Option(), Option(), Option()]
        field.options?[0].id = "6628f2e1d0c98c6987cc6021"
        field.options?[1].id = "6628f2e19c3cba4fdf9e5f19"
        field.options?[2].id = "6628f2e1679bcf815adfa0f6"
        field.options?[0].deleted = false
        field.options?[1].deleted = false
        field.options?[2].deleted = true
        var document = self
        document.fields.append(field)
        return document
    }
    
    // Status - invalid
    func setRequiredMultipleChoiceFieldWithoutValue() -> JoyDoc {
        var field = JoyDocField()
        field.type = "multiSelect"
        field.id = "6629fb9f4d912053577652b1"
        field.identifier = "field_6629fbb02b40c2f4d0c95b38"
        field.title = "Multiple Choice"
        field.description = ""
        field.value = .array([])
        field.required = true
        field.tipTitle = ""
        field.tipDescription = ""
        field.tipVisible = false
        field.file = "6629fab3c0ba3fb775b4a55c"
        field.options = [Option(), Option(), Option()]
        field.options?[0].id = "6628f2e1d0c98c6987cc6021"
        field.options?[1].id = "6628f2e19c3cba4fdf9e5f19"
        field.options?[2].id = "6628f2e1679bcf815adfa0f6"
        field.options?[0].deleted = false
        field.options?[1].deleted = false
        field.options?[2].deleted = true
        var document = self
        document.fields.append(field)
        return document
    }
    
    // Status - valid
    func setRequiredMultipleChoiceFieldWithValue() -> JoyDoc {
        var field = JoyDocField()
        field.type = "multiSelect"
        field.id = "6629fb9f4d912053577652b1"
        field.identifier = "field_6629fbb02b40c2f4d0c95b38"
        field.title = "Multiple Choice"
        field.description = ""
        field.value = .array(["6628f2e1d0c98c6987cc6021"])
        field.required = true
        field.tipTitle = ""
        field.tipDescription = ""
        field.tipVisible = false
        field.file = "6629fab3c0ba3fb775b4a55c"
        field.options = [Option(), Option(), Option()]
        field.options?[0].id = "6628f2e1d0c98c6987cc6021"
        field.options?[1].id = "6628f2e19c3cba4fdf9e5f19"
        field.options?[2].id = "6628f2e1679bcf815adfa0f6"
        field.options?[0].deleted = false
        field.options?[1].deleted = false
        field.options?[2].deleted = true
        var document = self
        document.fields.append(field)
        return document
    }
    
    func setSingleChoiceField() -> JoyDoc {
        var field = JoyDocField()
        field.type = "multiSelect"
        field.id = "6629fbb2bf4f965b9d04f153"
        field.identifier = "field_6629fbb5b16c74b78381af3b"
        field.title = "Single Choice"
        field.description = ""
        field.value = .array(["6628f2e1fae456e6b850e85e"])
        field.required = false
        field.tipTitle = ""
        field.tipDescription = ""
        field.tipVisible = false
        field.file = "6629fab3c0ba3fb775b4a55c"
        field.options = [Option(), Option(), Option()]
        field.options?[0].id = "6628f2e1fae456e6b850e85e"
        field.options?[1].id = "6628f2e13e1e340a51d9ecca"
        field.options?[2].id = "6628f2e16bf0362dd5498eb4"
        var document = self
        document.fields.append(field)
        return document
    }
    
    // Status - invalid
    func setRequiredSingleChoiceFieldWithoutValue() -> JoyDoc {
        var field = JoyDocField()
        field.type = "multiSelect"
        field.id = "6629fbb2bf4f965b9d04f153"
        field.identifier = "field_6629fbb5b16c74b78381af3b"
        field.title = "Single Choice"
        field.description = ""
        field.value = .array([])
        field.required = true
        field.tipTitle = ""
        field.tipDescription = ""
        field.tipVisible = false
        field.file = "6629fab3c0ba3fb775b4a55c"
        field.options = [Option(), Option(), Option()]
        field.options?[0].id = "6628f2e1fae456e6b850e85e"
        field.options?[1].id = "6628f2e13e1e340a51d9ecca"
        field.options?[2].id = "6628f2e16bf0362dd5498eb4"
        var document = self
        document.fields.append(field)
        return document
    }
    
    // Status - valid
    func setRequiredSingleChoiceFieldWithValue() -> JoyDoc {
        var field = JoyDocField()
        field.type = "multiSelect"
        field.id = "6629fbb2bf4f965b9d04f153"
        field.identifier = "field_6629fbb5b16c74b78381af3b"
        field.title = "Single Choice"
        field.description = ""
        field.value = .array(["6628f2e1fae456e6b850e85e"])
        field.required = true
        field.tipTitle = ""
        field.tipDescription = ""
        field.tipVisible = false
        field.file = "6629fab3c0ba3fb775b4a55c"
        field.options = [Option(), Option(), Option()]
        field.options?[0].id = "6628f2e1fae456e6b850e85e"
        field.options?[1].id = "6628f2e13e1e340a51d9ecca"
        field.options?[2].id = "6628f2e16bf0362dd5498eb4"
        var document = self
        document.fields.append(field)
        return document
    }
    
    func setSignatureField() -> JoyDoc {
        var field = JoyDocField()
        field.type = "signature"
        field.id = "6629fbb8cd16c0c4d308a252"
        field.identifier = "field_6629fbbcb1f415665455fea4"
        field.title = "Signature"
        field.description = ""
        field.value = .string("data:image/png;base64,iVBORw0KGgoAAAANSUhEUgAAAa4AAADKCAYAAAD956RiAAAAAXNSR0IArs4c6QAAD9FJREFUeF7t3dHRxDbVBmClAkIHSQWECgIVABUE7pkhVABUwBXXIZWEVBCogHQAHQCarEERtte7K3mto+eb+Yd/yK6s8xxnX2RrvR8kfwQIECBAYCCBDwaaq6kSIECAAIEkuJwEBAgQIDCUgOAaql0mS4AAAQKCyzlAgAABAkMJCK6h2mWyBAgQICC4nAMECBAgMJSA4BqqXSZLgAABAoLLOUCAAAECQwkIrqHaZbIECBAgILicAwQIECAwlIDgGqpdJkuAAAECgss5QIAAAQJDCQiuodplsgQIECAguJwDBAgQIDCUgOAaql0mS4AAAQKCyzlAgAABAkMJCK6h2mWyBAgQICC4nAMECBAgMJSA4BqqXSZLgAABAoLLOUCAAAECQwkIrqHaZbIECBAgILicAwQIECAwlIDgGqpdJkuAAAECgss5QIAAAQJDCQiuodplsgQIECAguJwDBAgQIDCUgOAaql0mS4AAAQKCK8Y58JOU0u9SSvk//3Ar6fcxSlMFAQIEvi8guMY+I8rAqivJASa8xu6v2RMgsCIguMY8LT5PKf0mpfTRnekLrzH7a9YECOwICK7xTo+vbpcE12b+bRVmf0kp/XS8Es2YAAEC2wKCa6yzI1/6y/eyyr8cTl/fLgvmS4c52Mo/q66xemy2BAjcERBc45wi9Uorr65+9Z/VVw6u8q8ON8E1To/NlACBAwKC6wDSm1+SV1FfVJcA74XRv6o56/Obm+jwBAi0E/CB1s6yx0hrlwbvhVaeR706y/e56pVZj/kakwABAt0FBFd34qcPsBZaRwPI5cKn2b2RAIGrCwiua3aoXjE9ujtQcF2zr2ZFgEADAcHVALHxEHXoHF1lldOodxceubzYuAzDESBAoI+A4Orj+uyof04pfVa8+ZnQWt5ebtAQXM92xPsIELicgOC6TkvqldarvRFc1+mtmRAg0FDg1Q/HhlOZeqgWlwdrwDK48ne+Pp5aWPEECIQREFzvb2WvjRR/L7779WVK6ZfvL9UMCBAg8LqA4Hrd8NURel3SKwPx0V2Jr9bk/QQIEOgmILi60R4auAyX1hsoWt8zO1SQFxEgQKC3gODqLbw9fu8VUY/7Zu/TcmQCBAjcBATXeadCDpJPi58ZKS8R9uiD4Dqvt45EgMCJAj0+ME+c/jCHKr8QnC8J5r/l50laXyJcUOovIb/ynbBhoE2UAIH4AoLrnB6XIfK3lNKPboftuWlCcJ3TW0chQOBkAcF1DvjaA3PzkXv6C65zeusoBAicLNDzg/PkUi59uGd/nuSVogTXK3reS4DAZQUE1zmt6fUl473Z18Gl1+f02lEIEOgs4MOsM/Bt+PIpFvm/OmOjRPnA3p730s4RdBQCBAjcBARX/1OhXvn0vre1VFQe1yOf+vfZEQgQOElAcPWHrn+qJB+x1xb4spryxyjPWOH1l3QEAgQIdN7VBjilrd2EZwSJ4HIGEiAQUsCKq29by/Aoj3RGcJVP5jjjeH0ljU6AAAH3uLqfA1urrXzgM4Kk9yOlugM6AAECBNYErLj6nRfvDK5yY4Ydhf16bGQCBN4gILj6oZcrnvoovVdcvZ8830/NyAQIELgjILj6nCLlTsK8Ff2z6jC9g8vGjD59NSoBAhcQEFx9mvBNSumT29B56/vyJPjlaL3d3d/q01ejEiBwAYHeH6AXKPH0Kaw9aqm+bNjT3f2t01vugAQInCnQ8wP0zDqudKzyMt2yMaJ85NPXKaUcLr3+XCbsJWtcAgQuISC42rehXF0tT8hYC7P2R/5uRJcJe8kalwCBSwgIrrZt2PopkbOCq9xN6PmEbXtrNAIELiIguNo24krBpbdte2s0AgQuIuDDrW0j6i8dL9vez1pxLZcJfem4bV+NRoDAhQQEV9tm1MG1+J4RXOWxz3j6fFs5oxEgQOCggOA6CHXwZVvBdcaTLGzKONgkLyNAYGwBwdW2f+8KLquttn00GgECFxYQXG2bU35fq7zPVD4CqsdlPKuttn00GgECFxYQXG2bUwbXtymlj2/Dl/99623qVltte2g0AgQuLiC42jWo3gpfrrh6hovVVrseGokAgQEEBFe7JtX3t7aCq+VW9Z6B2E7GSAQIEGgoILjaYZZb3vOo5b2sV3YV5vfmv/oJ8/XPpehlu14aiQCBCwv4sGvXnHrFVQbX2hPjjxx571eUy/f3/n2vI3P1GgIECJwiILjaMe9dKix3Ff41pfTjA4etV3B7bxFcB0C9hACBGAKCq10f11ZHa0/OuPezJnl1li8Lrv30SX5v3oyx9s/0sl0vjUSAwIUFfNi1bU79g5Frzyrc+x7X5ymlP65Maet+WfnS1tvs28oYjQABAo0EBFcjyNsw36SUPimGXHYQloG2dllvb5V1JLSWQ+pn234ajQCBCwr4oGvblHoTRh79t9Uqqg6urQ0YOfRyaOX/zH/12Pmf1TsNezyVo62Q0RaB3M+lt1QIEHhAQHA9gHXwpfWmirwZo1yFleblpo1y+Po+2Fpo5cDb2xBycLpedpJA7mH+v0+Le5Qtv9N3UhkOQ+D9AoKrfQ/WVl3LUcoPqq1dg2uXEsvX7l069EHYvp/PjrhsoNnaaLOM69/BZ4W9b1oB/9L0af3e5b8cTGuhtbVNfuvBvXnme98d61OZUe8J7N2vLP8HTP7/y0vB98b1zwkQuAkIrn6nwlp45dBaPtjKI/8zpfSLlXseWz+Tsry3vtTo+1z9+rk38l5YLfexckjlP/e13tMjRw0kILj6NnN5XNPPbps08ofW2mprLXDq0Fp7Tbkay+H3w77lGL0QuBdWgsrpQqCTgODqBLszbP1dr7WdgEcvAZYh6P5W/14eCSsrqv59cITJBQTX+SdAHVxlD/IH4xcppY+KaW1tcd/aaXh+RbGPWF7arZ9YUn9lIbaE6ghcREBwnduIOmzKp12s3RPbW0XVY+VLiflv+XDN7/W//p/r79aOwOWRWzZVPOfqXQSaCAiuJoyHB1lbJeVwWduwce8RTvW9smWccjK+kHy4Nf8N/bXt61ZWjzl6NYGuAoKrK+/q4PWlwrUXHdkdWI6TN2Z8uFGK8Nrv8dZ9qyWs8rutXM//98QRCWwKCK7zT469nys5+r/stx7Gu1WNPn9fRlidf947IoFmAj7QmlEeHmjryRqP7ArcC7/6l5HzxKy6vrscWz9yqVxNuW91+BT2QgLvFRBc7/PPmzHyB+kPiu94HZ1N+f2t5T3lam3vt8GOHiPC6/Yeu3R0dRvBQQ0EQgkIrvHaubZiy7vdcliV92L2tt2PV/XxGe/tCFx2WrpnddzTKwlcTkBwXa4ldye09kT5tT7WlxOjXy68d99KWN09tbyAwBgCgmuMPpWzPPLkjfz6o0/fGE/gfzO+F1b5lQJr5A6bO4EVAcE11mmxtiljq4dRg2svrHI3bbIY65w2WwIPCwiuh8ne9oa1e1t/Sin9emNG9eu/TSl9/LbZv3Zgzwh8zc+7CYQSEFzjtLNeQR15Gny9+3Ckfgurcc5NMyVwqsBIH2SnwlzwYEfvbZVTry8tXr3fwuqCJ54pEbiawNU/yK7m9a75PPu9rBGCa+vp6x5o+66zzXEJXFxAcF28QbfpPbPaym+9anBtPcUiz9kzAsc4J82SwNsEBNfb6A8feO25hEf79k1K6ZPiSEffd3hyD77QpcAHwbycAIH/F3j3B5me3BeoN1g88kXiK2zOEFb3e+wVBAg8ICC4HsB600vzpbNPb8d+dEt7eanwkYf4vlrqXliVlwN9OfhVae8nMKGA4Bqj6fly4c+LXzc+Ouvy3ljP4Np7mO0yVw+1Pdo1ryNAYFdAcMU9QdZ+bTnvTmzxt7e5ohxfWLXQNgYBAt8TEFxxT4h6C/2RX1Ve01hWU2u/ZbX2emEV95xSGYFLCAiuS7ShyySe3QpfrqbyxJbg2puksOrSQoMSILAmILjinhdrP2uy/B7VEkhHV1F7K6v8z2yyiHseqYzA5QQE1+Va0mxCa0/beHXwJaA8gf1VSe8nQOBpAcH1NN0Qb/xHSunDF2ZaBpWV1QuQ3kqAQDsBwdXO8qojHV155e+IfVlc9nP576odNS8CkwsIrnlOgBxgyxeZl6rzJT8rqXnOAZUSCCEguEK0UREECBCYR0BwzdNrlRIgQCCEgOAK0UZFECBAYB4BwTVPr1VKgACBEAKCK0QbFUGAAIF5BATXPL1WKQECBEIICK4QbVQEAQIE5hEQXPP0WqUECBAIISC4QrRREQQIEJhHQHDN02uVEiBAIISA4ArRRkUQIEBgHgHBNU+vVUqAAIEQAoIrRBsVQYAAgXkEBNc8vVYpAQIEQggIrhBtVAQBAgTmERBc8/RapQQIEAghILhCtFERBAgQmEdAcM3Ta5USIEAghIDgCtFGRRAgQGAeAcE1T69VSoAAgRACgitEGxVBgACBeQQE1zy9VikBAgRCCAiuEG1UBAECBOYREFzz9FqlBAgQCCEguEK0UREECBCYR0BwzdNrlRIgQCCEgOAK0UZFECBAYB4BwTVPr1VKgACBEAKCK0QbFUGAAIF5BATXPL1WKQECBEIICK4QbVQEAQIE5hEQXPP0WqUECBAIISC4QrRREQQIEJhHQHDN02uVEiBAIISA4ArRRkUQIEBgHgHBNU+vVUqAAIEQAoIrRBsVQYAAgXkEBNc8vVYpAQIEQggIrhBtVAQBAgTmERBc8/RapQQIEAghILhCtFERBAgQmEdAcM3Ta5USIEAghIDgCtFGRRAgQGAeAcE1T69VSoAAgRACgitEGxVBgACBeQQE1zy9VikBAgRCCAiuEG1UBAECBOYREFzz9FqlBAgQCCEguEK0UREECBCYR0BwzdNrlRIgQCCEgOAK0UZFECBAYB4BwTVPr1VKgACBEAKCK0QbFUGAAIF5BATXPL1WKQECBEIICK4QbVQEAQIE5hEQXPP0WqUECBAIISC4QrRREQQIEJhHQHDN02uVEiBAIISA4ArRRkUQIEBgHgHBNU+vVUqAAIEQAoIrRBsVQYAAgXkEBNc8vVYpAQIEQggIrhBtVAQBAgTmERBc8/RapQQIEAghILhCtFERBAgQmEdAcM3Ta5USIEAghIDgCtFGRRAgQGAeAcE1T69VSoAAgRACgitEGxVBgACBeQQE1zy9VikBAgRCCAiuEG1UBAECBOYREFzz9FqlBAgQCCEguEK0UREECBCYR0BwzdNrlRIgQCCEgOAK0UZFECBAYB4BwTVPr1VKgACBEAKCK0QbFUGAAIF5BATXPL1WKQECBEIICK4QbVQEAQIE5hEQXPP0WqUECBAIISC4QrRREQQIEJhHQHDN02uVEiBAIISA4ArRRkUQIEBgHgHBNU+vVUqAAIEQAoIrRBsVQYAAgXkEBNc8vVYpAQIEQgj8G0dC3dopyn/tAAAAAElFTkSuQmCC")
        field.required = false
        field.tipTitle = ""
        field.tipDescription = ""
        field.tipVisible = false
        field.file = "6629fab3c0ba3fb775b4a55c"
        var document = self
        document.fields.append(field)
        return document
    }
    
    // Status - invalid
    func setRequiredSignatureFieldWithoutValue() -> JoyDoc {
        var field = JoyDocField()
        field.type = "signature"
        field.id = "6629fbb8cd16c0c4d308a252"
        field.identifier = "field_6629fbbcb1f415665455fea4"
        field.title = "Signature"
        field.description = ""
        field.value = .string("")
        field.required = true
        field.tipTitle = ""
        field.tipDescription = ""
        field.tipVisible = false
        field.file = "6629fab3c0ba3fb775b4a55c"
        var document = self
        document.fields.append(field)
        return document
    }
    
    // Status - valid
    func setRequiredSignatureFieldWithValue() -> JoyDoc {
        var field = JoyDocField()
        field.type = "signature"
        field.id = "6629fbb8cd16c0c4d308a252"
        field.identifier = "field_6629fbbcb1f415665455fea4"
        field.title = "Signature"
        field.description = ""
        field.value = .string("data:image/png;base64,iVBORw0KGgoAAAANSUhEUgAAAa4AAADKCAYAAAD956RiAAAAAXNSR0IArs4c6QAAD9FJREFUeF7t3dHRxDbVBmClAkIHSQWECgIVABUE7pkhVABUwBXXIZWEVBCogHQAHQCarEERtte7K3mto+eb+Yd/yK6s8xxnX2RrvR8kfwQIECBAYCCBDwaaq6kSIECAAIEkuJwEBAgQIDCUgOAaql0mS4AAAQKCyzlAgAABAkMJCK6h2mWyBAgQICC4nAMECBAgMJSA4BqqXSZLgAABAoLLOUCAAAECQwkIrqHaZbIECBAgILicAwQIECAwlIDgGqpdJkuAAAECgss5QIAAAQJDCQiuodplsgQIECAguJwDBAgQIDCUgOAaql0mS4AAAQKCyzlAgAABAkMJCK6h2mWyBAgQICC4nAMECBAgMJSA4BqqXSZLgAABAoLLOUCAAAECQwkIrqHaZbIECBAgILicAwQIECAwlIDgGqpdJkuAAAECgss5QIAAAQJDCQiuodplsgQIECAguJwDBAgQIDCUgOAaql0mS4AAAQKCK8Y58JOU0u9SSvk//3Ar6fcxSlMFAQIEvi8guMY+I8rAqivJASa8xu6v2RMgsCIguMY8LT5PKf0mpfTRnekLrzH7a9YECOwICK7xTo+vbpcE12b+bRVmf0kp/XS8Es2YAAEC2wKCa6yzI1/6y/eyyr8cTl/fLgvmS4c52Mo/q66xemy2BAjcERBc45wi9Uorr65+9Z/VVw6u8q8ON8E1To/NlACBAwKC6wDSm1+SV1FfVJcA74XRv6o56/Obm+jwBAi0E/CB1s6yx0hrlwbvhVaeR706y/e56pVZj/kakwABAt0FBFd34qcPsBZaRwPI5cKn2b2RAIGrCwiua3aoXjE9ujtQcF2zr2ZFgEADAcHVALHxEHXoHF1lldOodxceubzYuAzDESBAoI+A4Orj+uyof04pfVa8+ZnQWt5ebtAQXM92xPsIELicgOC6TkvqldarvRFc1+mtmRAg0FDg1Q/HhlOZeqgWlwdrwDK48ne+Pp5aWPEECIQREFzvb2WvjRR/L7779WVK6ZfvL9UMCBAg8LqA4Hrd8NURel3SKwPx0V2Jr9bk/QQIEOgmILi60R4auAyX1hsoWt8zO1SQFxEgQKC3gODqLbw9fu8VUY/7Zu/TcmQCBAjcBATXeadCDpJPi58ZKS8R9uiD4Dqvt45EgMCJAj0+ME+c/jCHKr8QnC8J5r/l50laXyJcUOovIb/ynbBhoE2UAIH4AoLrnB6XIfK3lNKPboftuWlCcJ3TW0chQOBkAcF1DvjaA3PzkXv6C65zeusoBAicLNDzg/PkUi59uGd/nuSVogTXK3reS4DAZQUE1zmt6fUl473Z18Gl1+f02lEIEOgs4MOsM/Bt+PIpFvm/OmOjRPnA3p730s4RdBQCBAjcBARX/1OhXvn0vre1VFQe1yOf+vfZEQgQOElAcPWHrn+qJB+x1xb4spryxyjPWOH1l3QEAgQIdN7VBjilrd2EZwSJ4HIGEiAQUsCKq29by/Aoj3RGcJVP5jjjeH0ljU6AAAH3uLqfA1urrXzgM4Kk9yOlugM6AAECBNYErLj6nRfvDK5yY4Ydhf16bGQCBN4gILj6oZcrnvoovVdcvZ8830/NyAQIELgjILj6nCLlTsK8Ff2z6jC9g8vGjD59NSoBAhcQEFx9mvBNSumT29B56/vyJPjlaL3d3d/q01ejEiBwAYHeH6AXKPH0Kaw9aqm+bNjT3f2t01vugAQInCnQ8wP0zDqudKzyMt2yMaJ85NPXKaUcLr3+XCbsJWtcAgQuISC42rehXF0tT8hYC7P2R/5uRJcJe8kalwCBSwgIrrZt2PopkbOCq9xN6PmEbXtrNAIELiIguNo24krBpbdte2s0AgQuIuDDrW0j6i8dL9vez1pxLZcJfem4bV+NRoDAhQQEV9tm1MG1+J4RXOWxz3j6fFs5oxEgQOCggOA6CHXwZVvBdcaTLGzKONgkLyNAYGwBwdW2f+8KLquttn00GgECFxYQXG2bU35fq7zPVD4CqsdlPKuttn00GgECFxYQXG2bUwbXtymlj2/Dl/99623qVltte2g0AgQuLiC42jWo3gpfrrh6hovVVrseGokAgQEEBFe7JtX3t7aCq+VW9Z6B2E7GSAQIEGgoILjaYZZb3vOo5b2sV3YV5vfmv/oJ8/XPpehlu14aiQCBCwv4sGvXnHrFVQbX2hPjjxx571eUy/f3/n2vI3P1GgIECJwiILjaMe9dKix3Ff41pfTjA4etV3B7bxFcB0C9hACBGAKCq10f11ZHa0/OuPezJnl1li8Lrv30SX5v3oyx9s/0sl0vjUSAwIUFfNi1bU79g5Frzyrc+x7X5ymlP65Maet+WfnS1tvs28oYjQABAo0EBFcjyNsw36SUPimGXHYQloG2dllvb5V1JLSWQ+pn234ajQCBCwr4oGvblHoTRh79t9Uqqg6urQ0YOfRyaOX/zH/12Pmf1TsNezyVo62Q0RaB3M+lt1QIEHhAQHA9gHXwpfWmirwZo1yFleblpo1y+Po+2Fpo5cDb2xBycLpedpJA7mH+v0+Le5Qtv9N3UhkOQ+D9AoKrfQ/WVl3LUcoPqq1dg2uXEsvX7l069EHYvp/PjrhsoNnaaLOM69/BZ4W9b1oB/9L0af3e5b8cTGuhtbVNfuvBvXnme98d61OZUe8J7N2vLP8HTP7/y0vB98b1zwkQuAkIrn6nwlp45dBaPtjKI/8zpfSLlXseWz+Tsry3vtTo+1z9+rk38l5YLfexckjlP/e13tMjRw0kILj6NnN5XNPPbps08ofW2mprLXDq0Fp7Tbkay+H3w77lGL0QuBdWgsrpQqCTgODqBLszbP1dr7WdgEcvAZYh6P5W/14eCSsrqv59cITJBQTX+SdAHVxlD/IH4xcppY+KaW1tcd/aaXh+RbGPWF7arZ9YUn9lIbaE6ghcREBwnduIOmzKp12s3RPbW0XVY+VLiflv+XDN7/W//p/r79aOwOWRWzZVPOfqXQSaCAiuJoyHB1lbJeVwWduwce8RTvW9smWccjK+kHy4Nf8N/bXt61ZWjzl6NYGuAoKrK+/q4PWlwrUXHdkdWI6TN2Z8uFGK8Nrv8dZ9qyWs8rutXM//98QRCWwKCK7zT469nys5+r/stx7Gu1WNPn9fRlidf947IoFmAj7QmlEeHmjryRqP7ArcC7/6l5HzxKy6vrscWz9yqVxNuW91+BT2QgLvFRBc7/PPmzHyB+kPiu94HZ1N+f2t5T3lam3vt8GOHiPC6/Yeu3R0dRvBQQ0EQgkIrvHaubZiy7vdcliV92L2tt2PV/XxGe/tCFx2WrpnddzTKwlcTkBwXa4ldye09kT5tT7WlxOjXy68d99KWN09tbyAwBgCgmuMPpWzPPLkjfz6o0/fGE/gfzO+F1b5lQJr5A6bO4EVAcE11mmxtiljq4dRg2svrHI3bbIY65w2WwIPCwiuh8ne9oa1e1t/Sin9emNG9eu/TSl9/LbZv3Zgzwh8zc+7CYQSEFzjtLNeQR15Gny9+3Ckfgurcc5NMyVwqsBIH2SnwlzwYEfvbZVTry8tXr3fwuqCJ54pEbiawNU/yK7m9a75PPu9rBGCa+vp6x5o+66zzXEJXFxAcF28QbfpPbPaym+9anBtPcUiz9kzAsc4J82SwNsEBNfb6A8feO25hEf79k1K6ZPiSEffd3hyD77QpcAHwbycAIH/F3j3B5me3BeoN1g88kXiK2zOEFb3e+wVBAg8ICC4HsB600vzpbNPb8d+dEt7eanwkYf4vlrqXliVlwN9OfhVae8nMKGA4Bqj6fly4c+LXzc+Ouvy3ljP4Np7mO0yVw+1Pdo1ryNAYFdAcMU9QdZ+bTnvTmzxt7e5ohxfWLXQNgYBAt8TEFxxT4h6C/2RX1Ve01hWU2u/ZbX2emEV95xSGYFLCAiuS7ShyySe3QpfrqbyxJbg2puksOrSQoMSILAmILjinhdrP2uy/B7VEkhHV1F7K6v8z2yyiHseqYzA5QQE1+Va0mxCa0/beHXwJaA8gf1VSe8nQOBpAcH1NN0Qb/xHSunDF2ZaBpWV1QuQ3kqAQDsBwdXO8qojHV155e+IfVlc9nP576odNS8CkwsIrnlOgBxgyxeZl6rzJT8rqXnOAZUSCCEguEK0UREECBCYR0BwzdNrlRIgQCCEgOAK0UZFECBAYB4BwTVPr1VKgACBEAKCK0QbFUGAAIF5BATXPL1WKQECBEIICK4QbVQEAQIE5hEQXPP0WqUECBAIISC4QrRREQQIEJhHQHDN02uVEiBAIISA4ArRRkUQIEBgHgHBNU+vVUqAAIEQAoIrRBsVQYAAgXkEBNc8vVYpAQIEQggIrhBtVAQBAgTmERBc8/RapQQIEAghILhCtFERBAgQmEdAcM3Ta5USIEAghIDgCtFGRRAgQGAeAcE1T69VSoAAgRACgitEGxVBgACBeQQE1zy9VikBAgRCCAiuEG1UBAECBOYREFzz9FqlBAgQCCEguEK0UREECBCYR0BwzdNrlRIgQCCEgOAK0UZFECBAYB4BwTVPr1VKgACBEAKCK0QbFUGAAIF5BATXPL1WKQECBEIICK4QbVQEAQIE5hEQXPP0WqUECBAIISC4QrRREQQIEJhHQHDN02uVEiBAIISA4ArRRkUQIEBgHgHBNU+vVUqAAIEQAoIrRBsVQYAAgXkEBNc8vVYpAQIEQggIrhBtVAQBAgTmERBc8/RapQQIEAghILhCtFERBAgQmEdAcM3Ta5USIEAghIDgCtFGRRAgQGAeAcE1T69VSoAAgRACgitEGxVBgACBeQQE1zy9VikBAgRCCAiuEG1UBAECBOYREFzz9FqlBAgQCCEguEK0UREECBCYR0BwzdNrlRIgQCCEgOAK0UZFECBAYB4BwTVPr1VKgACBEAKCK0QbFUGAAIF5BATXPL1WKQECBEIICK4QbVQEAQIE5hEQXPP0WqUECBAIISC4QrRREQQIEJhHQHDN02uVEiBAIISA4ArRRkUQIEBgHgHBNU+vVUqAAIEQAoIrRBsVQYAAgXkEBNc8vVYpAQIEQggIrhBtVAQBAgTmERBc8/RapQQIEAghILhCtFERBAgQmEdAcM3Ta5USIEAghIDgCtFGRRAgQGAeAcE1T69VSoAAgRACgitEGxVBgACBeQQE1zy9VikBAgRCCAiuEG1UBAECBOYREFzz9FqlBAgQCCEguEK0UREECBCYR0BwzdNrlRIgQCCEgOAK0UZFECBAYB4BwTVPr1VKgACBEAKCK0QbFUGAAIF5BATXPL1WKQECBEIICK4QbVQEAQIE5hEQXPP0WqUECBAIISC4QrRREQQIEJhHQHDN02uVEiBAIISA4ArRRkUQIEBgHgHBNU+vVUqAAIEQAoIrRBsVQYAAgXkEBNc8vVYpAQIEQgj8G0dC3dopyn/tAAAAAElFTkSuQmCC")
        field.required = true
        field.tipTitle = ""
        field.tipDescription = ""
        field.tipVisible = false
        field.file = "6629fab3c0ba3fb775b4a55c"
        var document = self
        document.fields.append(field)
        return document
    }
    
    func setTableField() -> JoyDoc {
        var field = JoyDocField()
        field.type = "table"
        field.id = "6629fbc0d449f4216e871e3f"
        field.identifier = "field_6629fbc7915c00c8678c9430"
        field.title = "Table"
        field.description = ""
        field.required = false
        field.tipTitle = ""
        field.tipDescription = ""
        field.tipVisible = false
        field.file = "6629fab3c0ba3fb775b4a55c"
        field.rowOrder = [
            "6628f2e142ffeada4206bbdb",
            "6628f2e1a6b5e93e8dde45f8",
            "6628f2e1750679d671be36b8"
        ]
        var column1 = FieldTableColumn()
        column1.id = "6628f2e11a2b28119985cfbb"
        column1.type = .text
        column1.title = "Text Column"
        column1.width = 0
        column1.identifier = "field_column_6629fbc70c9e53f683a18007"
        var column2 = FieldTableColumn()
        column2.id = "6628f2e123ca77fa82a2c45e"
        column2.type = .dropdown
        column2.title = "Dropdown Column"
        column2.width = 0
        column2.identifier = "field_column_6629fbc7e2493a155a32c509"
        var column3 = FieldTableColumn()
        column3.id = "663dcdcfcd08ad955955fd95"
        column3.type = .image
        column3.title = "Image Column"
        column3.width = 0
        column3.identifier = ""
        field.tableColumns = [column1,column2,column3]
        field.tableColumnOrder = [
            "6628f2e123ca77fa82a2c45e",
            "6628f2e11a2b28119985cfbb",
            "663dcdcfcd08ad955955fd95"
        ]
        var document = self
        document.fields.append(field)
        return document
    }
    
    func setChartField() -> JoyDoc {
        var field = JoyDocField()
        field.type = "chart"
        field.id = "6629fbd957d928a973b1b42b"
        field.identifier = "field_6629fbdd498f2c3131051bb4"
        field.title = "Chart"
        field.description = ""
        field.required = false
        field.tipTitle = ""
        field.tipDescription = ""
        field.tipVisible = false
        field.file = "6629fab3c0ba3fb775b4a55c"
        let point1 = Point(dictionary: ["_id" : "662a4ac3a09a7fa900990da3"])
        let point2 = Point(dictionary: ["_id" : "662a4ac332c49d08cc4da9b8"])
        let point3 = Point(dictionary: ["_id" : "662a4ac305c6948e2ffe8ab1"])
        let pointValueElement: ValueElement = ValueElement(id: "662a4ac36cb46cb39dd48090", points: [point1, point2, point3])
        field.value = .valueElementArray([pointValueElement])
        field.yTitle = "Vertical"
        field.yMax = 100
        field.yMin = 0
        field.xTitle = "Horizontal"
        field.xMax = 100
        field.xMin = 0
        var document = self
        document.fields.append(field)
        return document
    }
    
    // Status - invalid
    func setRequiredChartFieldWithoutValue() -> JoyDoc {
        var field = JoyDocField()
        field.type = "chart"
        field.id = "6629fbd957d928a973b1b42b"
        field.identifier = "field_6629fbdd498f2c3131051bb4"
        field.title = "Chart"
        field.description = ""
        field.required = true
        field.tipTitle = ""
        field.tipDescription = ""
        field.tipVisible = false
        field.file = "6629fab3c0ba3fb775b4a55c"
        let point1 = Point(dictionary: ["_id" : "662a4ac3a09a7fa900990da3"])
        let point2 = Point(dictionary: ["_id" : "662a4ac332c49d08cc4da9b8"])
        let point3 = Point(dictionary: ["_id" : "662a4ac305c6948e2ffe8ab1"])
        let pointValueElement: ValueElement = ValueElement(id: "662a4ac36cb46cb39dd48090", points: [point1, point2, point3])
        field.value = .valueElementArray([])
        field.yTitle = "Vertical"
        field.yMax = 100
        field.yMin = 0
        field.xTitle = "Horizontal"
        field.xMax = 100
        field.xMin = 0
        var document = self
        document.fields.append(field)
        return document
    }
    
    // Status - valid
    func setRequiredChartFieldWithValue() -> JoyDoc {
        var field = JoyDocField()
        field.type = "chart"
        field.id = "6629fbd957d928a973b1b42b"
        field.identifier = "field_6629fbdd498f2c3131051bb4"
        field.title = "Chart"
        field.description = ""
        field.required = true
        field.tipTitle = ""
        field.tipDescription = ""
        field.tipVisible = false
        field.file = "6629fab3c0ba3fb775b4a55c"
        let point1 = Point(dictionary: ["_id" : "662a4ac3a09a7fa900990da3"])
        let point2 = Point(dictionary: ["_id" : "662a4ac332c49d08cc4da9b8"])
        let point3 = Point(dictionary: ["_id" : "662a4ac305c6948e2ffe8ab1"])
        let pointValueElement: ValueElement = ValueElement(id: "662a4ac36cb46cb39dd48090", points: [point1, point2, point3])
        field.value = .valueElementArray([pointValueElement])
        field.yTitle = "Vertical"
        field.yMax = 100
        field.yMin = 0
        field.xTitle = "Horizontal"
        field.xMax = 100
        field.xMin = 0
        var document = self
        document.fields.append(field)
        return document
    }
    
    // Set Hidden Field
    
    // Page 15 - Number Field
    // Status - valid
    func setRequiredNumberHiddenFieldWithoutValue() -> JoyDoc {
        var field = JoyDocField()
        
        field.type = "number"
        field.id = "66aa29c05db08120464a2875"
        field.identifier = "field_66aa2913e525be6fc66e0bcb"
        field.title = "Number"
        field.description = ""
        field.required = true
        field.tipTitle = ""
        field.tipDescription = ""
        field.tipVisible = false
        field.hidden = true
        field.file = "66a0fdb2acd89d30121053b9"
        
        var document = self
        document.fields.append(field)
        return document
    }
    
    func setRequiredNumberHiddenFieldWithoutValuePositionInMobile() -> JoyDoc {
        var fieldPosition = FieldPosition()
        fieldPosition.field = "66aa29c05db08120464a2875"
        fieldPosition.displayType = "original"
        fieldPosition.width = 4
        fieldPosition.height = 8
        fieldPosition.x = 0
        fieldPosition.y = 8
        fieldPosition.id = "66aa29136c6f17d56a2d9f67"
        fieldPosition.type = .number
        var document = self
        document.files[0].views?[0].pages?[0].fieldPositions?.append(fieldPosition)
        return document
    }
    
    // Status - valid
    func setRequiredNumberHiddenFieldWithValue() -> JoyDoc {
        var field = JoyDocField()
        
        field.type = "number"
        field.id = "66aa29c05db08120464a2875"
        field.identifier = "field_66aa2913e525be6fc66e0bcb"
        field.title = "Number"
        field.description = ""
        field.value = .double(12345)
        field.required = true
        field.tipTitle = ""
        field.tipDescription = ""
        field.tipVisible = false
        field.hidden = true
        field.file = "66a0fdb2acd89d30121053b9"
        
        var document = self
        document.fields.append(field)
        return document
    }
    
    
    // Set Field Postions
    func setPageFieldInMobileView() -> JoyDoc {
        var page = Page()
        page.name = "Page 1"
        page.hidden = false
        page.width = 816
        page.height = 1056
        page.cols = 24
        page.rowHeight = 8
        page.layout = "grid"
        page.presentation = "normal"
        page.margin = 0
        page.padding = 0
        page.borderWidth = 0
        page.backgroundImage = "https://s3.amazonaws.com/docspace.production.documents/5cca363a20d5f31fe3d7d6a2/pdfTemplates/614892aeb47c0f58db8ebd0a/page1631330091520-2f189ce0-1631330091522.png"
        page.id = "6629fab320fca7c8107a6cf6"
        var document = self
        if var pages = document.files[0].views?[0].pages {
            pages.append(page)
            document.files[0].views?[0].pages = pages
        } else {
            document.files[0].views?[0].pages = [page]
        }
        return document
    }
    
    // Set Field Postions
    func setPageField() -> JoyDoc {
        var page = Page()
        page.name = "Page 1"
        page.hidden = false
        page.width = 816
        page.height = 1056
        page.cols = 24
        page.rowHeight = 8
        page.layout = "grid"
        page.presentation = "normal"
        page.margin = 0
        page.padding = 0
        page.borderWidth = 0
        page.backgroundImage = "https://s3.amazonaws.com/docspace.production.documents/5cca363a20d5f31fe3d7d6a2/pdfTemplates/614892aeb47c0f58db8ebd0a/page1631330091520-2f189ce0-1631330091522.png"
        page.id = "6629fab320fca7c8107a6cf6"
        var document = self
        if var pages = document.files[0].pages {
            pages.append(page)
            document.files[0].pages = pages
        } else {
            document.files[0].pages = [page]
        }
        return document
    }
    
    func setImageFieldPosition() -> JoyDoc {
        var fieldPosition = FieldPosition()
        fieldPosition.field = "6629fab36e8925135f0cdd4f"
        fieldPosition.displayType = "original"
        fieldPosition.width = 9
        fieldPosition.height = 23
        fieldPosition.x = 0
        fieldPosition.y = 12
        fieldPosition.id = "6629fab82ddb5cdd73a2f27f"
        fieldPosition.type = .image
        var document = self
        document.files[0].pages?[0].fieldPositions?.append(fieldPosition)
        return document
    }
    
    func setImageFieldPositionInMobile() -> JoyDoc {
        var fieldPosition = FieldPosition()
        fieldPosition.field = "6629fab36e8925135f0cdd4f"
        fieldPosition.displayType = "original"
        fieldPosition.width = 9
        fieldPosition.height = 23
        fieldPosition.x = 0
        fieldPosition.y = 12
        fieldPosition.id = "6629fab82ddb5cdd73a2f27f"
        fieldPosition.type = .image
        var document = self
        document.files[0].views?[0].pages?[0].fieldPositions?.append(fieldPosition)
        return document
    }
    
    func setHeadingTextPosition() -> JoyDoc {
        var fieldPosition = FieldPosition()
        fieldPosition.field = "6629fad980958bff0608cd4a"
        fieldPosition.displayType = "original"
        fieldPosition.width = 12
        fieldPosition.height = 5
        fieldPosition.x = 0
        fieldPosition.y = 0
        fieldPosition.fontSize = 28
        fieldPosition.fontWeight = "bold"
        fieldPosition.id = "6629fadcacdb1bb9b9bbfdce"
        fieldPosition.type = .block
        var document = self
        document.files[0].pages?[0].fieldPositions?.append(fieldPosition)
        return document
    }
    
    func setDisplayTextPosition() -> JoyDoc {
        var fieldPosition = FieldPosition()
        fieldPosition.field = "6629faf0868164d68b4cf359"
        fieldPosition.displayType = "original"
        fieldPosition.width = 12
        fieldPosition.height = 5
        fieldPosition.x = 0
        fieldPosition.y = 7
        fieldPosition.fontSize = 28
        fieldPosition.fontWeight = "bold"
        fieldPosition.id = "6629faf7cdcf955b0b3d2daa"
        fieldPosition.type = .block
        var document = self
        document.files[0].pages?[0].fieldPositions?.append(fieldPosition)
        return document
    }
    
    func setEmptySpacePosition() -> JoyDoc {
        var fieldPosition = FieldPosition()
        fieldPosition.field = "6629fb050c62b1fe457b58e0"
        fieldPosition.displayType = "original"
        fieldPosition.width = 12
        fieldPosition.height = 2
        fieldPosition.x = 0
        fieldPosition.y = 5
        fieldPosition.borderColor = "transparent"
        fieldPosition.backgroundColor = "transparent"
        fieldPosition.id = "6629fb0b7b10702947a43488"
        fieldPosition.type = .block
        var document = self
        document.files[0].pages?[0].fieldPositions?.append(fieldPosition)
        return document
    }
    
    func setTextPosition() -> JoyDoc {
        var fieldPosition = FieldPosition()
        fieldPosition.field = "6629fb1d92a76d06750ca4a1"
        fieldPosition.displayType = "original"
        fieldPosition.width = 12
        fieldPosition.height = 8
        fieldPosition.x = 0
        fieldPosition.y = 35
        fieldPosition.id = "6629fb203149d1c34cc6d6f8"
        fieldPosition.type = .text
        var document = self
        document.files[0].pages?[0].fieldPositions?.append(fieldPosition)
        return document
    }
    
    func setTextPositionInMobile() -> JoyDoc {
        var fieldPosition = FieldPosition()
        fieldPosition.field = "6629fb1d92a76d06750ca4a1"
        fieldPosition.displayType = "original"
        fieldPosition.width = 12
        fieldPosition.height = 8
        fieldPosition.x = 0
        fieldPosition.y = 35
        fieldPosition.id = "6629fb203149d1c34cc6d6f8"
        fieldPosition.type = .text
        var document = self
        document.files[0].views?[0].pages?[0].fieldPositions?.append(fieldPosition)
        return document
    }
    
    func setMultiLineTextPosition() -> JoyDoc {
        var fieldPosition = FieldPosition()
        fieldPosition.field = "6629fb2b9a487ce1c1f35f6c"
        fieldPosition.displayType = "original"
        fieldPosition.width = 12
        fieldPosition.height = 20
        fieldPosition.x = 0
        fieldPosition.y = 43
        fieldPosition.id = "6629fb2fca14b3e2ef978349"
        fieldPosition.type = .textarea
        var document = self
        document.files[0].pages?[0].fieldPositions?.append(fieldPosition)
        return document
    }
    
    func setMultilinePositionInMobile() -> JoyDoc {
        var fieldPosition = FieldPosition()
        fieldPosition.field = "6629fb2b9a487ce1c1f35f6c"
        fieldPosition.displayType = "original"
        fieldPosition.width = 12
        fieldPosition.height = 20
        fieldPosition.x = 0
        fieldPosition.y = 43
        fieldPosition.id = "6629fb2fca14b3e2ef978349"
        fieldPosition.type = .textarea
        var document = self
        document.files[0].views?[0].pages?[0].fieldPositions?.append(fieldPosition)
        return document
    }
    
    func setNumberPosition() -> JoyDoc {
        var fieldPosition = FieldPosition()
        fieldPosition.field = "6629fb3df03de10b26270ab3"
        fieldPosition.displayType = "original"
        fieldPosition.width = 12
        fieldPosition.height = 8
        fieldPosition.x = 0
        fieldPosition.y = 63
        fieldPosition.id = "6629fb3f2eff74a9ca322bb5"
        fieldPosition.type = .number
        var document = self
        document.files[0].pages?[0].fieldPositions?.append(fieldPosition)
        return document
    }
    
    func setNumberPositionInMobile() -> JoyDoc {
        var fieldPosition = FieldPosition()
        fieldPosition.field = "6629fb3df03de10b26270ab3"
        fieldPosition.displayType = "original"
        fieldPosition.width = 12
        fieldPosition.height = 8
        fieldPosition.x = 0
        fieldPosition.y = 63
        fieldPosition.id = "6629fb3f2eff74a9ca322bb5"
        fieldPosition.type = .number
        var document = self
        document.files[0].views?[0].pages?[0].fieldPositions?.append(fieldPosition)
        return document
    }
    
    func setDatePosition() -> JoyDoc {
        var fieldPosition = FieldPosition()
        fieldPosition.field = "6629fb44c79bb16ce072d233"
        fieldPosition.displayType = "original"
        fieldPosition.width = 12
        fieldPosition.height = 8
        fieldPosition.x = 0
        fieldPosition.y = 71
        fieldPosition.format = .dateOnly
        fieldPosition.id = "6629fb4451f3bf2eb2f46567"
        fieldPosition.type = .date
        var document = self
        document.files[0].pages?[0].fieldPositions?.append(fieldPosition)
        return document
    }
    
    func setDatePositionInMobile() -> JoyDoc {
        var fieldPosition = FieldPosition()
        fieldPosition.field = "6629fb44c79bb16ce072d233"
        fieldPosition.displayType = "original"
        fieldPosition.width = 12
        fieldPosition.height = 8
        fieldPosition.x = 0
        fieldPosition.y = 71
        fieldPosition.format = .dateOnly
        fieldPosition.id = "6629fb4451f3bf2eb2f46567"
        fieldPosition.type = .date
        var document = self
        document.files[0].views?[0].pages?[0].fieldPositions?.append(fieldPosition)
        return document
    }
    
    func setTimePosition() -> JoyDoc {
        var fieldPosition = FieldPosition()
        fieldPosition.field = "6629fb638e230f348d0a8682"
        fieldPosition.displayType = "original"
        fieldPosition.width = 12
        fieldPosition.height = 8
        fieldPosition.x = 0
        fieldPosition.y = 79
        fieldPosition.format = .timeOnly
        fieldPosition.id = "6629fb66420b995d026e480b"
        fieldPosition.type = .date
        var document = self
        document.files[0].pages?[0].fieldPositions?.append(fieldPosition)
        return document
    }
    
    func setTimePositionInMobile() -> JoyDoc {
        var fieldPosition = FieldPosition()
        fieldPosition.field = "6629fb638e230f348d0a8682"
        fieldPosition.displayType = "original"
        fieldPosition.width = 12
        fieldPosition.height = 8
        fieldPosition.x = 0
        fieldPosition.y = 79
        fieldPosition.format = .timeOnly
        fieldPosition.id = "6629fb66420b995d026e480b"
        fieldPosition.type = .date
        var document = self
        document.files[0].views?[0].pages?[0].fieldPositions?.append(fieldPosition)
        return document
    }
    
    func setDateTimePosition() -> JoyDoc {
        var fieldPosition = FieldPosition()
        fieldPosition.field = "6629fb6ec5d88d3aadf548ca"
        fieldPosition.displayType = "original"
        fieldPosition.width = 12
        fieldPosition.height = 8
        fieldPosition.x = 0
        fieldPosition.y = 87
        fieldPosition.format = .dateTime
        fieldPosition.id = "6629fb749d0c1af5e94dbac7"
        fieldPosition.type = .date
        var document = self
        document.files[0].pages?[0].fieldPositions?.append(fieldPosition)
        return document
    }
    
    func setDateTimePositionInMobile() -> JoyDoc {
        var fieldPosition = FieldPosition()
        fieldPosition.field = "6629fb6ec5d88d3aadf548ca"
        fieldPosition.displayType = "original"
        fieldPosition.width = 12
        fieldPosition.height = 8
        fieldPosition.x = 0
        fieldPosition.y = 87
        fieldPosition.format = .dateTime
        fieldPosition.id = "6629fb749d0c1af5e94dbac7"
        fieldPosition.type = .date
        var document = self
        document.files[0].views?[0].pages?[0].fieldPositions?.append(fieldPosition)
        return document
    }
    
    func setDropdownPosition() -> JoyDoc {
        var fieldPosition = FieldPosition()
        fieldPosition.field = "6629fb77593e3791638628bb"
        fieldPosition.displayType = "original"
        fieldPosition.width = 12
        fieldPosition.height = 8
        fieldPosition.x = 0
        fieldPosition.y = 95
        fieldPosition.targetValue = "6628f2e183591f3efa7f76f9"
        fieldPosition.id = "6629fb8ea500024170241af3"
        fieldPosition.type = .dropdown
        var document = self
        document.files[0].pages?[0].fieldPositions?.append(fieldPosition)
        return document
    }
    
    func setDropdownPositionInMobile() -> JoyDoc {
        var fieldPosition = FieldPosition()
        fieldPosition.field = "6629fb77593e3791638628bb"
        fieldPosition.displayType = "original"
        fieldPosition.width = 12
        fieldPosition.height = 8
        fieldPosition.x = 0
        fieldPosition.y = 95
        fieldPosition.targetValue = "6628f2e183591f3efa7f76f9"
        fieldPosition.id = "6629fb8ea500024170241af3"
        fieldPosition.type = .dropdown
        var document = self
        document.files[0].views?[0].pages?[0].fieldPositions?.append(fieldPosition)
        return document
    }
    
    func setMultiselectPosition() -> JoyDoc {
        var fieldPosition = FieldPosition()
        fieldPosition.field = "6629fb9f4d912053577652b1"
        fieldPosition.displayType = "original"
        fieldPosition.width = 12
        fieldPosition.height = 15
        fieldPosition.x = 0
        fieldPosition.y = 103
        fieldPosition.targetValue = "6628f2e1d0c98c6987cc6021"
        fieldPosition.id = "6629fbb06e14e0bcaeabf05b"
        fieldPosition.type = .multiSelect
        var document = self
        document.files[0].pages?[0].fieldPositions?.append(fieldPosition)
        return document
    }
    
    func setMultiselectPositionInMobile() -> JoyDoc {
        var fieldPosition = FieldPosition()
        fieldPosition.field = "6629fb9f4d912053577652b1"
        fieldPosition.displayType = "original"
        fieldPosition.width = 12
        fieldPosition.height = 15
        fieldPosition.x = 0
        fieldPosition.y = 103
        fieldPosition.targetValue = "6628f2e1d0c98c6987cc6021"
        fieldPosition.id = "6629fbb06e14e0bcaeabf05b"
        fieldPosition.type = .multiSelect
        var document = self
        document.files[0].views?[0].pages?[0].fieldPositions?.append(fieldPosition)
        return document
    }
    
    func setSingleSelectPosition() -> JoyDoc {
        var fieldPosition = FieldPosition()
        fieldPosition.field = "6629fbb2bf4f965b9d04f153"
        fieldPosition.displayType = "original"
        fieldPosition.width = 12
        fieldPosition.height = 15
        fieldPosition.x = 0
        fieldPosition.y = 118
        fieldPosition.targetValue = "6628f2e1fae456e6b850e85e"
        fieldPosition.id = "6629fbb5daa40d68bf26525f"
        fieldPosition.type = .multiSelect
        var document = self
        document.files[0].pages?[0].fieldPositions?.append(fieldPosition)
        return document
    }
    
    func setSingleSelectPositionInMobile() -> JoyDoc {
        var fieldPosition = FieldPosition()
        fieldPosition.field = "6629fbb2bf4f965b9d04f153"
        fieldPosition.displayType = "original"
        fieldPosition.width = 12
        fieldPosition.height = 15
        fieldPosition.x = 0
        fieldPosition.y = 118
        fieldPosition.targetValue = "6628f2e1fae456e6b850e85e"
        fieldPosition.id = "6629fbb5daa40d68bf26525f"
        fieldPosition.type = .multiSelect
        var document = self
        document.files[0].views?[0].pages?[0].fieldPositions?.append(fieldPosition)
        return document
    }
    
    func setSignaturePosition() -> JoyDoc {
        var fieldPosition = FieldPosition()
        fieldPosition.field = "6629fbb8cd16c0c4d308a252"
        fieldPosition.displayType = "original"
        fieldPosition.width = 12
        fieldPosition.height = 23
        fieldPosition.x = 0
        fieldPosition.y = 133
        fieldPosition.id = "6629fbbc88ec687f865a53da"
        fieldPosition.type = .signature
        var document = self
        document.files[0].pages?[0].fieldPositions?.append(fieldPosition)
        return document
    }
    
    func setSignaturePositionInMobile() -> JoyDoc {
        var fieldPosition = FieldPosition()
        fieldPosition.field = "6629fbb8cd16c0c4d308a252"
        fieldPosition.displayType = "original"
        fieldPosition.width = 12
        fieldPosition.height = 23
        fieldPosition.x = 0
        fieldPosition.y = 133
        fieldPosition.id = "6629fbbc88ec687f865a53da"
        fieldPosition.type = .signature
        var document = self
        document.files[0].views?[0].pages?[0].fieldPositions?.append(fieldPosition)
        return document
    }
    
    func setTablePosition() -> JoyDoc {
        var fieldPosition = FieldPosition()
        fieldPosition.field = "6629fbc0d449f4216e871e3f"
        fieldPosition.displayType = "original"
        fieldPosition.width = 24
        fieldPosition.height = 15
        fieldPosition.x = 0
        fieldPosition.y = 156
        fieldPosition.id = "6629fbc736d179b9014abae0"
        fieldPosition.type = .table
        var document = self
        document.files[0].pages?[0].fieldPositions?.append(fieldPosition)
        return document
    }
    
    func setChartPosition() -> JoyDoc {
        var fieldPosition = FieldPosition()
        fieldPosition.field = "6629fbd957d928a973b1b42b"
        fieldPosition.displayType = "original"
        fieldPosition.width = 12
        fieldPosition.height = 27
        fieldPosition.x = 0
        fieldPosition.y = 171
        fieldPosition.primaryDisplayOnly = true
        fieldPosition.id = "6629fbddabbd2a54f548bb95"
        fieldPosition.type = .chart
        var document = self
        document.files[0].pages?[0].fieldPositions?.append(fieldPosition)
        return document
    }
    
    func setChartPositionInMobile() -> JoyDoc {
        var fieldPosition = FieldPosition()
        fieldPosition.field = "6629fbd957d928a973b1b42b"
        fieldPosition.displayType = "original"
        fieldPosition.width = 12
        fieldPosition.height = 27
        fieldPosition.x = 0
        fieldPosition.y = 171
        fieldPosition.primaryDisplayOnly = true
        fieldPosition.id = "6629fbddabbd2a54f548bb95"
        fieldPosition.type = .chart
        var document = self
        document.files[0].views?[0].pages?[0].fieldPositions?.append(fieldPosition)
        return document
    }
    
    // Condition Field
    func setRequiredTextField() -> JoyDoc {
        var field = JoyDocField()
        field.type = "text"
        field.id = "66aa2865da10ac1c7b7acb1d"
        field.identifier = "field_66aa2520d3285f2fcf8e53b3"
        field.title = "Text"
        field.description = ""
        field.value = .string("Hello")  // Assuming the user enters "Hello"
        field.required = true
        field.tipTitle = ""
        field.tipDescription = ""
        field.tipVisible = false
        field.file = "66a0fdb2acd89d30121053b9"
        var document = self
        document.fields.append(field)
        return document
    }
    
    func setRequiredTableField(hideColumn: Bool, isTableRequired: Bool, isColumnRequired: Bool, areCellsEmpty: Bool, isZeroRows: Bool, isColumnsZero: Bool, isRowOrderNil: Bool) -> JoyDoc {
        var field = JoyDocField()
        field.type = "table"
        field.id = "67612793c4e6a5e6a05e64a3"
        field.identifier = "field_676127963e76996d780e6c51"
        field.title = "Table"
        field.description = ""
        field.required = isTableRequired
        field.tipTitle = ""
        field.tipDescription = ""
        field.tipVisible = false
        field.file = "6629fab3c0ba3fb775b4a55c"
        if !isRowOrderNil {
            field.rowOrder = [
                "676127938056dcd158942bad",
                "67612793f70928da78973744",
                "67612793a6cd1f9d39c8433b",
                "67612793a6cd1f9d39c8433c",
                "67612793a6cd1f9d39c8433d"
            ]
        }
        var column1 = FieldTableColumn()
        column1.id = "676127938fb7c5fd4321a2f4"
        column1.type = .text
        column1.title = "Text Column"
        column1.width = 0
        column1.identifier = "field_column_6629fbc70c9e53f683a18007"
        column1.required = isColumnRequired
        
        var column2 = FieldTableColumn()
        column2.id = "67612793b5f860ae8d6a4ae6"
        column2.type = .dropdown
        column2.title = "Dropdown Column"
        column2.width = 0
        column2.identifier = "field_column_6629fbc7e2493a155a32c509"
        column2.required = isColumnRequired
        
        var column3 = FieldTableColumn()
        column3.id = "67612793c76286eb2763c366"
        column3.type = .date
        column3.title = "Date Column"
        column3.width = 0
        column3.identifier = ""
        column3.value = .double(1712385780000)
//        column3.required = isColumnRequired
        
        if !isColumnsZero {
            field.tableColumns = [column1,column2,column3]
        }
        
        field.tableColumnOrder = [
            "676127938fb7c5fd4321a2f4",
            "67612793b5f860ae8d6a4ae6",
            "67612793c76286eb2763c366"
        ]
        
        var valueElements1 = ValueElement()
        valueElements1.id = "676127938056dcd158942bad"
        valueElements1.deleted = false
        let cells1: [String: ValueUnion] = [
            "676127938fb7c5fd4321a2f4": ValueUnion.string("Value for Row 1, Column 1"),
            "67612793b5f860ae8d6a4ae6": ValueUnion.string("67612793a4c7301ba4da1d69"),
            "67612793c76286eb2763c366": ValueUnion.double(1712385780000)
        ]
        
        let cellsOnHideColumn: [String: ValueUnion] = [
            "67612793b5f860ae8d6a4ae6": ValueUnion.string("67612793a4c7301ba4da1d69"),
            "67612793c76286eb2763c366": ValueUnion.double(1712385780000)
        ]
        valueElements1.cells = hideColumn ? cellsOnHideColumn : cells1

        var valueElements2 = ValueElement()
        valueElements2.id = "67612793f70928da78973744"
        valueElements2.deleted = false
        let cells2: [String: ValueUnion] = [
            "676127938fb7c5fd4321a2f4": ValueUnion.string("Value for Row 2, Column 2"),
            "67612793b5f860ae8d6a4ae6": ValueUnion.string("67612793a4c7301ba4da1d69"),
            "67612793c76286eb2763c366": ValueUnion.double(1712385780000)
        ]
        valueElements2.cells = areCellsEmpty ? [:] : cells2

        var valueElements3 = ValueElement()
        valueElements3.id = "67612793a6cd1f9d39c8433b"
        valueElements3.deleted = false
        let cells3: [String: ValueUnion] = [
            "676127938fb7c5fd4321a2f4": ValueUnion.string("Value for Row 2, Column 2"),
            "67612793b5f860ae8d6a4ae6": ValueUnion.string("67612793a4c7301ba4da1d69"),
            "67612793c76286eb2763c366": ValueUnion.double(1712385780000)
        ]
        valueElements3.cells = cells3
        
        // Delete true a row
        var valueElements4 = ValueElement()
        valueElements4.id = "67612793a6cd1f9d39c8433c"
        valueElements4.deleted = true
        let cells4: [String: ValueUnion] = [
            "676127938fb7c5fd4321a2f4": ValueUnion.string("Value for Row 2, Column 2"),
            "67612793b5f860ae8d6a4ae6": ValueUnion.string("67612793a4c7301ba4da1d69"),
            "67612793c76286eb2763c366": ValueUnion.double(1712385780000)
        ]
        valueElements4.cells = cells4
        
        // Nil cells for a row
        var valueElements5 = ValueElement()
        valueElements5.id = "67612793a6cd1f9d39c8433d"
        valueElements5.deleted = false
        
        //For case zero rows

        let value = ValueUnion.valueElementArray([valueElements1, valueElements2, valueElements3, valueElements4, valueElements5])
        if !isZeroRows {
            field.value = value
        }
        
        var document = self
        document.fields.append(field)
        return document
    }
    
    func setTableFieldPosition(hideColumn: Bool) -> JoyDoc {
        var fieldPosition = FieldPosition()
        fieldPosition.field = "67612793c4e6a5e6a05e64a3"
        fieldPosition.displayType = "original"
        fieldPosition.width = 24
        fieldPosition.height = 24
        fieldPosition.x = 0
        fieldPosition.y = 0
        fieldPosition.id = "6629fbc736d179b9014abae0"
        fieldPosition.type = .table
        fieldPosition.titleDisplay = "none"
        
        var tableColumn1 = TableColumn()
        tableColumn1.id = "676127938fb7c5fd4321a2f4"
        tableColumn1.format = .empty
        tableColumn1.hidden = hideColumn
        
        var tableColumn2 = TableColumn()
        tableColumn2.id = "67612793b5f860ae8d6a4ae6"
        tableColumn2.format = .empty
        tableColumn2.hidden = hideColumn
        
        var tableColumn3 = TableColumn()
        tableColumn3.id = "67612793c76286eb2763c366"
        tableColumn3.format = .empty
//        tableColumn3.hidden = hideColumn
        
        fieldPosition.tableColumns = [tableColumn1, tableColumn2, tableColumn3]
        var document = self
        document.files[0].views?[0].pages?[0].fieldPositions?.append(fieldPosition)
        return document
    }
    
    func setRequiredTextFieldInMobile() -> JoyDoc {
        var fieldPosition = FieldPosition()
        fieldPosition.field = "66aa2865da10ac1c7b7acb1d"
        fieldPosition.displayType = "original"
        fieldPosition.width = 4
        fieldPosition.height = 8
        fieldPosition.x = 0
        fieldPosition.y = 0
        fieldPosition.primaryDisplayOnly = true
        fieldPosition.id = "66aa2520173f61daed286798"
        fieldPosition.type = .text
        var document = self
        document.files[0].views?[0].pages?[0].fieldPositions?.append(fieldPosition)
        return document
    }
    
    // Field is show when condition is true
    // Status - invalid ( Field without value )
    func setRequiredShowNumberFieldByLogicWithoutValue() -> JoyDoc {
        var field = JoyDocField()
        field.type = "number"
        field.id = "66aa28f805a4900ae643db9c"
        field.identifier = "field_66aa2913e525be6fc66e0bcb"
        field.title = "Number"
        field.description = ""
        field.required = true
        field.tipTitle = ""
        field.tipDescription = ""
        field.tipVisible = false
        field.hidden = true
        field.file = "66a0fdb2acd89d30121053b9"
        // Create the dictionary for the logic
        let logicDictionary: [String: Any] = [
            "action": "show",
            "eval": "and",
            "conditions": [
                [
                    "file": "66a0fdb2acd89d30121053b9",
                    "page": "66aa286569ad25c65517385e",
                    "field": "66aa2865da10ac1c7b7acb1d",
                    "condition": "=",
                    "value": "Hello",
                    "_id": "66aa2a7c4bbc669133bad221"
                ]
            ],
            "_id": "66aa2a7c4bbc669133bad220"
        ]
    // Initialize Logic with the dictionary
        if let logic = Logic(field: logicDictionary) {
            field.logic = logic
        }
        var document = self
        document.fields.append(field)
        return document
    }
    
    func setRequiredShowNumberFieldByLogicWithoutValuePositionInMobile() -> JoyDoc {
        var fieldPosition = FieldPosition()
        fieldPosition.field = "66aa28f805a4900ae643db9c"
        fieldPosition.displayType = "original"
        fieldPosition.width = 4
        fieldPosition.height = 8
        fieldPosition.x = 0
        fieldPosition.y = 8
        fieldPosition.id = "66aa29136c6f17d56a2d9f67"
        fieldPosition.type = .number
        var document = self
        document.files[0].views?[0].pages?[0].fieldPositions?.append(fieldPosition)
        return document
    }
    
    // Status - valid ( Field with value )
    func setRequiredShowNumberFieldByLogicWithValue() -> JoyDoc {
        var field = JoyDocField()
        
        field.type = "number"
        field.id = "66aa28f805a4900ae643db9c"
        field.identifier = "field_66aa2913e525be6fc66e0bcb"
        field.title = "Number"
        field.description = ""
        field.value = .double(123)
        field.required = true
        field.tipTitle = ""
        field.tipDescription = ""
        field.tipVisible = false
        field.hidden = true
        field.file = "66a0fdb2acd89d30121053b9"
        // Create the dictionary for the logic
        let logicDictionary: [String: Any] = [
            "action": "show",
            "eval": "and",
            "conditions": [
                [
                    "file": "66a0fdb2acd89d30121053b9",
                    "page": "66aa286569ad25c65517385e",
                    "field": "66aa2865da10ac1c7b7acb1d",
                    "condition": "=",
                    "value": "Hello",
                    "_id": "66aa2a7c4bbc669133bad221"
                ]
            ],
            "_id": "66aa2a7c4bbc669133bad220"
        ]
        
        // Initialize Logic with the dictionary
        if let logic = Logic(field: logicDictionary) {
            field.logic = logic
        }
        
        var document = self
        document.fields.append(field)
        return document
    }

    // Field is hide when condition is true
    // Status - invalid ( Field without value )
    func setRequiredHideNumberFieldByLogicWithoutValue() -> JoyDoc {
        var field = JoyDocField()
        
        field.type = "number"
        field.id = "66aa28f805a4900ae643db9c"
        field.identifier = "field_66aa2913e525be6fc66e0bcb"
        field.title = "Number"
        field.description = ""
        field.required = true
        field.tipTitle = ""
        field.tipDescription = ""
        field.tipVisible = false
        field.hidden = false
        field.file = "66a0fdb2acd89d30121053b9"
        
        // Create the dictionary for the logic
        let logicDictionary: [String: Any] = [
            "action": "hide",
            "eval": "and",
            "conditions": [
                [
                    "file": "66a0fdb2acd89d30121053b9",
                    "page": "66aa286569ad25c65517385e",
                    "field": "66aa2865da10ac1c7b7acb1d",
                    "condition": "=",
                    "value": "Hello",
                    "_id": "66aa2a7c4bbc669133bad221"
                ]
            ],
            "_id": "66aa2a7c4bbc669133bad220"
        ]
        
        // Initialize Logic with the dictionary
        if let logic = Logic(field: logicDictionary) {
            field.logic = logic
        }
        
        var document = self
        document.fields.append(field)
        return document
    }
    
    func setRequiredHideNumberFieldByLogicWithoutValuePositionInMobile() -> JoyDoc {
        var fieldPosition = FieldPosition()
        fieldPosition.field = "66aa28f805a4900ae643db9c"
        fieldPosition.displayType = "original"
        fieldPosition.width = 4
        fieldPosition.height = 8
        fieldPosition.x = 0
        fieldPosition.y = 8
        fieldPosition.id = "66aa29136c6f17d56a2d9f67"
        fieldPosition.type = .number
        var document = self
        document.files[0].views?[0].pages?[0].fieldPositions?.append(fieldPosition)
        return document
    }
    
    // Status - valid ( Field with value )
    func setRequiredHideNumberFieldByLogicWithValue() -> JoyDoc {
        var field = JoyDocField()
        
        field.type = "number"
        field.id = "66aa28f805a4900ae643db9c"
        field.identifier = "field_66aa2913e525be6fc66e0bcb"
        field.title = "Number"
        field.description = ""
        field.value = .double(12345)
        field.required = true
        field.tipTitle = ""
        field.tipDescription = ""
        field.tipVisible = false
        field.hidden = false
        field.file = "66a0fdb2acd89d30121053b9"
        
        // Create the dictionary for the logic
        let logicDictionary: [String: Any] = [
            "action": "hide",
            "eval": "and",
            "conditions": [
                [
                    "file": "66a0fdb2acd89d30121053b9",
                    "page": "66aa286569ad25c65517385e",
                    "field": "66aa2865da10ac1c7b7acb1d",
                    "condition": "=",
                    "value": "Hello",
                    "_id": "66aa2a7c4bbc669133bad221"
                ]
            ],
            "_id": "66aa2a7c4bbc669133bad220"
        ]
        
        // Initialize Logic with the dictionary
        if let logic = Logic(field: logicDictionary) {
            field.logic = logic
        }
        
        var document = self
        document.fields.append(field)
        return document
    }
    
// Conditional logic methods
    
    func setConditionalLogicToField(fieldID: String, logic: Logic?) -> JoyDoc {
        var document = self
        if let index = document.fields.firstIndex(where: { $0.id == fieldID }) {
            document.fields[index].logic = logic
        }
        return document
    }
    
    func setConditionalLogic(pageID: String, logic: Logic?) -> JoyDoc {
        var updatedDocument = self
        if let pageIndex = updatedDocument.files[0].views?[0].pages?.firstIndex(where: { $0.id == pageID }) {
            updatedDocument.files[0].views?[0].pages?[pageIndex].logic = logic
        }
        return updatedDocument
    }
    
    func setNumberField(hidden: Bool, value: ValueUnion) -> JoyDoc {
        var field = JoyDocField()
        field.type = "number"
        field.id = "6629fb3df03de10b26270ab3"
        field.identifier = "field_6629fb3fabb87e37c9578b8b"
        field.title = "Number"
        field.description = ""
        field.value = value
        field.tipTitle = ""
        field.tipDescription = ""
        field.tipVisible = false
        field.file = "6629fab3c0ba3fb775b4a55c"
        field.hidden = hidden
        var document = self
        document.fields.append(field)
        return document
    }
    
    func setTextField(hidden: Bool, value: ValueUnion) -> JoyDoc {
        var field = JoyDocField()
        field.type = "text"
        field.id = "66aa2865da10ac1c7b7acb1d"
        field.identifier = "field_66aa2520d3285f2fcf8e53b3"
        field.title = "Text"
        field.description = ""
        field.value = value
        field.tipTitle = ""
        field.tipDescription = ""
        field.tipVisible = false
        field.file = "66a0fdb2acd89d30121053b9"
        field.hidden = hidden
        var document = self
        document.fields.append(field)
        return document
    }
    
    //Set Dropdown Field
    func setDropdownField(hidden: Bool, value: ValueUnion) -> JoyDoc {
        var field = JoyDocField()
        field.type = "dropdown"
        field.id = "6781040987a55e48b4507a38"
        field.identifier = "field_678104b10279a22deca9beb6"
        field.title = "Dropdown"
        field.description = ""
        
        var option1 = Option()
        option1.id = "677e2bfab0d5dce4162c36c1"
        option1.value = "Yes"
        option1.deleted = false
        var option2 = Option()
        option2.id = "677e2bfaf81647d2f6a016a0"
        option2.value = "No"
        option2.deleted = false
        var option3 = Option()
        option3.id = "677e2bfa0f4ed64ef5055bcf"
        option3.value = "N/A"
        option3.deleted = false
        
        field.options = [option1, option2, option3]
        field.value = value
        field.tipTitle = ""
        field.tipDescription = ""
        field.tipVisible = false
        field.file = "66a0fdb2acd89d30121053b9"
        field.hidden = hidden
        var document = self
        document.fields.append(field)
        return document
    }
    
    //Set MultiSelect Field
    func setMultiSelectField(hidden: Bool, value: ValueUnion, multi: Bool) -> JoyDoc {
        var field = JoyDocField()
        field.type = "multiSelect"
        field.id = "678104b387d3004e70120ac6"
        field.identifier = "field_6781058d099fc0a3107973fb"
        field.title = "Multiple Choice"
        field.description = ""
        
        var option1 = Option()
        option1.id = "677e2bfa1ff43cf15d159310"
        option1.value = "Yes"
        option1.deleted = false
        var option2 = Option()
        option2.id = "677e2bfa9c5249a2acd3644f"
        option2.value = "No"
        option2.deleted = false
        var option3 = Option()
        option3.id = "677e2bfa152e9f549edf0813"
        option3.value = "N/A"
        option3.deleted = false
        
        field.options = [option1, option2, option3]
        field.value = value
        field.tipTitle = ""
        field.tipDescription = ""
        field.tipVisible = false
        field.file = "66a0fdb2acd89d30121053b9"
        field.hidden = hidden
        field.multi = multi
        var document = self
        document.fields.append(field)
        return document
    }
    
    //Set multiline field
    func setMultilineTextField(hidden: Bool, value: ValueUnion) -> JoyDoc {
        var field = JoyDocField()
        field.type = "textarea"
        field.id = "6629fb2b9a487ce1c1f35f6c"
        field.identifier = "field_6629fb2feff29e90331e4e8e"
        field.title = "Multiline Text"
        field.hidden = hidden
        field.description = ""
        field.value = value
        field.required = false
        field.tipTitle = ""
        field.tipDescription = ""
        field.tipVisible = false
        field.file = "6629fab3c0ba3fb775b4a55c"
        var document = self
        document.fields.append(field)
        return document
    }
    
    func setTwoPageField(page1hidden: Bool, page2hidden: Bool) -> JoyDoc {
        var page1 = Page()
        page1.name = "Page 1"
        page1.hidden = false
        page1.width = 816
        page1.height = 1056
        page1.cols = 24
        page1.rowHeight = 8
        page1.layout = "grid"
        page1.presentation = "normal"
        page1.margin = 0
        page1.padding = 0
        page1.borderWidth = 0
        page1.hidden = page1hidden
        page1.backgroundImage = "https://s3.amazonaws.com/docspace.production.documents/5cca363a20d5f31fe3d7d6a2/pdfTemplates/614892aeb47c0f58db8ebd0a/page1631330091520-2f189ce0-1631330091522.png"
        page1.id = "6629fab320fca7c8107a6cf6"
        
        var page2 = Page()
        page2.name = "Page 2"
        page2.hidden = false
        page2.width = 816
        page2.height = 1056
        page2.cols = 24
        page2.rowHeight = 8
        page2.layout = "grid"
        page2.presentation = "normal"
        page2.margin = 0
        page2.padding = 0
        page2.borderWidth = 0
        page2.hidden = page2hidden
        page2.backgroundImage = "https://s3.amazonaws.com/docspace.production.documents/5cca363a20d5f31fe3d7d6a2/pdfTemplates/614892aeb47c0f58db8ebd0a/page1631330091520-2f189ce0-1631330091522.png"
        page2.id = "66600801dc1d8b4f72f54917"
        
        
        var document = self
        if var pages = document.files[0].views?[0].pages {
            pages.append(page1)
            pages.append(page2)
            document.files[0].views?[0].pages = pages
        } else {
            document.files[0].pages = [page1, page2]
        }
        return document
    }
    
    func setFieldPositionToPage(pageId: String, idAndTypes: [String : FieldTypes]) -> JoyDoc {
        
        var document = self
        
        var fieldsPositions = [FieldPosition]()
        for idAndType in idAndTypes {
            var fieldPosition = FieldPosition()
            fieldPosition.field = idAndType.key
            fieldPosition.id = UUID().uuidString
            fieldPosition.type = idAndType.value
            fieldsPositions.append(fieldPosition)
        }
                
        if var pages = document.files[0].views?[0].pages {
            let pageIndex = pages.firstIndex { page in
                page.id == pageId
            }
            pages[pageIndex ?? 0].fieldPositions = fieldsPositions
            
            document.files[0].views?[0].pages = pages
        }
        
        return document
    }
<<<<<<< HEAD
    
    func setConditionalLogicInCollectionField(schemaKey: String, logic: Logic?) -> JoyDoc {
        var document = self
        if let collectionFieldIndex = document.fields.firstIndex(where: { $0.type == "collection" }) {
            if var schemaDict = document.fields[collectionFieldIndex].schema {
                if var targetSchema = schemaDict[schemaKey] {
                    var dict = targetSchema.dictionary
                    dict["logic"] = logic?.dictionary
                    targetSchema = Schema(dictionary: dict)
                    schemaDict[schemaKey] = targetSchema
                }
                document.fields[collectionFieldIndex].schema = schemaDict
            }
        }
        return document
    }
    
    func setCollectionFieldRequired() -> JoyDoc {
        var field = JoyDocField()
        field.type = "collection"
        field.id = "67ddc52d35de157f6d7ebb63" // Reference id
        field.identifier = "field_67ddc530213a11e84876b001" // Reference identifier
        field.title = "Collection"
        field.description = ""
        
        // Build the collection rows using our model initializers.
        let collectionValue: [ValueElement] = [
            // First row
            ValueElement(dictionary: [
                "_id": "67ddc5327e6841a074d9240b",
                "cells": [
                    "67ddc5adbb96a9b9f9ff1480": "Grok ",
                    "67ddc2ndblock9f9ff1480": "hi yfgbfr",
                    "67ddc4db157f14f67da0616a": "joyfill",
                    "67ddc59c4aba2df34a6dd1c4": ValueUnion.double(300)
                ],
                "children": [String: Any]()
            ]),
            // Second row with nested children
            ValueElement(dictionary: [
                "_id": "67ddc537b7c2fce05d0c8615",
                "cells": [
                    "67ddc5adbb96a9b9f9ff1480": "First",
                    "67ddc4db157f14f67da0616a": "joyfill"
                ],
                "children": [
                    "67ddc5c9910a394a1324bfbe": [
                        "value": [
                            ValueElement(dictionary: [
                                "_id": "67ddd18bc3a74e6b350987f9",
                                "cells": [
                                    "67ddc61edce16f8b9f8dbf4b": "Grok "
                                ],
                                "children": [String: Any]()
                            ]),
                            ValueElement(dictionary: [
                                "_id": "67ddd191ab6a428ea69c77ad",
                                "cells": [
                                    "67ddc61edce16f8b9f8dbf4b": "First "
                                ],
                                "children": [
                                    "67ddc5f5c2477e8457956fb4": [
                                        "value": [
                                            ValueElement(dictionary: [
                                                "_id": "67ddd1a5e6d0d62d55a7aaad",
                                                "cells": [String: Any](),
                                                "children": [String: Any]()
                                            ]),
                                            ValueElement(dictionary: [
                                                "_id": "67ddd1a656a259a9b6ab1263",
                                                "cells": [String: Any](),
                                                "children": [String: Any]()
                                            ]),
                                            ValueElement(dictionary: [
                                                "_id": "67ddd1a779642224075bf23c",
                                                "cells": [String: Any](),
                                                "children": [String: Any]()
                                            ])
                                        ]
                                    ]
                                ]
                            ]),
                            ValueElement(dictionary: [
                                "_id": "67ddd193eae737b64c24851a",
                                "cells": [String: Any](),
                                "children": [String: Any]()
                            ])
                        ]
                    ],
                    "67ddcf4f622984fb4518cbc2": [
                        "value": [
                            ValueElement(dictionary: [
                                "_id": "67ddd1994c086e45784edb76",
                                "cells": [String: Any](),
                                "children": [String: Any]()
                            ]),
                            ValueElement(dictionary: [
                                "_id": "67ddd19f8577eb22eee2c57d",
                                "cells": [String: Any](),
                                "children": [String: Any]()
                            ]),
                            ValueElement(dictionary: [
                                "_id": "67ddd1a03789211ac5f657e3",
                                "cells": [String: Any](),
                                "children": [String: Any]()
                            ])
                        ]
                    ]
                ]
            ]),
            // Third row
            ValueElement(dictionary: [
                "_id": "67ddc538123468491bc1d6ac",
                "cells": [
                    "67ddc5adbb96a9b9f9ff1480": "First "
                ],
                "children": [String: Any]()
            ]),
            // Fourth row
            ValueElement(dictionary: [
                "_id": "67ddc53924f0bd68beb066ca",
                "cells": [
                    "67ddc4db157f14f67da0616a": "joyfill"
                ],
                "children": [String: Any]()
            ])
        ]
        
        // Assign the collection value using the model representation.
        field.value = .valueElementArray(collectionValue)
        
        let collectionSchema: [String: Any] = [
            "collectionSchemaId": [
                "title": "Main Collection",
                "root": true,
                "children": [
                    "67ddc5c9910a394a1324bfbe",
                    "67ddcf4f622984fb4518cbc2"
                ],
                "tableColumns": [
                    [
                        "_id": "67ddc4db157f14f67da0616a",
                        "type": "text",
                        "title": "Text Column",
                        "identifier": "field_column_67ddc4e0457002b72007e321",
                        "value": "Text Column: Grok is xAI’s flagship large language model, envisioned as a witty, rebellious AI assistant with real-time knowledge from X",
                        "required": true
                    ],
                    [
                        "_id": "67ddc4db898e2fb0ad3a8d19",
                        "type": "dropdown",
                        "title": "Dropdown Column",
                        "options": [
                            [
                                "_id": "67ddc4dbde8b8bfe6322da24",
                                "value": "Yes",
                                "deleted": false
                            ],
                            [
                                "_id": "67ddc4db94dba485b1642a23",
                                "value": "No",
                                "deleted": false
                            ],
                            [
                                "_id": "67ddc4db3bc809de86ac85d0",
                                "value": "N/A",
                                "deleted": false
                            ]
                        ],
                        "identifier": "field_column_67ddc4e093c80641691e8afe",
                        "value": "Grok is xAI’s flagship large language model, envisioned as a witty, rebellious AI assistant with real-time knowledge from X"
                    ],
                    [
                        "_id": "67ddc59c4aba2df34a6dd1c4",
                        "type": "number",
                        "title": "Number Column",
                        "deleted": false,
                        "width": 0
                    ],
                    [
                        "_id": "67ddc5981816e52ad55b71e6",
                        "type": "multiSelect",
                        "title": "Multiselect Column",
                        "deleted": false,
                        "width": 0,
                        "options": [
                            [
                                "_id": "67ddc59812e6c0eff62bab58",
                                "value": "Option 1",
                                "deleted": false
                            ],
                            [
                                "_id": "67ddc598fc5c30cacb3459ec",
                                "value": "Option 2",
                                "deleted": false
                                
                            ],
                            [
                                "_id": "67ddc598e4f75aaead71e431",
                                "value": "Option 3",
                                "deleted": false
                            ]
                        ],
                        "optionOrder": [
                            "67ddc59812e6c0eff62bab58",
                            "67ddc598fc5c30cacb3459ec",
                            "67ddc598e4f75aaead71e431"
                        ]
                    ]
                ]
            ],
            "67ddc5c9910a394a1324bfbe": [
                "title": "Child Table Title",
                "children": [
                    "67ddc5f5c2477e8457956fb4"
                ],
                "required": true,
                "tableColumns": [
                    [
                        "_id": "67ddc5c9cb21736a10919b22",
                        "type": "text",
                        "title": "Text Column",
                        "width": 0,
                        "deleted": false
                    ],
                    [
                        "_id": "67ddc609791020b851791f0d",
                        "type": "dropdown",
                        "title": "Dropdown Column",
                        "deleted": false,
                        "width": 0,
                        "options": [
                            [
                                "_id": "67ddc609599f3ba9fb2f7b2e",
                                "value": "Yes",
                                "deleted": false,
                                "styles": [
                                    "backgroundColor": NSNull()
                                ]
                            ],
                            [
                                "_id": "67ddc6091d62cd644f1ccdbb",
                                "value": "No",
                                "deleted": false,
                                "styles": [
                                    "backgroundColor": NSNull()
                                ]
                            ],
                            [
                                "_id": "67ddc609a9f8e1a573852153",
                                "value": "N/A",
                                "deleted": false,
                                "styles": [
                                    "backgroundColor": NSNull()
                                ]
                            ]
                        ],
                        "optionOrder": [
                            "67ddc609599f3ba9fb2f7b2e",
                            "67ddc6091d62cd644f1ccdbb",
                            "67ddc609a9f8e1a573852153"
                        ]
                    ],
                    [
                        "_id": "67ddc60c4f70b8ef5c7a5e3d",
                        "type": "multiSelect",
                        "title": "Multiselect Column",
                        "deleted": false,
                        "width": 0,
                        "options": [
                            [
                                "_id": "67ddc60c79c89a55825ffb0b",
                                "value": "Option 1",
                                "deleted": false,
                                "styles": [
                                    "backgroundColor": "#f0f0f0"
                                ]
                            ],
                            [
                                "_id": "67ddc60c27eb845be497ec8f",
                                "value": "Option 2",
                                "deleted": false,
                                "styles": [
                                    "backgroundColor": "#f0f0f0"
                                ]
                            ],
                            [
                                "_id": "67ddc60cbab030d3bf6f260e",
                                "value": "Option 3",
                                "deleted": false,
                                "styles": [
                                    "backgroundColor": "#f0f0f0"
                                ]
                            ]
                        ],
                        "optionOrder": [
                            "67ddc60c79c89a55825ffb0b",
                            "67ddc60c27eb845be497ec8f",
                            "67ddc60cbab030d3bf6f260e"
                        ]
                    ],
                    [
                        "_id": "67ddc60e1a015ed76fc404fc",
                        "type": "image",
                        "title": "Image Column",
                        "deleted": false,
                        "width": 0,
                        "maxImageWidth": 190,
                        "maxImageHeight": 120
                    ],
                    [
                        "_id": "67ddc6136fbc59b8d02d2723",
                        "type": "number",
                        "title": "Number Column",
                        "deleted": false,
                        "width": 0
                    ],
                    [
                        "_id": "67ddc618ef820f6b8cbc9879",
                        "type": "date",
                        "title": "Date Column",
                        "deleted": false,
                        "width": 0
                    ],
                    [
                        "_id": "67ddc61edce16f8b9f8dbf4b",
                        "type": "block",
                        "title": "Label Column",
                        "width": 0,
                        "deleted": false,
                        "value": "Grok is xAI’s flagship large language model, envisioned as a witty, rebellious AI assistant with real-time knowledge from XGrok is xAI’s flagship large language model, envisioned as a witty, rebellious AI assistant with real-time knowledge from X"
                    ],
                    [
                        "_id": "67ddc2ndblock9f9ff1480",
                        "type": "block",
                        "title": "Label Column2323",
                        "width": 0,
                        "deleted": false,
                        "value": "ourehwbfuvyberfhvbeurfbvouwofvyicjhgbvretlweuygficewnfr ru vheoriuhv eiuhv hv iurhtoeurhvduhgvh ev viuehdofuvgweorygh97645268673495234 52345 234 523453 4576 4568745678. 6786"
                    ],
                    [
                        "_id": "67ddc5b323b5b9fc08f3f824",
                        "type": "barcode",
                        "title": "Barcode Column",
                        "width": 0,
                        "deleted": false
                    ],
                    [
                        "_id": "67ddc5b5e2f8843d6d5f6771",
                        "type": "signature",
                        "title": "Signature Column",
                        "width": 0,
                        "deleted": false
                    ]
                ]
            ],
            "67ddc5f5c2477e8457956fb4": [
                "title": "Grand Child Table Title",
                "children": [],
                "tableColumns": [
                    [
                        "_id": "67ddc5f5107180be0f5befd6",
                        "type": "text",
                        "title": "Text Column",
                        "width": 0,
                        "deleted": false
                    ],
                    [
                        "_id": "67ddd16604dc88ca60898821",
                        "type": "dropdown",
                        "title": "Dropdown Column",
                        "deleted": false,
                        "width": 0,
                        "options": [
                            [
                                "_id": "67ddd1664a80f93bf1584051",
                                "value": "Yes",
                                "deleted": false,
                                "styles": [
                                    "backgroundColor": NSNull()
                                ]
                            ],
                            [
                                "_id": "67ddd1665198425a6554f362",
                                "value": "No",
                                "deleted": false,
                                "styles": [
                                    "backgroundColor": NSNull()
                                ]
                            ],
                            [
                                "_id": "67ddd1664e6d82d74191f5b9",
                                "value": "N/A",
                                "deleted": false,
                                "styles": [
                                    "backgroundColor": NSNull()
                                ]
                            ]
                        ],
                        "optionOrder": [
                            "67ddd1664a80f93bf1584051",
                            "67ddd1665198425a6554f362",
                            "67ddd1664e6d82d74191f5b9"
                        ]
                    ],
                    [
                        "_id": "67ddd16991439221b58a7148",
                        "type": "date",
                        "title": "Date 3rd Column",
                        "deleted": false,
                        "width": 0,
                        "maxImageWidth": 190,
                        "maxImageHeight": 120
                    ]
                ]
            ],
            "67ddcf4f622984fb4518cbc2": [
                "title": "2nd Child Table Title: Grok is xAI’s flagship large language model, envisioned as a witty, rebellious AI assistant with real-time knowledge from X.",
                "children": [],
                "tableColumns": [
                    [
                        "_id": "67ddcf4fa46f548aaade239d",
                        "type": "text",
                        "title": "Text Column",
                        "width": 0,
                        "deleted": false
                    ],
                    [
                        "_id": "67ddd17186d63f89705763d9",
                        "type": "barcode",
                        "title": "Barcode Column",
                        "width": 0,
                        "deleted": false
                    ],
                    [
                        "_id": "67ddd174efad8934d569ff8c",
                        "type": "signature",
                        "title": "Signature Column",
                        "width": 0,
                        "deleted": false
                    ]
                ]
            ]
        ]
        
        field.schema = collectionSchema.mapValues { Schema(dictionary: $0 as! [String: Any]) }
        
        field.required = true
        field.tipTitle = ""
        field.tipDescription = ""
        field.tipVisible = false
        field.file = "6629fab3c0ba3fb775b4a55c"
        
        var document = self
        document.fields.append(field)
        return document
    }
    
    func setCollectionFieldRequired(
        isFieldRequired: Bool = true,
        isSchemaRequired: Bool = true,
        includeNestedRows: Bool = true,
        omitRequiredValues: Bool = false
    ) -> JoyDoc {
        var field = JoyDocField()
        field.type = "collection"
        field.id = "67ddc52d35de157f6d7ebb63"
        field.identifier = "field_67ddc530213a11e84876b001"
        field.title = "Collection"
        field.required = isFieldRequired
        field.file = "6629fab3c0ba3fb775b4a55c"

        // Top-level row setup
        var topRow = ValueElement()
        topRow.id = "row_1"
        topRow.deleted = false
        topRow.cells = [
            "col_text_1": omitRequiredValues ? ValueUnion.string("") : ValueUnion.string("Top-level value")
        ]

        if includeNestedRows {
            let nestedChildRow = ValueElement(dictionary: [
                "_id": "nested_row_1",
                "cells": omitRequiredValues ? [:] : ["nested_col_1": "Nested value"],
                "children": [String: Any]()
            ])
            topRow.childrens = [
                "child_schema_1": Children(dictionary: ["value": [nestedChildRow]])
            ]
        }

        field.value = .valueElementArray([topRow])

        // Schema definition
        let schemaDict: [String: Any] = [
            "main_schema": [
                "title": "Root Schema",
                "root": true,
                "children": ["child_schema_1"],
                "tableColumns": [
                    [
                        "_id": "col_text_1",
                        "type": "text",
                        "title": "Text Column",
                        "required": true
                    ]
                ]
            ],
            "child_schema_1": [
                "title": "Child Schema",
                "required": true,
                "tableColumns": [
                    [
                        "_id": "nested_col_1",
                        "type": "text",
                        "title": "Nested Column",
                        "required": true
                    ]
                ]
            ]
        ]

        field.schema = schemaDict.mapValues { Schema(dictionary: $0 as! [String: Any]) }

        var document = self
        document.fields.append(field)
        return document
    }
=======

    // set field position
    func setPageWithFieldPosition() -> JoyDoc {
        let position1 = FieldPosition(dictionary: [
            "field": "6629fad980958bff0608cd4a",
            "displayType": "original",
            "width": 4,
            "height": 8,
            "x": 1,
            "y": 0,
            "titleDisplay": "inline",
            "_id": "generatedID1",
            "type": "text"
        ])
        let position2 = FieldPosition(dictionary: [
            "field": "6629fb1d92a76d06750ca4a1",
            "displayType": "original",
            "width": 4,
            "height": 8,
            "x": 1,
            "y": 8,
            "_id": "generatedID2",
            "type": "text"
        ])
        
            var page = Page()
            page.name = "Page 1"
            page.hidden = false
            page.width = 816
            page.height = 1056
            page.cols = 24
            page.rowHeight = 8
            page.layout = "grid"
            page.presentation = "normal"
            page.margin = 0
            page.padding = 0
            page.borderWidth = 0
            page.backgroundImage = "https://s3.amazonaws.com/docspace.production.documents/5cca363a20d5f31fe3d7d6a2/pdfTemplates/614892aeb47c0f58db8ebd0a/page1631330091520-2f189ce0-1631330091522.png"
            page.id = "6629fab320fca7c8107a6cf6"
            page.fieldPositions = [position1, position2]
            var document = self
            if var pages = document.files[0].pages {
                pages.append(page)
                document.files[0].pages = pages
            } else {
                document.files[0].pages = [page]
            }
            return document
        }

>>>>>>> b349892d
}<|MERGE_RESOLUTION|>--- conflicted
+++ resolved
@@ -2520,7 +2520,6 @@
         
         return document
     }
-<<<<<<< HEAD
     
     func setConditionalLogicInCollectionField(schemaKey: String, logic: Logic?) -> JoyDoc {
         var document = self
@@ -3049,7 +3048,6 @@
         document.fields.append(field)
         return document
     }
-=======
 
     // set field position
     func setPageWithFieldPosition() -> JoyDoc {
@@ -3100,5 +3098,4 @@
             return document
         }
 
->>>>>>> b349892d
 }
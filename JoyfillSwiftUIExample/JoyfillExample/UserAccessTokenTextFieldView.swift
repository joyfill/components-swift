--- conflicted
+++ resolved
@@ -499,16 +499,13 @@
         case token
         case jsonToForm
         case testingChangelogs
-<<<<<<< HEAD
         case formBuilder
         case imageReplacementTest
         case liveViewTest
         case allFormulaJSONs
-=======
         case schemaValidationExampleView
         case oChangeHandlerTest
         case manipulateDataOnChangeView
->>>>>>> 0db9ed6d
 
         var title: String {
             switch self {
@@ -518,7 +515,6 @@
                 return "JSON to Form"
             case .testingChangelogs:
                 return "Testing Changelogs"
-<<<<<<< HEAD
             case .formBuilder:
                 return "Form Builder"
             case .imageReplacementTest:
@@ -527,14 +523,12 @@
                 return "Formulas"
             case .allFormulaJSONs:
                 return "All Formula JSONs"
-=======
             case .schemaValidationExampleView:
                 return "Schema Validation"
             case .manipulateDataOnChangeView:
                 return "Data Manipulation"
             case .oChangeHandlerTest:
                 return "Change Handler Test"
->>>>>>> 0db9ed6d
             }
         }
         
@@ -546,7 +540,6 @@
                 return "Input JSON data to create forms directly"
             case .testingChangelogs:
                 return "Use both token and JSON with changelog testing"
-<<<<<<< HEAD
             case .formBuilder:
                 return "Build and design forms interactively"
             case .imageReplacementTest:
@@ -555,14 +548,12 @@
                 return "Test formula calculations and expressions"
             case .allFormulaJSONs:
                 return "Test formula calculations and expressions"
-=======
             case .schemaValidationExampleView:
                 return "Test schema validation and error handling features"
             case .manipulateDataOnChangeView:
                 return "Test real-time data manipulation and form updates"
             case .oChangeHandlerTest:
                 return "Test change event handling and validation workflows"
->>>>>>> 0db9ed6d
             }
         }
         
@@ -574,7 +565,6 @@
                 return "doc.text.fill"
             case .testingChangelogs:
                 return "testtube.2"
-<<<<<<< HEAD
             case .formBuilder:
                 return "hammer.fill"
             case .imageReplacementTest:
@@ -583,14 +573,12 @@
                 return "function"
             case .allFormulaJSONs:
                 return "function"
-=======
             case .schemaValidationExampleView:
                 return "checkmark.seal.fill"
             case .manipulateDataOnChangeView:
                 return "slider.horizontal.3"
             case .oChangeHandlerTest:
                 return "arrow.triangle.2.circlepath"
->>>>>>> 0db9ed6d
             }
         }
         
@@ -602,7 +590,6 @@
                 return .green
             case .testingChangelogs:
                 return .orange
-<<<<<<< HEAD
             case .formBuilder:
                 return .cyan
             case .imageReplacementTest:
@@ -611,44 +598,18 @@
                 return .red
             case .allFormulaJSONs:
                 return .yellow
-=======
             case .schemaValidationExampleView:
                 return .red
             case .manipulateDataOnChangeView:
                 return .purple
             case .oChangeHandlerTest:
                 return .teal
->>>>>>> 0db9ed6d
             }
         }
     }
     
     var body: some View {
         NavigationView {
-<<<<<<< HEAD
-            VStack(spacing: 0) {
-                // Header Section
-                VStack(spacing: 16) {
-                    Image(systemName: "app.badge")
-                        .font(.system(size: 60))
-                        .foregroundColor(.blue)
-                    
-                    Text("Joyfill Example")
-                        .font(.largeTitle)
-                        .fontWeight(.bold)
-                        .foregroundColor(.primary)
-                    
-                    Text("Choose how you'd like to get started")
-                        .font(.subheadline)
-                        .foregroundColor(.secondary)
-                        .multilineTextAlignment(.center)
-                }
-                .padding(.top, 32)
-                .padding(.bottom, 24)
-                
-                // Scrollable Options Section
-                ScrollView {
-=======
             ScrollView {
                 VStack(spacing: 32) {
                     // Header Section
@@ -670,7 +631,6 @@
                     .padding(.top, 32)
                     
                     // Options Section
->>>>>>> 0db9ed6d
                     VStack(spacing: 16) {
                         ForEach(OptionType.allCases, id: \.self) { option in
                             OptionCard(
@@ -682,16 +642,7 @@
                         }
                     }
                     .padding(.horizontal, 20)
-<<<<<<< HEAD
-                    .padding(.bottom, 100) // Add padding to account for the Continue button
-                }
-                
-                // Continue Button - Fixed at bottom
-                VStack {
-=======
-                    
                     // Continue Button
->>>>>>> 0db9ed6d
                     NavigationLink(
                         destination: destinationView(),
                         isActive: Binding(
@@ -732,16 +683,9 @@
                         }
                         .disabled(selectedOption == nil)
                     }
-<<<<<<< HEAD
-                }
-                .padding(.horizontal, 20)
-                .padding(.bottom, 32)
-                .background(Color(UIColor.systemBackground))
-=======
                     .padding(.horizontal, 20)
                     .padding(.bottom, 32)
                 }
->>>>>>> 0db9ed6d
             }
             .navigationBarHidden(true)
         }
@@ -770,7 +714,6 @@
                 .modifier(KeyboardDismissModifier())
             )
         case .testingChangelogs:
-<<<<<<< HEAD
             AnyView(TestingChangelogsView())
         case .formBuilder:
             AnyView(FormBuilderView())
@@ -778,7 +721,6 @@
             AnyView(ImageReplacementTest())
         case .liveViewTest:
             AnyView(LiveViewTest())
-=======
             TestingChangelogsView()
         case .schemaValidationExampleView:
             SchemaValidationExampleView()
@@ -786,7 +728,6 @@
             ManipulateDataOnChangeView()
         case .oChangeHandlerTest:
             OnChangeHandlerTest()
->>>>>>> 0db9ed6d
         case .none:
             AnyView(EmptyView())
         case .some(.allFormulaJSONs):

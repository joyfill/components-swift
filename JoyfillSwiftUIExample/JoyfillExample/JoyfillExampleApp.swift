--- conflicted
+++ resolved
@@ -37,23 +37,18 @@
         
         // Get JSON file name from launch arguments for UI tests
         let jsonFileName = Self.getJSONFileNameFromLaunchArguments()
-<<<<<<< HEAD
-        
         // Create document editor with error handling
         do {
-            self.documentEditor = DocumentEditor(document: sampleJSONDocument(fileName: jsonFileName), events: eventHandler, isPageDuplicateEnabled: true, validateSchema: false)
+            self.documentEditor = DocumentEditor(document: sampleJSONDocument(fileName: jsonFileName), events: eventHandler, isPageDuplicateEnabled: true, validateSchema: false, license: licenseKey)
         } catch {
             print("⚠️  Error creating document editor: \(error)")
             // Create a fallback document editor
             let fallbackDoc = sampleJSONDocument(fileName: "Joydocjson")
-            self.documentEditor = DocumentEditor(document: fallbackDoc, events: eventHandler, isPageDuplicateEnabled: true, validateSchema: false)
+            self.documentEditor = DocumentEditor(document: fallbackDoc, events: eventHandler, isPageDuplicateEnabled: true, validateSchema: false, license: licenseKey)
         }
         
         // Set up crash prevention for UI tests after all properties are initialized
         setupCrashPrevention()
-=======
-        self.documentEditor = DocumentEditor(document: sampleJSONDocument(fileName: jsonFileName), events: eventHandler, isPageDuplicateEnabled: true, validateSchema: false, license: licenseKey)
->>>>>>> 3dde70a9
     }
 
     var body: some Scene {

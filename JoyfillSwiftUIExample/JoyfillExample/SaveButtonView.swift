--- conflicted
+++ resolved
@@ -18,13 +18,8 @@
                 changeManager.saveJoyDoc(document: documentEditor.document)
                 let result = documentEditor.validate()
                 print("Document status:", result.status)
-<<<<<<< HEAD
                 for fieldResult in result.fieldValidities {
-                    print("Field status:", fieldResult.field.id!, ":", fieldResult.status)
-=======
-                for fieldResult in result.fieldValidations {
                     print("Field status:", fieldResult.field.id ?? "No field id", ":", fieldResult.status)
->>>>>>> c682520a
                 }
             }) {
                 Text("Save")

--- conflicted
+++ resolved
@@ -85,12 +85,7 @@
 		E27C87E32D394387008EA35C /* CameraScanner.swift in Sources */ = {isa = PBXBuildFile; fileRef = E27C87E22D394387008EA35C /* CameraScanner.swift */; };
 		E27C87E52D39438C008EA35C /* CameraScannerViewController.swift in Sources */ = {isa = PBXBuildFile; fileRef = E27C87E42D39438C008EA35C /* CameraScannerViewController.swift */; };
 		E27E13152E0AC1A000BA734D /* CollectionFieldSearchFilterTests.swift in Sources */ = {isa = PBXBuildFile; fileRef = E27E13142E0AC1A000BA734D /* CollectionFieldSearchFilterTests.swift */; };
-<<<<<<< HEAD
-		E285E2E82E27C12300CB75BD /* OnChangeHandlerUITests.swift in Sources */ = {isa = PBXBuildFile; fileRef = E285E2E72E27C12300CB75BD /* OnChangeHandlerUITests.swift */; };
-		E285E2EB2E27C23600CB75BD /* OnChangeTestJSON.json in Resources */ = {isa = PBXBuildFile; fileRef = E285E2EA2E27C23600CB75BD /* OnChangeTestJSON.json */; };
-=======
 		E285E2DF2E264E3000CB75BD /* SchemaValidationExampleView.swift in Sources */ = {isa = PBXBuildFile; fileRef = E285E2DE2E264E3000CB75BD /* SchemaValidationExampleView.swift */; };
->>>>>>> 0db9ed6d
 		E2A683EE2DC8F5FC00385FE1 /* JoyfillModel in Frameworks */ = {isa = PBXBuildFile; productRef = E2A683ED2DC8F5FC00385FE1 /* JoyfillModel */; };
 		E2A683F22DC8FC3A00385FE1 /* FormContainerTestView.swift in Sources */ = {isa = PBXBuildFile; fileRef = E2A683F12DC8FC3A00385FE1 /* FormContainerTestView.swift */; };
 		E2A684372DCA40AF00385FE1 /* FormContainerTestView.swift in Sources */ = {isa = PBXBuildFile; fileRef = E2A684362DCA40AF00385FE1 /* FormContainerTestView.swift */; };
@@ -193,12 +188,7 @@
 		E27C87E22D394387008EA35C /* CameraScanner.swift */ = {isa = PBXFileReference; lastKnownFileType = sourcecode.swift; path = CameraScanner.swift; sourceTree = "<group>"; };
 		E27C87E42D39438C008EA35C /* CameraScannerViewController.swift */ = {isa = PBXFileReference; lastKnownFileType = sourcecode.swift; path = CameraScannerViewController.swift; sourceTree = "<group>"; };
 		E27E13142E0AC1A000BA734D /* CollectionFieldSearchFilterTests.swift */ = {isa = PBXFileReference; lastKnownFileType = sourcecode.swift; path = CollectionFieldSearchFilterTests.swift; sourceTree = "<group>"; };
-<<<<<<< HEAD
-		E285E2E72E27C12300CB75BD /* OnChangeHandlerUITests.swift */ = {isa = PBXFileReference; lastKnownFileType = sourcecode.swift; path = OnChangeHandlerUITests.swift; sourceTree = "<group>"; };
-		E285E2EA2E27C23600CB75BD /* OnChangeTestJSON.json */ = {isa = PBXFileReference; lastKnownFileType = text.json; path = OnChangeTestJSON.json; sourceTree = "<group>"; };
-=======
 		E285E2DE2E264E3000CB75BD /* SchemaValidationExampleView.swift */ = {isa = PBXFileReference; lastKnownFileType = sourcecode.swift; path = SchemaValidationExampleView.swift; sourceTree = "<group>"; };
->>>>>>> 0db9ed6d
 		E2A683F12DC8FC3A00385FE1 /* FormContainerTestView.swift */ = {isa = PBXFileReference; lastKnownFileType = sourcecode.swift; path = FormContainerTestView.swift; sourceTree = "<group>"; };
 		E2A684362DCA40AF00385FE1 /* FormContainerTestView.swift */ = {isa = PBXFileReference; lastKnownFileType = sourcecode.swift; path = FormContainerTestView.swift; sourceTree = "<group>"; };
 		E2A6843A2DCA413B00385FE1 /* ImageReplacementTest.swift */ = {isa = PBXFileReference; lastKnownFileType = sourcecode.swift; path = ImageReplacementTest.swift; sourceTree = "<group>"; };
@@ -350,21 +340,9 @@
 				E2E38B372E1BF88500D6EEDE /* TextField */,
 				E2E38B322E1BDDC000D6EEDE /* MultiSelect */,
 				1307CF1B2BE36ECE00B19FBA /* JoyfillUITests.swift */,
-<<<<<<< HEAD
-				362A56102BEE36CE00B54C14 /* DateTimeFieldTests.swift */,
-				E285E2E92E27C15300CB75BD /* ChangeUITests */,
-				362A560A2BEE2EE600B54C14 /* ImageFieldTests.swift */,
-				133EBABA2BF48804009B73AB /* SignatureFieldTests.swift */,
-				362A560E2BEE359400B54C14 /* ChartFieldTests.swift */,
-				E2A684382DCA40D100385FE1 /* CollectionFieldTests.swift */,
-				E27E13142E0AC1A000BA734D /* CollectionFieldSearchFilterTests.swift */,
-				1338AB952BEE38DD0001C203 /* TableFieldTests.swift */,
-				045B41852D19BEAB00F3D6C1 /* TableNumber_Block_DateFieldTest.swift */,
-=======
 				E2A6928B2E1ECDB6005AD17B /* Collection */,
 				E2A692992E1ECE13005AD17B /* ImageField */,
 				E2E38B2C2E1B707000D6EEDE /* Helper */,
->>>>>>> 0db9ed6d
 				136D3DBE2C103BD8008B1CA3 /* PageNavigationFieldTest.swift */,
 				13A3F8E92C34171A00B0A255 /* ConditionalLogicTests.swift */,
 				13A3F8EB2C356DB800B0A255 /* ConditinalPageLogicTests.swift */,
@@ -399,17 +377,6 @@
 			name = Frameworks;
 			sourceTree = "<group>";
 		};
-<<<<<<< HEAD
-		E285E2E92E27C15300CB75BD /* ChangeUITests */ = {
-			isa = PBXGroup;
-			children = (
-				E285E2EA2E27C23600CB75BD /* OnChangeTestJSON.json */,
-				E285E2E72E27C12300CB75BD /* OnChangeHandlerUITests.swift */,
-			);
-			path = ChangeUITests;
-			sourceTree = "<group>";
-		};
-=======
 		9E7018092E20C4AB003651A4 /* NumberField */ = {
 			isa = PBXGroup;
 			children = (
@@ -505,7 +472,6 @@
 			path = JoyfillUITests/TextField;
 			sourceTree = SOURCE_ROOT;
 		};
->>>>>>> 0db9ed6d
 		FA529C412BA1D251000200F5 = {
 			isa = PBXGroup;
 			children = (
@@ -740,13 +706,9 @@
 			isa = PBXResourcesBuildPhase;
 			buildActionMask = 2147483647;
 			files = (
-<<<<<<< HEAD
-				E285E2EB2E27C23600CB75BD /* OnChangeTestJSON.json in Resources */,
-=======
 				E223B7F12E2912B2002ACB19 /* DisplayTextFieldTestData.json in Resources */,
 				E223B7EF2E291299002ACB19 /* DateTimeFieldTestData.json in Resources */,
 				9E7018102E20FF60003651A4 /* MultilineTestData.json in Resources */,
->>>>>>> 0db9ed6d
 				1321F1782BECEC9400594112 /* Joydocjson.json in Resources */,
 				9E70181D2E220F7B003651A4 /* DropdownFieldTestData.json in Resources */,
 				E2A6929A2E1ECE13005AD17B /* ImageFieldTestData.json in Resources */,
@@ -796,7 +758,6 @@
 				1307CF1E2BE36ECE00B19FBA /* JoyfillUITestsLaunchTests.swift in Sources */,
 				04814A052CDA912F0061FBDC /* SelectionFieldHidePageLogicTests.swift in Sources */,
 				04814A062CDA912F0061FBDC /* SelectionFieldShowPageLogicTests.swift in Sources */,
-				E285E2E82E27C12300CB75BD /* OnChangeHandlerUITests.swift in Sources */,
 				04814A072CDA912F0061FBDC /* SelectionFieldLogicTests.swift in Sources */,
 				13A3F8EA2C34171A00B0A255 /* ConditionalLogicTests.swift in Sources */,
 				E2E38B2F2E1B9D1C00D6EEDE /* MultiSelectFieldUITestCases.swift in Sources */,

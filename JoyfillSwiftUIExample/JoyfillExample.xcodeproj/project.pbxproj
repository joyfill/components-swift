// !$*UTF8*$!
{
	archiveVersion = 1;
	classes = {
	};
	objectVersion = 56;
	objects = {

/* Begin PBXBuildFile section */
		0448AE092D0C45AD00754EA0 /* ValidationTestCase.swift in Sources */ = {isa = PBXBuildFile; fileRef = 0448AE082D0C45AD00754EA0 /* ValidationTestCase.swift */; };
		048149FA2CDA8F8E0061FBDC /* JoyfillModel in Frameworks */ = {isa = PBXBuildFile; productRef = 048149F92CDA8F8E0061FBDC /* JoyfillModel */; };
		048149FD2CDA8F9A0061FBDC /* JoyfillAPIService in Frameworks */ = {isa = PBXBuildFile; productRef = 048149FC2CDA8F9A0061FBDC /* JoyfillAPIService */; };
		048149FF2CDA901F0061FBDC /* UserAccessTokenTextFieldView.swift in Sources */ = {isa = PBXBuildFile; fileRef = 048149FE2CDA901F0061FBDC /* UserAccessTokenTextFieldView.swift */; };
		1307CF122BE1290800B19FBA /* JoyDoc+DummyModel.swift in Sources */ = {isa = PBXBuildFile; fileRef = 1307CF112BE1290800B19FBA /* JoyDoc+DummyModel.swift */; };
		1307CF142BE1292900B19FBA /* JoyDoc+Assert.swift in Sources */ = {isa = PBXBuildFile; fileRef = 1307CF132BE1292900B19FBA /* JoyDoc+Assert.swift */; };
		1307CF1C2BE36ECE00B19FBA /* JoyfillUITests.swift in Sources */ = {isa = PBXBuildFile; fileRef = 1307CF1B2BE36ECE00B19FBA /* JoyfillUITests.swift */; };
		1307CF1E2BE36ECE00B19FBA /* JoyfillUITestsLaunchTests.swift in Sources */ = {isa = PBXBuildFile; fileRef = 1307CF1D2BE36ECE00B19FBA /* JoyfillUITestsLaunchTests.swift */; };
		1324937A2BA570F9002C6ADC /* Joyfill in Frameworks */ = {isa = PBXBuildFile; productRef = 132493792BA570F9002C6ADC /* Joyfill */; };
		1324937D2BAD5A42002C6ADC /* JoyfillModel in Frameworks */ = {isa = PBXBuildFile; productRef = 1324937C2BAD5A42002C6ADC /* JoyfillModel */; };
		134FC07A2BDA82E9008B7030 /* JoyfillTests.swift in Sources */ = {isa = PBXBuildFile; fileRef = 134FC0792BDA82E9008B7030 /* JoyfillTests.swift */; };
		136D3DBF2C103BD8008B1CA3 /* PageNavigationFieldTest.swift in Sources */ = {isa = PBXBuildFile; fileRef = 136D3DBE2C103BD8008B1CA3 /* PageNavigationFieldTest.swift */; };
		13A3F8EA2C34171A00B0A255 /* ConditionalLogicTests.swift in Sources */ = {isa = PBXBuildFile; fileRef = 13A3F8E92C34171A00B0A255 /* ConditionalLogicTests.swift */; };
		13A3F8EC2C356DB800B0A255 /* ConditinalPageLogicTests.swift in Sources */ = {isa = PBXBuildFile; fileRef = 13A3F8EB2C356DB800B0A255 /* ConditinalPageLogicTests.swift */; };
		13B544442BE37410008AF9BC /* JoyDoc+DummyModel.swift in Sources */ = {isa = PBXBuildFile; fileRef = 1307CF112BE1290800B19FBA /* JoyDoc+DummyModel.swift */; };
		13B544462BE37D2A008AF9BC /* UITestFormContainerView.swift in Sources */ = {isa = PBXBuildFile; fileRef = 13B544452BE37D2A008AF9BC /* UITestFormContainerView.swift */; };
		36006C052E1BE59D00159BF0 /* FormulaTemplate_ArithmeticTests.swift in Sources */ = {isa = PBXBuildFile; fileRef = 36006C042E1BE59D00159BF0 /* FormulaTemplate_ArithmeticTests.swift */; };
		36006C092E1BE5E000159BF0 /* FormulaTemplate_Arithmetic.json in Resources */ = {isa = PBXBuildFile; fileRef = 36006C082E1BE5E000159BF0 /* FormulaTemplate_Arithmetic.json */; };
		36006C0A2E1BE5E000159BF0 /* FormulaTemplate_Arithmetic.json in Resources */ = {isa = PBXBuildFile; fileRef = 36006C082E1BE5E000159BF0 /* FormulaTemplate_Arithmetic.json */; };
<<<<<<< HEAD
		36006C0D2E1BF42900159BF0 /* FormulaTemplate_Arithmetic.json in Resources */ = {isa = PBXBuildFile; fileRef = 36006C0C2E1BF42900159BF0 /* FormulaTemplate_Arithmetic.json */; };
		36006C0E2E1BF42900159BF0 /* FormulaTemplate_Arithmetic.json in Resources */ = {isa = PBXBuildFile; fileRef = 36006C0C2E1BF42900159BF0 /* FormulaTemplate_Arithmetic.json */; };
		36006C0F2E1BF42900159BF0 /* FormulaTemplate_Arithmetic.json in Resources */ = {isa = PBXBuildFile; fileRef = 36006C0C2E1BF42900159BF0 /* FormulaTemplate_Arithmetic.json */; };
=======
		36006C0B2E1BE5E000159BF0 /* FormulaTemplate_Arithmetic.json in Resources */ = {isa = PBXBuildFile; fileRef = 36006C082E1BE5E000159BF0 /* FormulaTemplate_Arithmetic.json */; };
>>>>>>> 1ca5b7cc
		360BC7F62C3E88E500735516 /* JoyfillAPIService in Frameworks */ = {isa = PBXBuildFile; productRef = 360BC7F52C3E88E500735516 /* JoyfillAPIService */; };
		360BC7F92C3E896D00735516 /* JoyfillModel in Frameworks */ = {isa = PBXBuildFile; productRef = 360BC7F82C3E896D00735516 /* JoyfillModel */; };
		361164DA2DD70625003DEB4F /* WisdomTests.swift in Sources */ = {isa = PBXBuildFile; fileRef = 361164D92DD70625003DEB4F /* WisdomTests.swift */; };
		36143FED2E2F57AF006B9048 /* Joyfill in Frameworks */ = {isa = PBXBuildFile; productRef = 36143FEC2E2F57AF006B9048 /* Joyfill */; };
		36143FEF2E2F57AF006B9048 /* JoyfillAPIService in Frameworks */ = {isa = PBXBuildFile; productRef = 36143FEE2E2F57AF006B9048 /* JoyfillAPIService */; };
		36143FF12E2F57AF006B9048 /* JoyfillFormulas in Frameworks */ = {isa = PBXBuildFile; productRef = 36143FF02E2F57AF006B9048 /* JoyfillFormulas */; };
		36143FF32E2F57AF006B9048 /* JoyfillModel in Frameworks */ = {isa = PBXBuildFile; productRef = 36143FF22E2F57AF006B9048 /* JoyfillModel */; };
		36143FFC2E2F57F3006B9048 /* JSONSchema in Frameworks */ = {isa = PBXBuildFile; productRef = 36143FFB2E2F57F3006B9048 /* JSONSchema */; };
		361D90C52E296BD7003CE807 /* Joyfill in Frameworks */ = {isa = PBXBuildFile; productRef = 361D90C42E296BD7003CE807 /* Joyfill */; };
		361D90C82E296CA9003CE807 /* JoyfillModel in Frameworks */ = {isa = PBXBuildFile; productRef = 361D90C72E296CA9003CE807 /* JoyfillModel */; };
		361D90CB2E296CBD003CE807 /* JoyfillAPIService in Frameworks */ = {isa = PBXBuildFile; productRef = 361D90CA2E296CBD003CE807 /* JoyfillAPIService */; };
		362211402BCEB10200BD98B5 /* JoyfillAPIService in Frameworks */ = {isa = PBXBuildFile; productRef = 3622113F2BCEB10200BD98B5 /* JoyfillAPIService */; };
		3627464B2E24F0D0005B0FA7 /* FormulaTemplate_EqualityOperator.json in Resources */ = {isa = PBXBuildFile; fileRef = 362746452E24F0D0005B0FA7 /* FormulaTemplate_EqualityOperator.json */; };
		3627464C2E24F0D0005B0FA7 /* FormulaTemplate_LessThanOperator.json in Resources */ = {isa = PBXBuildFile; fileRef = 362746482E24F0D0005B0FA7 /* FormulaTemplate_LessThanOperator.json */; };
		3627464D2E24F0D0005B0FA7 /* FormulaTemplate_LessThanOrEqualOperator.json in Resources */ = {isa = PBXBuildFile; fileRef = 362746492E24F0D0005B0FA7 /* FormulaTemplate_LessThanOrEqualOperator.json */; };
		3627464E2E24F0D0005B0FA7 /* FormulaTemplate_GreaterThanOrEqualOperator.json in Resources */ = {isa = PBXBuildFile; fileRef = 362746472E24F0D0005B0FA7 /* FormulaTemplate_GreaterThanOrEqualOperator.json */; };
		3627464F2E24F0D0005B0FA7 /* FormulaTemplate_GreaterThanOperator.json in Resources */ = {isa = PBXBuildFile; fileRef = 362746462E24F0D0005B0FA7 /* FormulaTemplate_GreaterThanOperator.json */; };
		362746502E24F0D0005B0FA7 /* FormulaTemplate_UnequalOperator.json in Resources */ = {isa = PBXBuildFile; fileRef = 3627464A2E24F0D0005B0FA7 /* FormulaTemplate_UnequalOperator.json */; };
		362746512E24F0D0005B0FA7 /* FormulaTemplate_EqualityOperator.json in Resources */ = {isa = PBXBuildFile; fileRef = 362746452E24F0D0005B0FA7 /* FormulaTemplate_EqualityOperator.json */; };
		362746522E24F0D0005B0FA7 /* FormulaTemplate_LessThanOperator.json in Resources */ = {isa = PBXBuildFile; fileRef = 362746482E24F0D0005B0FA7 /* FormulaTemplate_LessThanOperator.json */; };
		362746532E24F0D0005B0FA7 /* FormulaTemplate_LessThanOrEqualOperator.json in Resources */ = {isa = PBXBuildFile; fileRef = 362746492E24F0D0005B0FA7 /* FormulaTemplate_LessThanOrEqualOperator.json */; };
		362746542E24F0D0005B0FA7 /* FormulaTemplate_GreaterThanOrEqualOperator.json in Resources */ = {isa = PBXBuildFile; fileRef = 362746472E24F0D0005B0FA7 /* FormulaTemplate_GreaterThanOrEqualOperator.json */; };
		362746552E24F0D0005B0FA7 /* FormulaTemplate_GreaterThanOperator.json in Resources */ = {isa = PBXBuildFile; fileRef = 362746462E24F0D0005B0FA7 /* FormulaTemplate_GreaterThanOperator.json */; };
		362746562E24F0D0005B0FA7 /* FormulaTemplate_UnequalOperator.json in Resources */ = {isa = PBXBuildFile; fileRef = 3627464A2E24F0D0005B0FA7 /* FormulaTemplate_UnequalOperator.json */; };
		362746572E24F0D0005B0FA7 /* FormulaTemplate_EqualityOperator.json in Resources */ = {isa = PBXBuildFile; fileRef = 362746452E24F0D0005B0FA7 /* FormulaTemplate_EqualityOperator.json */; };
		362746582E24F0D0005B0FA7 /* FormulaTemplate_LessThanOperator.json in Resources */ = {isa = PBXBuildFile; fileRef = 362746482E24F0D0005B0FA7 /* FormulaTemplate_LessThanOperator.json */; };
		362746592E24F0D0005B0FA7 /* FormulaTemplate_LessThanOrEqualOperator.json in Resources */ = {isa = PBXBuildFile; fileRef = 362746492E24F0D0005B0FA7 /* FormulaTemplate_LessThanOrEqualOperator.json */; };
		3627465A2E24F0D0005B0FA7 /* FormulaTemplate_GreaterThanOrEqualOperator.json in Resources */ = {isa = PBXBuildFile; fileRef = 362746472E24F0D0005B0FA7 /* FormulaTemplate_GreaterThanOrEqualOperator.json */; };
		3627465B2E24F0D0005B0FA7 /* FormulaTemplate_GreaterThanOperator.json in Resources */ = {isa = PBXBuildFile; fileRef = 362746462E24F0D0005B0FA7 /* FormulaTemplate_GreaterThanOperator.json */; };
		3627465C2E24F0D0005B0FA7 /* FormulaTemplate_UnequalOperator.json in Resources */ = {isa = PBXBuildFile; fileRef = 3627464A2E24F0D0005B0FA7 /* FormulaTemplate_UnequalOperator.json */; };
		362746632E24FE98005B0FA7 /* FormulaTemplate_GreaterThanOperatorTests.swift in Sources */ = {isa = PBXBuildFile; fileRef = 3627465E2E24FE98005B0FA7 /* FormulaTemplate_GreaterThanOperatorTests.swift */; };
		362746642E24FE98005B0FA7 /* FormulaTemplate_EqualityOperatorTests.swift in Sources */ = {isa = PBXBuildFile; fileRef = 3627465D2E24FE98005B0FA7 /* FormulaTemplate_EqualityOperatorTests.swift */; };
		362746652E24FE98005B0FA7 /* FormulaTemplate_GreaterThanOrEqualOperatorTests.swift in Sources */ = {isa = PBXBuildFile; fileRef = 3627465F2E24FE98005B0FA7 /* FormulaTemplate_GreaterThanOrEqualOperatorTests.swift */; };
		362746662E24FE98005B0FA7 /* FormulaTemplate_LessThanOrEqualOperatorTests.swift in Sources */ = {isa = PBXBuildFile; fileRef = 362746612E24FE98005B0FA7 /* FormulaTemplate_LessThanOrEqualOperatorTests.swift */; };
		362746672E24FE98005B0FA7 /* FormulaTemplate_LessThanOperatorTests.swift in Sources */ = {isa = PBXBuildFile; fileRef = 362746602E24FE98005B0FA7 /* FormulaTemplate_LessThanOperatorTests.swift */; };
		362746682E24FE98005B0FA7 /* FormulaTemplate_UnequalOperatorTests.swift in Sources */ = {isa = PBXBuildFile; fileRef = 362746622E24FE98005B0FA7 /* FormulaTemplate_UnequalOperatorTests.swift */; };
		3627466F2E26DDC7005B0FA7 /* FormulaTemplate_SignatureField.json in Resources */ = {isa = PBXBuildFile; fileRef = 3627466E2E26DDC7005B0FA7 /* FormulaTemplate_SignatureField.json */; };
		362746702E26DDC7005B0FA7 /* FormulaTemplate_BlockField.json in Resources */ = {isa = PBXBuildFile; fileRef = 3627466D2E26DDC7005B0FA7 /* FormulaTemplate_BlockField.json */; };
		362746712E26DDC7005B0FA7 /* FormulaTemplate_SignatureField.json in Resources */ = {isa = PBXBuildFile; fileRef = 3627466E2E26DDC7005B0FA7 /* FormulaTemplate_SignatureField.json */; };
		362746722E26DDC7005B0FA7 /* FormulaTemplate_BlockField.json in Resources */ = {isa = PBXBuildFile; fileRef = 3627466D2E26DDC7005B0FA7 /* FormulaTemplate_BlockField.json */; };
		362746732E26DDC7005B0FA7 /* FormulaTemplate_SignatureField.json in Resources */ = {isa = PBXBuildFile; fileRef = 3627466E2E26DDC7005B0FA7 /* FormulaTemplate_SignatureField.json */; };
		362746742E26DDC7005B0FA7 /* FormulaTemplate_BlockField.json in Resources */ = {isa = PBXBuildFile; fileRef = 3627466D2E26DDC7005B0FA7 /* FormulaTemplate_BlockField.json */; };
		362746762E26E266005B0FA7 /* FormulaTemplate_DateFieldTests.swift in Sources */ = {isa = PBXBuildFile; fileRef = 362746752E26E266005B0FA7 /* FormulaTemplate_DateFieldTests.swift */; };
		36294F1A2BD67884006C03A6 /* JoyfillModel in Frameworks */ = {isa = PBXBuildFile; productRef = 36294F192BD67884006C03A6 /* JoyfillModel */; };
		36294F1D2BD67FC4006C03A6 /* JoyfillAPIService in Frameworks */ = {isa = PBXBuildFile; productRef = 36294F1C2BD67FC4006C03A6 /* JoyfillAPIService */; };
		362A560D2BEE304500B54C14 /* JoyfillUITestsBaseClass.swift in Sources */ = {isa = PBXBuildFile; fileRef = 362A560C2BEE304500B54C14 /* JoyfillUITestsBaseClass.swift */; };
		363AEF702C510DF00082359B /* JoyfillAPIService in Frameworks */ = {isa = PBXBuildFile; productRef = 363AEF6F2C510DF00082359B /* JoyfillAPIService */; };
		363B43F62E29593D0027FFB9 /* JoyfillAPIService in Frameworks */ = {isa = PBXBuildFile; productRef = 363B43F52E29593D0027FFB9 /* JoyfillAPIService */; };
		364300ED2C510BEC00BA870F /* JoyfillAPIService in Frameworks */ = {isa = PBXBuildFile; productRef = 364300EC2C510BEC00BA870F /* JoyfillAPIService */; };
		364300F02C510C4200BA870F /* JoyfillModel in Frameworks */ = {isa = PBXBuildFile; productRef = 364300EF2C510C4200BA870F /* JoyfillModel */; };
		364615AB2E29692D00F237F6 /* OnChangeHandlerTest.swift in Sources */ = {isa = PBXBuildFile; fileRef = 364615AA2E29692D00F237F6 /* OnChangeHandlerTest.swift */; };
		364615AC2E29692D00F237F6 /* ManipulateDataOnChangeView.swift in Sources */ = {isa = PBXBuildFile; fileRef = 364615A92E29692D00F237F6 /* ManipulateDataOnChangeView.swift */; };
		364615AE2E29694800F237F6 /* SchemaValidationExampleView.swift in Sources */ = {isa = PBXBuildFile; fileRef = 364615AD2E29694800F237F6 /* SchemaValidationExampleView.swift */; };
		3656F8992DF076DA001590B2 /* FormBuilderView.swift in Sources */ = {isa = PBXBuildFile; fileRef = 3656F8982DF076DA001590B2 /* FormBuilderView.swift */; };
		3661908A2BF239BD006ED7CF /* JoyfillModel in Frameworks */ = {isa = PBXBuildFile; productRef = 366190892BF239BD006ED7CF /* JoyfillModel */; };
		3682A4C02E153D43005B73C3 /* FormulaTemplate_Read_ChartField.json in Resources */ = {isa = PBXBuildFile; fileRef = 3682A4BF2E153D43005B73C3 /* FormulaTemplate_Read_ChartField.json */; };
		3682A4C12E153D43005B73C3 /* FormulaTemplate_Read_ChartField.json in Resources */ = {isa = PBXBuildFile; fileRef = 3682A4BF2E153D43005B73C3 /* FormulaTemplate_Read_ChartField.json */; };
		3682A4C22E153D43005B73C3 /* FormulaTemplate_Read_ChartField.json in Resources */ = {isa = PBXBuildFile; fileRef = 3682A4BF2E153D43005B73C3 /* FormulaTemplate_Read_ChartField.json */; };
		3682A4C42E153DA0005B73C3 /* FormulaTemplate_Read_ChartField.swift in Sources */ = {isa = PBXBuildFile; fileRef = 3682A4C32E153DA0005B73C3 /* FormulaTemplate_Read_ChartField.swift */; };
		3682A4C82E158AA4005B73C3 /* FormulaTemplate_Write_ChartField.json in Resources */ = {isa = PBXBuildFile; fileRef = 3682A4C72E158AA4005B73C3 /* FormulaTemplate_Write_ChartField.json */; };
		3682A4C92E158AA4005B73C3 /* FormulaTemplate_Write_ChartField.json in Resources */ = {isa = PBXBuildFile; fileRef = 3682A4C72E158AA4005B73C3 /* FormulaTemplate_Write_ChartField.json */; };
		3682A4CA2E158AA4005B73C3 /* FormulaTemplate_Write_ChartField.json in Resources */ = {isa = PBXBuildFile; fileRef = 3682A4C72E158AA4005B73C3 /* FormulaTemplate_Write_ChartField.json */; };
		3682A4CC2E158D21005B73C3 /* FormulaTemplate_Write_ChartField.swift in Sources */ = {isa = PBXBuildFile; fileRef = 3682A4CB2E158D21005B73C3 /* FormulaTemplate_Write_ChartField.swift */; };
		369025652E06E8EC00DCFF5B /* SimpleTableTest.swift in Sources */ = {isa = PBXBuildFile; fileRef = 369025642E06E8EC00DCFF5B /* SimpleTableTest.swift */; };
		3697A95D2E27837600FA87E3 /* JoyfillModel in Frameworks */ = {isa = PBXBuildFile; productRef = 3697A95C2E27837600FA87E3 /* JoyfillModel */; };
		3697A9622E27839100FA87E3 /* JoyfillFormulas in Frameworks */ = {isa = PBXBuildFile; productRef = 3697A9612E27839100FA87E3 /* JoyfillFormulas */; };
		369D45042E0E4C3F00677280 /* AllSampleJSONs.swift in Sources */ = {isa = PBXBuildFile; fileRef = 369D45032E0E4C2600677280 /* AllSampleJSONs.swift */; };
		369D451E2E0E51AC00677280 /* FormulaTemplate_TextField.json in Resources */ = {isa = PBXBuildFile; fileRef = 369D45102E0E51AC00677280 /* FormulaTemplate_TextField.json */; };
		369D45242E0E51AC00677280 /* FormulaTemplate_CollectionField.json in Resources */ = {isa = PBXBuildFile; fileRef = 369D45092E0E51AC00677280 /* FormulaTemplate_CollectionField.json */; };
		369D45262E0E51AC00677280 /* FormulaTemplate_NumberField.json in Resources */ = {isa = PBXBuildFile; fileRef = 369D450D2E0E51AC00677280 /* FormulaTemplate_NumberField.json */; };
		369D45272E0E51AC00677280 /* FormulaTemplate_DropdownField.json in Resources */ = {isa = PBXBuildFile; fileRef = 369D450B2E0E51AC00677280 /* FormulaTemplate_DropdownField.json */; };
		369D45282E0E51AC00677280 /* FormulaTemplate_DateField.json in Resources */ = {isa = PBXBuildFile; fileRef = 369D450A2E0E51AC00677280 /* FormulaTemplate_DateField.json */; };
		369D45292E0E51AC00677280 /* FormulaTemplate_MultiSelectField.json in Resources */ = {isa = PBXBuildFile; fileRef = 369D450C2E0E51AC00677280 /* FormulaTemplate_MultiSelectField.json */; };
		369D452B2E0E51AC00677280 /* FormulaTemplate_TableField.json in Resources */ = {isa = PBXBuildFile; fileRef = 369D450E2E0E51AC00677280 /* FormulaTemplate_TableField.json */; };
		369D452C2E0E51AC00677280 /* FormulaTemplate_TextareaField.json in Resources */ = {isa = PBXBuildFile; fileRef = 369D450F2E0E51AC00677280 /* FormulaTemplate_TextareaField.json */; };
		369D452E2E0E51AC00677280 /* FormulaTemplate_TextField.json in Resources */ = {isa = PBXBuildFile; fileRef = 369D45102E0E51AC00677280 /* FormulaTemplate_TextField.json */; };
		369D45342E0E51AC00677280 /* FormulaTemplate_CollectionField.json in Resources */ = {isa = PBXBuildFile; fileRef = 369D45092E0E51AC00677280 /* FormulaTemplate_CollectionField.json */; };
		369D45362E0E51AC00677280 /* FormulaTemplate_NumberField.json in Resources */ = {isa = PBXBuildFile; fileRef = 369D450D2E0E51AC00677280 /* FormulaTemplate_NumberField.json */; };
		369D45372E0E51AC00677280 /* FormulaTemplate_DropdownField.json in Resources */ = {isa = PBXBuildFile; fileRef = 369D450B2E0E51AC00677280 /* FormulaTemplate_DropdownField.json */; };
		369D45382E0E51AC00677280 /* FormulaTemplate_DateField.json in Resources */ = {isa = PBXBuildFile; fileRef = 369D450A2E0E51AC00677280 /* FormulaTemplate_DateField.json */; };
		369D45392E0E51AC00677280 /* FormulaTemplate_MultiSelectField.json in Resources */ = {isa = PBXBuildFile; fileRef = 369D450C2E0E51AC00677280 /* FormulaTemplate_MultiSelectField.json */; };
		369D453B2E0E51AC00677280 /* FormulaTemplate_TableField.json in Resources */ = {isa = PBXBuildFile; fileRef = 369D450E2E0E51AC00677280 /* FormulaTemplate_TableField.json */; };
		369D453C2E0E51AC00677280 /* FormulaTemplate_TextareaField.json in Resources */ = {isa = PBXBuildFile; fileRef = 369D450F2E0E51AC00677280 /* FormulaTemplate_TextareaField.json */; };
		369D453E2E0E51AC00677280 /* FormulaTemplate_TextField.json in Resources */ = {isa = PBXBuildFile; fileRef = 369D45102E0E51AC00677280 /* FormulaTemplate_TextField.json */; };
		369D45442E0E51AC00677280 /* FormulaTemplate_CollectionField.json in Resources */ = {isa = PBXBuildFile; fileRef = 369D45092E0E51AC00677280 /* FormulaTemplate_CollectionField.json */; };
		369D45462E0E51AC00677280 /* FormulaTemplate_NumberField.json in Resources */ = {isa = PBXBuildFile; fileRef = 369D450D2E0E51AC00677280 /* FormulaTemplate_NumberField.json */; };
		369D45472E0E51AC00677280 /* FormulaTemplate_DropdownField.json in Resources */ = {isa = PBXBuildFile; fileRef = 369D450B2E0E51AC00677280 /* FormulaTemplate_DropdownField.json */; };
		369D45482E0E51AC00677280 /* FormulaTemplate_DateField.json in Resources */ = {isa = PBXBuildFile; fileRef = 369D450A2E0E51AC00677280 /* FormulaTemplate_DateField.json */; };
		369D45492E0E51AC00677280 /* FormulaTemplate_MultiSelectField.json in Resources */ = {isa = PBXBuildFile; fileRef = 369D450C2E0E51AC00677280 /* FormulaTemplate_MultiSelectField.json */; };
		369D454B2E0E51AC00677280 /* FormulaTemplate_TableField.json in Resources */ = {isa = PBXBuildFile; fileRef = 369D450E2E0E51AC00677280 /* FormulaTemplate_TableField.json */; };
		369D454C2E0E51AC00677280 /* FormulaTemplate_TextareaField.json in Resources */ = {isa = PBXBuildFile; fileRef = 369D450F2E0E51AC00677280 /* FormulaTemplate_TextareaField.json */; };
		369D45672E0E52CA00677280 /* JoyfillResolver_LongChainIndirectCircularDependency.json in Resources */ = {isa = PBXBuildFile; fileRef = 369D45642E0E52CA00677280 /* JoyfillResolver_LongChainIndirectCircularDependency.json */; };
		369D45682E0E52CA00677280 /* JoyfillResolverTemplate_ComplexWorking.json in Resources */ = {isa = PBXBuildFile; fileRef = 369D45662E0E52CA00677280 /* JoyfillResolverTemplate_ComplexWorking.json */; };
		369D45692E0E52CA00677280 /* JoyfillResolver_DirectSelfCircularReference.json in Resources */ = {isa = PBXBuildFile; fileRef = 369D45622E0E52CA00677280 /* JoyfillResolver_DirectSelfCircularReference.json */; };
		369D456A2E0E52CA00677280 /* JoyfillResolver_IndirectCircularError.json in Resources */ = {isa = PBXBuildFile; fileRef = 369D45632E0E52CA00677280 /* JoyfillResolver_IndirectCircularError.json */; };
		369D456B2E0E52CA00677280 /* JoyfillResolver_SimpleWorking.json in Resources */ = {isa = PBXBuildFile; fileRef = 369D45652E0E52CA00677280 /* JoyfillResolver_SimpleWorking.json */; };
		369D456C2E0E52CA00677280 /* JoyfillResolver_LongChainIndirectCircularDependency.json in Resources */ = {isa = PBXBuildFile; fileRef = 369D45642E0E52CA00677280 /* JoyfillResolver_LongChainIndirectCircularDependency.json */; };
		369D456D2E0E52CA00677280 /* JoyfillResolverTemplate_ComplexWorking.json in Resources */ = {isa = PBXBuildFile; fileRef = 369D45662E0E52CA00677280 /* JoyfillResolverTemplate_ComplexWorking.json */; };
		369D456E2E0E52CA00677280 /* JoyfillResolver_DirectSelfCircularReference.json in Resources */ = {isa = PBXBuildFile; fileRef = 369D45622E0E52CA00677280 /* JoyfillResolver_DirectSelfCircularReference.json */; };
		369D456F2E0E52CA00677280 /* JoyfillResolver_IndirectCircularError.json in Resources */ = {isa = PBXBuildFile; fileRef = 369D45632E0E52CA00677280 /* JoyfillResolver_IndirectCircularError.json */; };
		369D45702E0E52CA00677280 /* JoyfillResolver_SimpleWorking.json in Resources */ = {isa = PBXBuildFile; fileRef = 369D45652E0E52CA00677280 /* JoyfillResolver_SimpleWorking.json */; };
		369D45712E0E52CA00677280 /* JoyfillResolver_LongChainIndirectCircularDependency.json in Resources */ = {isa = PBXBuildFile; fileRef = 369D45642E0E52CA00677280 /* JoyfillResolver_LongChainIndirectCircularDependency.json */; };
		369D45722E0E52CA00677280 /* JoyfillResolverTemplate_ComplexWorking.json in Resources */ = {isa = PBXBuildFile; fileRef = 369D45662E0E52CA00677280 /* JoyfillResolverTemplate_ComplexWorking.json */; };
		369D45732E0E52CA00677280 /* JoyfillResolver_DirectSelfCircularReference.json in Resources */ = {isa = PBXBuildFile; fileRef = 369D45622E0E52CA00677280 /* JoyfillResolver_DirectSelfCircularReference.json */; };
		369D45742E0E52CA00677280 /* JoyfillResolver_IndirectCircularError.json in Resources */ = {isa = PBXBuildFile; fileRef = 369D45632E0E52CA00677280 /* JoyfillResolver_IndirectCircularError.json */; };
		369D45752E0E52CA00677280 /* JoyfillResolver_SimpleWorking.json in Resources */ = {isa = PBXBuildFile; fileRef = 369D45652E0E52CA00677280 /* JoyfillResolver_SimpleWorking.json */; };
		369D45772E0E586300677280 /* FormulaTemplate_CollectionField.swift in Sources */ = {isa = PBXBuildFile; fileRef = 369D45762E0E586300677280 /* FormulaTemplate_CollectionField.swift */; };
		36A5EF162E296DC80059C2A6 /* Joyfill in Frameworks */ = {isa = PBXBuildFile; productRef = 36A5EF152E296DC80059C2A6 /* Joyfill */; };
		36A5EF312E29725B0059C2A6 /* TableNewColumns.json in Resources */ = {isa = PBXBuildFile; fileRef = 36A5EF2E2E29725B0059C2A6 /* TableNewColumns.json */; };
		36A5EF322E29725B0059C2A6 /* FieldTemplate_TableCollection_Poplated.json in Resources */ = {isa = PBXBuildFile; fileRef = 36A5EF292E29725B0059C2A6 /* FieldTemplate_TableCollection_Poplated.json */; };
		36A5EF332E29725B0059C2A6 /* testrow.json in Resources */ = {isa = PBXBuildFile; fileRef = 36A5EF2F2E29725B0059C2A6 /* testrow.json */; };
		36A5EF342E29725B0059C2A6 /* hint_and_deficiency_demo.json in Resources */ = {isa = PBXBuildFile; fileRef = 36A5EF2C2E29725B0059C2A6 /* hint_and_deficiency_demo.json */; };
		36A5EF362E29725B0059C2A6 /* CollectionFilter.json in Resources */ = {isa = PBXBuildFile; fileRef = 36A5EF272E29725B0059C2A6 /* CollectionFilter.json */; };
		36A5EF372E29725B0059C2A6 /* FirstPageHidden.json in Resources */ = {isa = PBXBuildFile; fileRef = 36A5EF2A2E29725B0059C2A6 /* FirstPageHidden.json */; };
		36A5EF382E29725B0059C2A6 /* 3000-fields.json in Resources */ = {isa = PBXBuildFile; fileRef = 36A5EF262E29725B0059C2A6 /* 3000-fields.json */; };
		36A5EF392E29725B0059C2A6 /* ErrorHandling.json in Resources */ = {isa = PBXBuildFile; fileRef = 36A5EF282E29725B0059C2A6 /* ErrorHandling.json */; };
		36A5EF3A2E29725B0059C2A6 /* Joydocjson.json in Resources */ = {isa = PBXBuildFile; fileRef = 36A5EF2D2E29725B0059C2A6 /* Joydocjson.json */; };
		36A5EF3B2E29725B0059C2A6 /* TableNewColumns.json in Resources */ = {isa = PBXBuildFile; fileRef = 36A5EF2E2E29725B0059C2A6 /* TableNewColumns.json */; };
		36A5EF3C2E29725B0059C2A6 /* FieldTemplate_TableCollection_Poplated.json in Resources */ = {isa = PBXBuildFile; fileRef = 36A5EF292E29725B0059C2A6 /* FieldTemplate_TableCollection_Poplated.json */; };
		36A5EF3D2E29725B0059C2A6 /* testrow.json in Resources */ = {isa = PBXBuildFile; fileRef = 36A5EF2F2E29725B0059C2A6 /* testrow.json */; };
		36A5EF3E2E29725B0059C2A6 /* hint_and_deficiency_demo.json in Resources */ = {isa = PBXBuildFile; fileRef = 36A5EF2C2E29725B0059C2A6 /* hint_and_deficiency_demo.json */; };
		36A5EF402E29725B0059C2A6 /* CollectionFilter.json in Resources */ = {isa = PBXBuildFile; fileRef = 36A5EF272E29725B0059C2A6 /* CollectionFilter.json */; };
		36A5EF412E29725B0059C2A6 /* FirstPageHidden.json in Resources */ = {isa = PBXBuildFile; fileRef = 36A5EF2A2E29725B0059C2A6 /* FirstPageHidden.json */; };
		36A5EF422E29725B0059C2A6 /* 3000-fields.json in Resources */ = {isa = PBXBuildFile; fileRef = 36A5EF262E29725B0059C2A6 /* 3000-fields.json */; };
		36A5EF432E29725B0059C2A6 /* ErrorHandling.json in Resources */ = {isa = PBXBuildFile; fileRef = 36A5EF282E29725B0059C2A6 /* ErrorHandling.json */; };
		36A5EF442E29725B0059C2A6 /* Joydocjson.json in Resources */ = {isa = PBXBuildFile; fileRef = 36A5EF2D2E29725B0059C2A6 /* Joydocjson.json */; };
		36A5EF452E29725B0059C2A6 /* TableNewColumns.json in Resources */ = {isa = PBXBuildFile; fileRef = 36A5EF2E2E29725B0059C2A6 /* TableNewColumns.json */; };
		36A5EF462E29725B0059C2A6 /* FieldTemplate_TableCollection_Poplated.json in Resources */ = {isa = PBXBuildFile; fileRef = 36A5EF292E29725B0059C2A6 /* FieldTemplate_TableCollection_Poplated.json */; };
		36A5EF472E29725B0059C2A6 /* testrow.json in Resources */ = {isa = PBXBuildFile; fileRef = 36A5EF2F2E29725B0059C2A6 /* testrow.json */; };
		36A5EF482E29725B0059C2A6 /* hint_and_deficiency_demo.json in Resources */ = {isa = PBXBuildFile; fileRef = 36A5EF2C2E29725B0059C2A6 /* hint_and_deficiency_demo.json */; };
		36A5EF4A2E29725B0059C2A6 /* CollectionFilter.json in Resources */ = {isa = PBXBuildFile; fileRef = 36A5EF272E29725B0059C2A6 /* CollectionFilter.json */; };
		36A5EF4B2E29725B0059C2A6 /* FirstPageHidden.json in Resources */ = {isa = PBXBuildFile; fileRef = 36A5EF2A2E29725B0059C2A6 /* FirstPageHidden.json */; };
		36A5EF4C2E29725B0059C2A6 /* 3000-fields.json in Resources */ = {isa = PBXBuildFile; fileRef = 36A5EF262E29725B0059C2A6 /* 3000-fields.json */; };
		36A5EF4D2E29725B0059C2A6 /* ErrorHandling.json in Resources */ = {isa = PBXBuildFile; fileRef = 36A5EF282E29725B0059C2A6 /* ErrorHandling.json */; };
		36A5EF4E2E29725B0059C2A6 /* Joydocjson.json in Resources */ = {isa = PBXBuildFile; fileRef = 36A5EF2D2E29725B0059C2A6 /* Joydocjson.json */; };
		36BCD3732E0BFA0600F5DA4B /* FormulaTemplate_TableField.swift in Sources */ = {isa = PBXBuildFile; fileRef = 36BCD3722E0BFA0600F5DA4B /* FormulaTemplate_TableField.swift */; };
		36C6F4C52CEF4CEC001765CF /* JoyfillModel in Frameworks */ = {isa = PBXBuildFile; productRef = 36C6F4C42CEF4CEC001765CF /* JoyfillModel */; };
		36CAEB5F2E2E90A0003D328E /* Joyfill in Frameworks */ = {isa = PBXBuildFile; productRef = 36CAEB5E2E2E90A0003D328E /* Joyfill */; };
		36CAEB622E2E90B1003D328E /* JoyfillAPIService in Frameworks */ = {isa = PBXBuildFile; productRef = 36CAEB612E2E90B1003D328E /* JoyfillAPIService */; };
		36CE14672DB6680000799B25 /* LiveViewTest.swift in Sources */ = {isa = PBXBuildFile; fileRef = 36CE14662DB6680000799B25 /* LiveViewTest.swift */; };
		36CFA0532CE2068300B7DE34 /* JoyfillModel in Frameworks */ = {isa = PBXBuildFile; productRef = 36CFA0522CE2068300B7DE34 /* JoyfillModel */; };
		36CFA05B2CE4936100B7DE34 /* JoyfillAPIService in Frameworks */ = {isa = PBXBuildFile; productRef = 36CFA05A2CE4936100B7DE34 /* JoyfillAPIService */; };
		9EFE7A7C2E2F751600F0322A /* Examples in Frameworks */ = {isa = PBXBuildFile; productRef = 9EFE7A7B2E2F751600F0322A /* Examples */; };
		9EFE7A7E2E2F751600F0322A /* Joyfill in Frameworks */ = {isa = PBXBuildFile; productRef = 9EFE7A7D2E2F751600F0322A /* Joyfill */; };
		9EFE7A802E2F751600F0322A /* JoyfillAPIService in Frameworks */ = {isa = PBXBuildFile; productRef = 9EFE7A7F2E2F751600F0322A /* JoyfillAPIService */; };
		9EFE7A822E2F751600F0322A /* JoyfillFormulas in Frameworks */ = {isa = PBXBuildFile; productRef = 9EFE7A812E2F751600F0322A /* JoyfillFormulas */; };
		9EFE7A842E2F751600F0322A /* JoyfillModel in Frameworks */ = {isa = PBXBuildFile; productRef = 9EFE7A832E2F751600F0322A /* JoyfillModel */; };
		9EFE7A862E2F772500F0322A /* Joyfill in Frameworks */ = {isa = PBXBuildFile; productRef = 9EFE7A852E2F772500F0322A /* Joyfill */; };
		E254BF802D410F990083C3E4 /* ConditionLogicUnitTests.swift in Sources */ = {isa = PBXBuildFile; fileRef = E254BF7F2D410F990083C3E4 /* ConditionLogicUnitTests.swift */; };
		E254BF822D410FA00083C3E4 /* DocumentEditor+ChangeHandlerTests.swift in Sources */ = {isa = PBXBuildFile; fileRef = E254BF812D410FA00083C3E4 /* DocumentEditor+ChangeHandlerTests.swift */; };
		E26A54642DFADD04006E05E9 /* JoyfillModel in Frameworks */ = {isa = PBXBuildFile; productRef = E26A54632DFADD04006E05E9 /* JoyfillModel */; };
		E26A54662DFADD72006E05E9 /* JoyfillModel in Frameworks */ = {isa = PBXBuildFile; productRef = E26A54652DFADD72006E05E9 /* JoyfillModel */; };
		E274CA312E2E60A000B35C09 /* OnChangeHandlerUITests.swift in Sources */ = {isa = PBXBuildFile; fileRef = E274CA2F2E2E60A000B35C09 /* OnChangeHandlerUITests.swift */; };
		E274CA432E2E7FB000B35C09 /* chartField.json in Resources */ = {isa = PBXBuildFile; fileRef = E274CA362E2E7FB000B35C09 /* chartField.json */; };
		E274CA442E2E7FB000B35C09 /* numberField.json in Resources */ = {isa = PBXBuildFile; fileRef = E274CA3E2E2E7FB000B35C09 /* numberField.json */; };
		E274CA452E2E7FB000B35C09 /* textField.json in Resources */ = {isa = PBXBuildFile; fileRef = E274CA412E2E7FB000B35C09 /* textField.json */; };
		E274CA462E2E7FB000B35C09 /* imageField.json in Resources */ = {isa = PBXBuildFile; fileRef = E274CA3B2E2E7FB000B35C09 /* imageField.json */; };
		E274CA472E2E7FB000B35C09 /* blockField.json in Resources */ = {isa = PBXBuildFile; fileRef = E274CA352E2E7FB000B35C09 /* blockField.json */; };
		E274CA482E2E7FB000B35C09 /* tableField.json in Resources */ = {isa = PBXBuildFile; fileRef = E274CA402E2E7FB000B35C09 /* tableField.json */; };
		E274CA492E2E7FB000B35C09 /* dropdownField.json in Resources */ = {isa = PBXBuildFile; fileRef = E274CA392E2E7FB000B35C09 /* dropdownField.json */; };
		E274CA4A2E2E7FB000B35C09 /* dateField.json in Resources */ = {isa = PBXBuildFile; fileRef = E274CA382E2E7FB000B35C09 /* dateField.json */; };
		E274CA4B2E2E7FB000B35C09 /* fileField.json in Resources */ = {isa = PBXBuildFile; fileRef = E274CA3A2E2E7FB000B35C09 /* fileField.json */; };
		E274CA4C2E2E7FB000B35C09 /* signatureField.json in Resources */ = {isa = PBXBuildFile; fileRef = E274CA3F2E2E7FB000B35C09 /* signatureField.json */; };
		E274CA4D2E2E7FB000B35C09 /* multilineTextField.json in Resources */ = {isa = PBXBuildFile; fileRef = E274CA3C2E2E7FB000B35C09 /* multilineTextField.json */; };
		E274CA4E2E2E7FB000B35C09 /* collectionField.json in Resources */ = {isa = PBXBuildFile; fileRef = E274CA372E2E7FB000B35C09 /* collectionField.json */; };
		E274CA4F2E2E7FB000B35C09 /* multiSelectField.json in Resources */ = {isa = PBXBuildFile; fileRef = E274CA3D2E2E7FB000B35C09 /* multiSelectField.json */; };
		E274CA502E2E7FB000B35C09 /* chartField.json in Resources */ = {isa = PBXBuildFile; fileRef = E274CA362E2E7FB000B35C09 /* chartField.json */; };
		E274CA512E2E7FB000B35C09 /* numberField.json in Resources */ = {isa = PBXBuildFile; fileRef = E274CA3E2E2E7FB000B35C09 /* numberField.json */; };
		E274CA522E2E7FB000B35C09 /* textField.json in Resources */ = {isa = PBXBuildFile; fileRef = E274CA412E2E7FB000B35C09 /* textField.json */; };
		E274CA532E2E7FB000B35C09 /* imageField.json in Resources */ = {isa = PBXBuildFile; fileRef = E274CA3B2E2E7FB000B35C09 /* imageField.json */; };
		E274CA542E2E7FB000B35C09 /* blockField.json in Resources */ = {isa = PBXBuildFile; fileRef = E274CA352E2E7FB000B35C09 /* blockField.json */; };
		E274CA552E2E7FB000B35C09 /* tableField.json in Resources */ = {isa = PBXBuildFile; fileRef = E274CA402E2E7FB000B35C09 /* tableField.json */; };
		E274CA562E2E7FB000B35C09 /* dropdownField.json in Resources */ = {isa = PBXBuildFile; fileRef = E274CA392E2E7FB000B35C09 /* dropdownField.json */; };
		E274CA572E2E7FB000B35C09 /* dateField.json in Resources */ = {isa = PBXBuildFile; fileRef = E274CA382E2E7FB000B35C09 /* dateField.json */; };
		E274CA582E2E7FB000B35C09 /* fileField.json in Resources */ = {isa = PBXBuildFile; fileRef = E274CA3A2E2E7FB000B35C09 /* fileField.json */; };
		E274CA592E2E7FB000B35C09 /* signatureField.json in Resources */ = {isa = PBXBuildFile; fileRef = E274CA3F2E2E7FB000B35C09 /* signatureField.json */; };
		E274CA5A2E2E7FB000B35C09 /* multilineTextField.json in Resources */ = {isa = PBXBuildFile; fileRef = E274CA3C2E2E7FB000B35C09 /* multilineTextField.json */; };
		E274CA5B2E2E7FB000B35C09 /* collectionField.json in Resources */ = {isa = PBXBuildFile; fileRef = E274CA372E2E7FB000B35C09 /* collectionField.json */; };
		E274CA5C2E2E7FB000B35C09 /* multiSelectField.json in Resources */ = {isa = PBXBuildFile; fileRef = E274CA3D2E2E7FB000B35C09 /* multiSelectField.json */; };
		E274CA5D2E2E7FB000B35C09 /* chartField.json in Resources */ = {isa = PBXBuildFile; fileRef = E274CA362E2E7FB000B35C09 /* chartField.json */; };
		E274CA5E2E2E7FB000B35C09 /* numberField.json in Resources */ = {isa = PBXBuildFile; fileRef = E274CA3E2E2E7FB000B35C09 /* numberField.json */; };
		E274CA5F2E2E7FB000B35C09 /* textField.json in Resources */ = {isa = PBXBuildFile; fileRef = E274CA412E2E7FB000B35C09 /* textField.json */; };
		E274CA602E2E7FB000B35C09 /* imageField.json in Resources */ = {isa = PBXBuildFile; fileRef = E274CA3B2E2E7FB000B35C09 /* imageField.json */; };
		E274CA612E2E7FB000B35C09 /* blockField.json in Resources */ = {isa = PBXBuildFile; fileRef = E274CA352E2E7FB000B35C09 /* blockField.json */; };
		E274CA622E2E7FB000B35C09 /* tableField.json in Resources */ = {isa = PBXBuildFile; fileRef = E274CA402E2E7FB000B35C09 /* tableField.json */; };
		E274CA632E2E7FB000B35C09 /* dropdownField.json in Resources */ = {isa = PBXBuildFile; fileRef = E274CA392E2E7FB000B35C09 /* dropdownField.json */; };
		E274CA642E2E7FB000B35C09 /* dateField.json in Resources */ = {isa = PBXBuildFile; fileRef = E274CA382E2E7FB000B35C09 /* dateField.json */; };
		E274CA652E2E7FB000B35C09 /* fileField.json in Resources */ = {isa = PBXBuildFile; fileRef = E274CA3A2E2E7FB000B35C09 /* fileField.json */; };
		E274CA662E2E7FB000B35C09 /* signatureField.json in Resources */ = {isa = PBXBuildFile; fileRef = E274CA3F2E2E7FB000B35C09 /* signatureField.json */; };
		E274CA672E2E7FB000B35C09 /* multilineTextField.json in Resources */ = {isa = PBXBuildFile; fileRef = E274CA3C2E2E7FB000B35C09 /* multilineTextField.json */; };
		E274CA682E2E7FB000B35C09 /* collectionField.json in Resources */ = {isa = PBXBuildFile; fileRef = E274CA372E2E7FB000B35C09 /* collectionField.json */; };
		E274CA692E2E7FB000B35C09 /* multiSelectField.json in Resources */ = {isa = PBXBuildFile; fileRef = E274CA3D2E2E7FB000B35C09 /* multiSelectField.json */; };
		E274CA6C2E2E7FCD00B35C09 /* conditionalLogicTemplate.json in Resources */ = {isa = PBXBuildFile; fileRef = E274CA6A2E2E7FCD00B35C09 /* conditionalLogicTemplate.json */; };
		E274CA6D2E2E7FCD00B35C09 /* conditionalLogicTemplate.json in Resources */ = {isa = PBXBuildFile; fileRef = E274CA6A2E2E7FCD00B35C09 /* conditionalLogicTemplate.json */; };
		E274CA6E2E2E7FCD00B35C09 /* conditionalLogicTemplate.json in Resources */ = {isa = PBXBuildFile; fileRef = E274CA6A2E2E7FCD00B35C09 /* conditionalLogicTemplate.json */; };
		E274CA712E2E7FD600B35C09 /* defaultEmptyTemplate.json in Resources */ = {isa = PBXBuildFile; fileRef = E274CA6F2E2E7FD600B35C09 /* defaultEmptyTemplate.json */; };
		E274CA722E2E7FD600B35C09 /* defaultEmptyTemplate.json in Resources */ = {isa = PBXBuildFile; fileRef = E274CA6F2E2E7FD600B35C09 /* defaultEmptyTemplate.json */; };
		E274CA732E2E7FD600B35C09 /* defaultEmptyTemplate.json in Resources */ = {isa = PBXBuildFile; fileRef = E274CA6F2E2E7FD600B35C09 /* defaultEmptyTemplate.json */; };
		E274CA762E2E7FDE00B35C09 /* fileSettingsTemplate.json in Resources */ = {isa = PBXBuildFile; fileRef = E274CA742E2E7FDE00B35C09 /* fileSettingsTemplate.json */; };
		E274CA772E2E7FDE00B35C09 /* fileSettingsTemplate.json in Resources */ = {isa = PBXBuildFile; fileRef = E274CA742E2E7FDE00B35C09 /* fileSettingsTemplate.json */; };
		E274CA782E2E7FDE00B35C09 /* fileSettingsTemplate.json in Resources */ = {isa = PBXBuildFile; fileRef = E274CA742E2E7FDE00B35C09 /* fileSettingsTemplate.json */; };
		E274CA7B2E2E7FE700B35C09 /* greatWallOfQATemplate.json in Resources */ = {isa = PBXBuildFile; fileRef = E274CA792E2E7FE700B35C09 /* greatWallOfQATemplate.json */; };
		E274CA7C2E2E7FE700B35C09 /* greatWallOfQATemplate.json in Resources */ = {isa = PBXBuildFile; fileRef = E274CA792E2E7FE700B35C09 /* greatWallOfQATemplate.json */; };
		E274CA7D2E2E7FE700B35C09 /* greatWallOfQATemplate.json in Resources */ = {isa = PBXBuildFile; fileRef = E274CA792E2E7FE700B35C09 /* greatWallOfQATemplate.json */; };
		E274CA802E2E7FF000B35C09 /* metadataTemplate.json in Resources */ = {isa = PBXBuildFile; fileRef = E274CA7E2E2E7FF000B35C09 /* metadataTemplate.json */; };
		E274CA812E2E7FF000B35C09 /* metadataTemplate.json in Resources */ = {isa = PBXBuildFile; fileRef = E274CA7E2E2E7FF000B35C09 /* metadataTemplate.json */; };
		E274CA822E2E7FF000B35C09 /* metadataTemplate.json in Resources */ = {isa = PBXBuildFile; fileRef = E274CA7E2E2E7FF000B35C09 /* metadataTemplate.json */; };
		E274CA852E2E7FFB00B35C09 /* PageSettingsTemplate.json in Resources */ = {isa = PBXBuildFile; fileRef = E274CA832E2E7FFB00B35C09 /* PageSettingsTemplate.json */; };
		E274CA862E2E7FFB00B35C09 /* PageSettingsTemplate.json in Resources */ = {isa = PBXBuildFile; fileRef = E274CA832E2E7FFB00B35C09 /* PageSettingsTemplate.json */; };
		E274CA872E2E7FFB00B35C09 /* PageSettingsTemplate.json in Resources */ = {isa = PBXBuildFile; fileRef = E274CA832E2E7FFB00B35C09 /* PageSettingsTemplate.json */; };
		E274CB072E2E84F700B35C09 /* collectionTableFieldValidation.json in Resources */ = {isa = PBXBuildFile; fileRef = E274CAFB2E2E84F700B35C09 /* collectionTableFieldValidation.json */; };
		E274CB082E2E84F700B35C09 /* collectionInputGroupFieldValidation.json in Resources */ = {isa = PBXBuildFile; fileRef = E274CAFA2E2E84F700B35C09 /* collectionInputGroupFieldValidation.json */; };
		E274CB092E2E84F700B35C09 /* imageAndFileFieldValidation.json in Resources */ = {isa = PBXBuildFile; fileRef = E274CAFE2E2E84F700B35C09 /* imageAndFileFieldValidation.json */; };
		E274CB0A2E2E84F700B35C09 /* baseSignatureTemplateValidation.json in Resources */ = {isa = PBXBuildFile; fileRef = E274CAF52E2E84F700B35C09 /* baseSignatureTemplateValidation.json */; };
		E274CB0B2E2E84F700B35C09 /* signatureFieldValidation.json in Resources */ = {isa = PBXBuildFile; fileRef = E274CB032E2E84F700B35C09 /* signatureFieldValidation.json */; };
		E274CB0C2E2E84F700B35C09 /* inputGroupFieldValidation.json in Resources */ = {isa = PBXBuildFile; fileRef = E274CAFF2E2E84F700B35C09 /* inputGroupFieldValidation.json */; };
		E274CB0D2E2E84F700B35C09 /* baseImageTemplateValidation.json in Resources */ = {isa = PBXBuildFile; fileRef = E274CAF02E2E84F700B35C09 /* baseImageTemplateValidation.json */; };
		E274CB0E2E2E84F700B35C09 /* baseCollectionTemplateValidation.json in Resources */ = {isa = PBXBuildFile; fileRef = E274CAEE2E2E84F700B35C09 /* baseCollectionTemplateValidation.json */; };
		E274CB0F2E2E84F700B35C09 /* BaseNumberTemplateValidation.json in Resources */ = {isa = PBXBuildFile; fileRef = E274CAF42E2E84F700B35C09 /* BaseNumberTemplateValidation.json */; };
		E274CB102E2E84F700B35C09 /* dateFieldValidation.json in Resources */ = {isa = PBXBuildFile; fileRef = E274CAFC2E2E84F700B35C09 /* dateFieldValidation.json */; };
		E274CB112E2E84F700B35C09 /* chartFieldValidation.json in Resources */ = {isa = PBXBuildFile; fileRef = E274CAF92E2E84F700B35C09 /* chartFieldValidation.json */; };
		E274CB122E2E84F700B35C09 /* baseChartTemplateValidation.json in Resources */ = {isa = PBXBuildFile; fileRef = E274CAED2E2E84F700B35C09 /* baseChartTemplateValidation.json */; };
		E274CB132E2E84F700B35C09 /* multilineTextFieldValidation.json in Resources */ = {isa = PBXBuildFile; fileRef = E274CB002E2E84F700B35C09 /* multilineTextFieldValidation.json */; };
		E274CB142E2E84F700B35C09 /* baseTableCollectionTemplateValidation.json in Resources */ = {isa = PBXBuildFile; fileRef = E274CAF62E2E84F700B35C09 /* baseTableCollectionTemplateValidation.json */; };
		E274CB152E2E84F700B35C09 /* numberFieldValidation.json in Resources */ = {isa = PBXBuildFile; fileRef = E274CB022E2E84F700B35C09 /* numberFieldValidation.json */; };
		E274CB162E2E84F700B35C09 /* baseInputGroupTemplateValidation.json in Resources */ = {isa = PBXBuildFile; fileRef = E274CAF12E2E84F700B35C09 /* baseInputGroupTemplateValidation.json */; };
		E274CB172E2E84F700B35C09 /* textFieldValidation.json in Resources */ = {isa = PBXBuildFile; fileRef = E274CB052E2E84F700B35C09 /* textFieldValidation.json */; };
		E274CB182E2E84F700B35C09 /* baseTableTemplateValidation.json in Resources */ = {isa = PBXBuildFile; fileRef = E274CAF82E2E84F700B35C09 /* baseTableTemplateValidation.json */; };
		E274CB192E2E84F700B35C09 /* tableFieldValidation.json in Resources */ = {isa = PBXBuildFile; fileRef = E274CB042E2E84F700B35C09 /* tableFieldValidation.json */; };
		E274CB1A2E2E84F700B35C09 /* baseMultiselectTemplateValidation.json in Resources */ = {isa = PBXBuildFile; fileRef = E274CAF32E2E84F700B35C09 /* baseMultiselectTemplateValidation.json */; };
		E274CB1B2E2E84F700B35C09 /* baseMultilineTemplateValidation.json in Resources */ = {isa = PBXBuildFile; fileRef = E274CAF22E2E84F700B35C09 /* baseMultilineTemplateValidation.json */; };
		E274CB1C2E2E84F700B35C09 /* multiSelectFieldValidation.json in Resources */ = {isa = PBXBuildFile; fileRef = E274CB012E2E84F700B35C09 /* multiSelectFieldValidation.json */; };
		E274CB1D2E2E84F700B35C09 /* baseDropdownTemplateValidation.json in Resources */ = {isa = PBXBuildFile; fileRef = E274CAEF2E2E84F700B35C09 /* baseDropdownTemplateValidation.json */; };
		E274CB1E2E2E84F700B35C09 /* baseTableTemplate 2Validation.json in Resources */ = {isa = PBXBuildFile; fileRef = E274CAF72E2E84F700B35C09 /* baseTableTemplate 2Validation.json */; };
		E274CB1F2E2E84F700B35C09 /* dropdownFieldValidation.json in Resources */ = {isa = PBXBuildFile; fileRef = E274CAFD2E2E84F700B35C09 /* dropdownFieldValidation.json */; };
		E274CB202E2E84F700B35C09 /* collectionTableFieldValidation.json in Resources */ = {isa = PBXBuildFile; fileRef = E274CAFB2E2E84F700B35C09 /* collectionTableFieldValidation.json */; };
		E274CB212E2E84F700B35C09 /* collectionInputGroupFieldValidation.json in Resources */ = {isa = PBXBuildFile; fileRef = E274CAFA2E2E84F700B35C09 /* collectionInputGroupFieldValidation.json */; };
		E274CB222E2E84F700B35C09 /* imageAndFileFieldValidation.json in Resources */ = {isa = PBXBuildFile; fileRef = E274CAFE2E2E84F700B35C09 /* imageAndFileFieldValidation.json */; };
		E274CB232E2E84F700B35C09 /* baseSignatureTemplateValidation.json in Resources */ = {isa = PBXBuildFile; fileRef = E274CAF52E2E84F700B35C09 /* baseSignatureTemplateValidation.json */; };
		E274CB242E2E84F700B35C09 /* signatureFieldValidation.json in Resources */ = {isa = PBXBuildFile; fileRef = E274CB032E2E84F700B35C09 /* signatureFieldValidation.json */; };
		E274CB252E2E84F700B35C09 /* inputGroupFieldValidation.json in Resources */ = {isa = PBXBuildFile; fileRef = E274CAFF2E2E84F700B35C09 /* inputGroupFieldValidation.json */; };
		E274CB262E2E84F700B35C09 /* baseImageTemplateValidation.json in Resources */ = {isa = PBXBuildFile; fileRef = E274CAF02E2E84F700B35C09 /* baseImageTemplateValidation.json */; };
		E274CB272E2E84F700B35C09 /* baseCollectionTemplateValidation.json in Resources */ = {isa = PBXBuildFile; fileRef = E274CAEE2E2E84F700B35C09 /* baseCollectionTemplateValidation.json */; };
		E274CB282E2E84F700B35C09 /* BaseNumberTemplateValidation.json in Resources */ = {isa = PBXBuildFile; fileRef = E274CAF42E2E84F700B35C09 /* BaseNumberTemplateValidation.json */; };
		E274CB292E2E84F700B35C09 /* dateFieldValidation.json in Resources */ = {isa = PBXBuildFile; fileRef = E274CAFC2E2E84F700B35C09 /* dateFieldValidation.json */; };
		E274CB2A2E2E84F700B35C09 /* chartFieldValidation.json in Resources */ = {isa = PBXBuildFile; fileRef = E274CAF92E2E84F700B35C09 /* chartFieldValidation.json */; };
		E274CB2B2E2E84F700B35C09 /* baseChartTemplateValidation.json in Resources */ = {isa = PBXBuildFile; fileRef = E274CAED2E2E84F700B35C09 /* baseChartTemplateValidation.json */; };
		E274CB2C2E2E84F700B35C09 /* multilineTextFieldValidation.json in Resources */ = {isa = PBXBuildFile; fileRef = E274CB002E2E84F700B35C09 /* multilineTextFieldValidation.json */; };
		E274CB2D2E2E84F700B35C09 /* baseTableCollectionTemplateValidation.json in Resources */ = {isa = PBXBuildFile; fileRef = E274CAF62E2E84F700B35C09 /* baseTableCollectionTemplateValidation.json */; };
		E274CB2E2E2E84F700B35C09 /* numberFieldValidation.json in Resources */ = {isa = PBXBuildFile; fileRef = E274CB022E2E84F700B35C09 /* numberFieldValidation.json */; };
		E274CB2F2E2E84F700B35C09 /* baseInputGroupTemplateValidation.json in Resources */ = {isa = PBXBuildFile; fileRef = E274CAF12E2E84F700B35C09 /* baseInputGroupTemplateValidation.json */; };
		E274CB302E2E84F700B35C09 /* textFieldValidation.json in Resources */ = {isa = PBXBuildFile; fileRef = E274CB052E2E84F700B35C09 /* textFieldValidation.json */; };
		E274CB312E2E84F700B35C09 /* baseTableTemplateValidation.json in Resources */ = {isa = PBXBuildFile; fileRef = E274CAF82E2E84F700B35C09 /* baseTableTemplateValidation.json */; };
		E274CB322E2E84F700B35C09 /* tableFieldValidation.json in Resources */ = {isa = PBXBuildFile; fileRef = E274CB042E2E84F700B35C09 /* tableFieldValidation.json */; };
		E274CB332E2E84F700B35C09 /* baseMultiselectTemplateValidation.json in Resources */ = {isa = PBXBuildFile; fileRef = E274CAF32E2E84F700B35C09 /* baseMultiselectTemplateValidation.json */; };
		E274CB342E2E84F700B35C09 /* baseMultilineTemplateValidation.json in Resources */ = {isa = PBXBuildFile; fileRef = E274CAF22E2E84F700B35C09 /* baseMultilineTemplateValidation.json */; };
		E274CB352E2E84F700B35C09 /* multiSelectFieldValidation.json in Resources */ = {isa = PBXBuildFile; fileRef = E274CB012E2E84F700B35C09 /* multiSelectFieldValidation.json */; };
		E274CB362E2E84F700B35C09 /* baseDropdownTemplateValidation.json in Resources */ = {isa = PBXBuildFile; fileRef = E274CAEF2E2E84F700B35C09 /* baseDropdownTemplateValidation.json */; };
		E274CB372E2E84F700B35C09 /* baseTableTemplate 2Validation.json in Resources */ = {isa = PBXBuildFile; fileRef = E274CAF72E2E84F700B35C09 /* baseTableTemplate 2Validation.json */; };
		E274CB382E2E84F700B35C09 /* dropdownFieldValidation.json in Resources */ = {isa = PBXBuildFile; fileRef = E274CAFD2E2E84F700B35C09 /* dropdownFieldValidation.json */; };
		E274CB392E2E84F700B35C09 /* collectionTableFieldValidation.json in Resources */ = {isa = PBXBuildFile; fileRef = E274CAFB2E2E84F700B35C09 /* collectionTableFieldValidation.json */; };
		E274CB3A2E2E84F700B35C09 /* collectionInputGroupFieldValidation.json in Resources */ = {isa = PBXBuildFile; fileRef = E274CAFA2E2E84F700B35C09 /* collectionInputGroupFieldValidation.json */; };
		E274CB3B2E2E84F700B35C09 /* imageAndFileFieldValidation.json in Resources */ = {isa = PBXBuildFile; fileRef = E274CAFE2E2E84F700B35C09 /* imageAndFileFieldValidation.json */; };
		E274CB3C2E2E84F700B35C09 /* baseSignatureTemplateValidation.json in Resources */ = {isa = PBXBuildFile; fileRef = E274CAF52E2E84F700B35C09 /* baseSignatureTemplateValidation.json */; };
		E274CB3D2E2E84F700B35C09 /* signatureFieldValidation.json in Resources */ = {isa = PBXBuildFile; fileRef = E274CB032E2E84F700B35C09 /* signatureFieldValidation.json */; };
		E274CB3E2E2E84F700B35C09 /* inputGroupFieldValidation.json in Resources */ = {isa = PBXBuildFile; fileRef = E274CAFF2E2E84F700B35C09 /* inputGroupFieldValidation.json */; };
		E274CB3F2E2E84F700B35C09 /* baseImageTemplateValidation.json in Resources */ = {isa = PBXBuildFile; fileRef = E274CAF02E2E84F700B35C09 /* baseImageTemplateValidation.json */; };
		E274CB402E2E84F700B35C09 /* baseCollectionTemplateValidation.json in Resources */ = {isa = PBXBuildFile; fileRef = E274CAEE2E2E84F700B35C09 /* baseCollectionTemplateValidation.json */; };
		E274CB412E2E84F700B35C09 /* BaseNumberTemplateValidation.json in Resources */ = {isa = PBXBuildFile; fileRef = E274CAF42E2E84F700B35C09 /* BaseNumberTemplateValidation.json */; };
		E274CB422E2E84F700B35C09 /* dateFieldValidation.json in Resources */ = {isa = PBXBuildFile; fileRef = E274CAFC2E2E84F700B35C09 /* dateFieldValidation.json */; };
		E274CB432E2E84F700B35C09 /* chartFieldValidation.json in Resources */ = {isa = PBXBuildFile; fileRef = E274CAF92E2E84F700B35C09 /* chartFieldValidation.json */; };
		E274CB442E2E84F700B35C09 /* baseChartTemplateValidation.json in Resources */ = {isa = PBXBuildFile; fileRef = E274CAED2E2E84F700B35C09 /* baseChartTemplateValidation.json */; };
		E274CB452E2E84F700B35C09 /* multilineTextFieldValidation.json in Resources */ = {isa = PBXBuildFile; fileRef = E274CB002E2E84F700B35C09 /* multilineTextFieldValidation.json */; };
		E274CB462E2E84F700B35C09 /* baseTableCollectionTemplateValidation.json in Resources */ = {isa = PBXBuildFile; fileRef = E274CAF62E2E84F700B35C09 /* baseTableCollectionTemplateValidation.json */; };
		E274CB472E2E84F700B35C09 /* numberFieldValidation.json in Resources */ = {isa = PBXBuildFile; fileRef = E274CB022E2E84F700B35C09 /* numberFieldValidation.json */; };
		E274CB482E2E84F700B35C09 /* baseInputGroupTemplateValidation.json in Resources */ = {isa = PBXBuildFile; fileRef = E274CAF12E2E84F700B35C09 /* baseInputGroupTemplateValidation.json */; };
		E274CB492E2E84F700B35C09 /* textFieldValidation.json in Resources */ = {isa = PBXBuildFile; fileRef = E274CB052E2E84F700B35C09 /* textFieldValidation.json */; };
		E274CB4A2E2E84F700B35C09 /* baseTableTemplateValidation.json in Resources */ = {isa = PBXBuildFile; fileRef = E274CAF82E2E84F700B35C09 /* baseTableTemplateValidation.json */; };
		E274CB4B2E2E84F700B35C09 /* tableFieldValidation.json in Resources */ = {isa = PBXBuildFile; fileRef = E274CB042E2E84F700B35C09 /* tableFieldValidation.json */; };
		E274CB4C2E2E84F700B35C09 /* baseMultiselectTemplateValidation.json in Resources */ = {isa = PBXBuildFile; fileRef = E274CAF32E2E84F700B35C09 /* baseMultiselectTemplateValidation.json */; };
		E274CB4D2E2E84F700B35C09 /* baseMultilineTemplateValidation.json in Resources */ = {isa = PBXBuildFile; fileRef = E274CAF22E2E84F700B35C09 /* baseMultilineTemplateValidation.json */; };
		E274CB4E2E2E84F700B35C09 /* multiSelectFieldValidation.json in Resources */ = {isa = PBXBuildFile; fileRef = E274CB012E2E84F700B35C09 /* multiSelectFieldValidation.json */; };
		E274CB4F2E2E84F700B35C09 /* baseDropdownTemplateValidation.json in Resources */ = {isa = PBXBuildFile; fileRef = E274CAEF2E2E84F700B35C09 /* baseDropdownTemplateValidation.json */; };
		E274CB502E2E84F700B35C09 /* baseTableTemplate 2Validation.json in Resources */ = {isa = PBXBuildFile; fileRef = E274CAF72E2E84F700B35C09 /* baseTableTemplate 2Validation.json */; };
		E274CB512E2E84F700B35C09 /* dropdownFieldValidation.json in Resources */ = {isa = PBXBuildFile; fileRef = E274CAFD2E2E84F700B35C09 /* dropdownFieldValidation.json */; };
		E274CB532E2EA8ED00B35C09 /* ConditionalLogic_FormulaTemplate.json in Resources */ = {isa = PBXBuildFile; fileRef = E274CB522E2EA8ED00B35C09 /* ConditionalLogic_FormulaTemplate.json */; };
		E274CB542E2EA8ED00B35C09 /* ConditionalLogic_FormulaTemplate.json in Resources */ = {isa = PBXBuildFile; fileRef = E274CB522E2EA8ED00B35C09 /* ConditionalLogic_FormulaTemplate.json */; };
		E274CB552E2EA8ED00B35C09 /* ConditionalLogic_FormulaTemplate.json in Resources */ = {isa = PBXBuildFile; fileRef = E274CB522E2EA8ED00B35C09 /* ConditionalLogic_FormulaTemplate.json */; };
		E27C87E32D394387008EA35C /* CameraScanner.swift in Sources */ = {isa = PBXBuildFile; fileRef = E27C87E22D394387008EA35C /* CameraScanner.swift */; };
		E27C87E52D39438C008EA35C /* CameraScannerViewController.swift in Sources */ = {isa = PBXBuildFile; fileRef = E27C87E42D39438C008EA35C /* CameraScannerViewController.swift */; };
		E28D10812E2B776400E59B5F /* Joyfill in Frameworks */ = {isa = PBXBuildFile; productRef = E28D10802E2B776400E59B5F /* Joyfill */; };
		E28D109D2E2E08A600E59B5F /* ReservedWordMisuse_FormulaTemplate.json in Resources */ = {isa = PBXBuildFile; fileRef = E28D109C2E2E08A600E59B5F /* ReservedWordMisuse_FormulaTemplate.json */; };
		E28D109E2E2E08A600E59B5F /* ReservedWordMisuse_FormulaTemplate.json in Resources */ = {isa = PBXBuildFile; fileRef = E28D109C2E2E08A600E59B5F /* ReservedWordMisuse_FormulaTemplate.json */; };
		E28D109F2E2E08A600E59B5F /* ReservedWordMisuse_FormulaTemplate.json in Resources */ = {isa = PBXBuildFile; fileRef = E28D109C2E2E08A600E59B5F /* ReservedWordMisuse_FormulaTemplate.json */; };
		E28D10A12E2E08CA00E59B5F /* UndefinedValueReference_FormulaTemplate.json in Resources */ = {isa = PBXBuildFile; fileRef = E28D10A02E2E08CA00E59B5F /* UndefinedValueReference_FormulaTemplate.json */; };
		E28D10A22E2E08CA00E59B5F /* UndefinedValueReference_FormulaTemplate.json in Resources */ = {isa = PBXBuildFile; fileRef = E28D10A02E2E08CA00E59B5F /* UndefinedValueReference_FormulaTemplate.json */; };
		E28D10A32E2E08CA00E59B5F /* UndefinedValueReference_FormulaTemplate.json in Resources */ = {isa = PBXBuildFile; fileRef = E28D10A02E2E08CA00E59B5F /* UndefinedValueReference_FormulaTemplate.json */; };
		E28D10A52E2E08E100E59B5F /* EncapsulatedCircularReference_FormulaTemplate.json in Resources */ = {isa = PBXBuildFile; fileRef = E28D10A42E2E08E100E59B5F /* EncapsulatedCircularReference_FormulaTemplate.json */; };
		E28D10A62E2E08E100E59B5F /* EncapsulatedCircularReference_FormulaTemplate.json in Resources */ = {isa = PBXBuildFile; fileRef = E28D10A42E2E08E100E59B5F /* EncapsulatedCircularReference_FormulaTemplate.json */; };
		E28D10A72E2E08E100E59B5F /* EncapsulatedCircularReference_FormulaTemplate.json in Resources */ = {isa = PBXBuildFile; fileRef = E28D10A42E2E08E100E59B5F /* EncapsulatedCircularReference_FormulaTemplate.json */; };
		E28D10A92E2E08F700E59B5F /* ImplicitCircularReferenceObjectArrayConstruction_FormulaTemplate.json in Resources */ = {isa = PBXBuildFile; fileRef = E28D10A82E2E08F700E59B5F /* ImplicitCircularReferenceObjectArrayConstruction_FormulaTemplate.json */; };
		E28D10AA2E2E08F700E59B5F /* ImplicitCircularReferenceObjectArrayConstruction_FormulaTemplate.json in Resources */ = {isa = PBXBuildFile; fileRef = E28D10A82E2E08F700E59B5F /* ImplicitCircularReferenceObjectArrayConstruction_FormulaTemplate.json */; };
		E28D10AB2E2E08F700E59B5F /* ImplicitCircularReferenceObjectArrayConstruction_FormulaTemplate.json in Resources */ = {isa = PBXBuildFile; fileRef = E28D10A82E2E08F700E59B5F /* ImplicitCircularReferenceObjectArrayConstruction_FormulaTemplate.json */; };
		E28D10AD2E2E090800E59B5F /* FormulaTemplate_ConditionalEvaluationCircularReference.json in Resources */ = {isa = PBXBuildFile; fileRef = E28D10AC2E2E090800E59B5F /* FormulaTemplate_ConditionalEvaluationCircularReference.json */; };
		E28D10AE2E2E090800E59B5F /* FormulaTemplate_ConditionalEvaluationCircularReference.json in Resources */ = {isa = PBXBuildFile; fileRef = E28D10AC2E2E090800E59B5F /* FormulaTemplate_ConditionalEvaluationCircularReference.json */; };
		E28D10AF2E2E090800E59B5F /* FormulaTemplate_ConditionalEvaluationCircularReference.json in Resources */ = {isa = PBXBuildFile; fileRef = E28D10AC2E2E090800E59B5F /* FormulaTemplate_ConditionalEvaluationCircularReference.json */; };
		E2A67F7C2E2FF618000E057F /* TableFieldTestData.json in Resources */ = {isa = PBXBuildFile; fileRef = E2F5688B2E2A45F9005216A6 /* TableFieldTestData.json */; };
		E2A683EE2DC8F5FC00385FE1 /* JoyfillModel in Frameworks */ = {isa = PBXBuildFile; productRef = E2A683ED2DC8F5FC00385FE1 /* JoyfillModel */; };
		E2A683F22DC8FC3A00385FE1 /* FormContainerTestView.swift in Sources */ = {isa = PBXBuildFile; fileRef = E2A683F12DC8FC3A00385FE1 /* FormContainerTestView.swift */; };
		E2A6843B2DCA413B00385FE1 /* ImageReplacementTest.swift in Sources */ = {isa = PBXBuildFile; fileRef = E2A6843A2DCA413B00385FE1 /* ImageReplacementTest.swift */; };
		E2A6843D2DCA41F000385FE1 /* JoyDoc+helper.swift in Sources */ = {isa = PBXBuildFile; fileRef = E2A6843C2DCA41F000385FE1 /* JoyDoc+helper.swift */; };
		E2ABC23F2DF06C7800A33038 /* ChangelogView.swift in Sources */ = {isa = PBXBuildFile; fileRef = E2ABC23E2DF06C7800A33038 /* ChangelogView.swift */; };
		E2B5F75F2D75E5F30057FD85 /* JoyfillAPIService in Frameworks */ = {isa = PBXBuildFile; productRef = E2B5F75E2D75E5F30057FD85 /* JoyfillAPIService */; };
		E2B5F7612D75E67C0057FD85 /* TemplateSearchView.swift in Sources */ = {isa = PBXBuildFile; fileRef = E2B5F7602D75E67C0057FD85 /* TemplateSearchView.swift */; };
		E2F568672E2A4556005216A6 /* DateTimeFieldUITestCases.swift in Sources */ = {isa = PBXBuildFile; fileRef = E2F568652E2A4556005216A6 /* DateTimeFieldUITestCases.swift */; };
		E2F568682E2A4556005216A6 /* DateTimeFieldTests.swift in Sources */ = {isa = PBXBuildFile; fileRef = E2F568642E2A4556005216A6 /* DateTimeFieldTests.swift */; };
		E2F568692E2A4556005216A6 /* DateTimeFieldTestData.json in Resources */ = {isa = PBXBuildFile; fileRef = E2F568632E2A4556005216A6 /* DateTimeFieldTestData.json */; };
		E2F568752E2A4594005216A6 /* ImageFieldUITestCases.swift in Sources */ = {isa = PBXBuildFile; fileRef = E2F568732E2A4594005216A6 /* ImageFieldUITestCases.swift */; };
		E2F568762E2A4594005216A6 /* ImageFieldTests.swift in Sources */ = {isa = PBXBuildFile; fileRef = E2F568722E2A4594005216A6 /* ImageFieldTests.swift */; };
		E2F568772E2A4594005216A6 /* ImageFieldTestData.json in Resources */ = {isa = PBXBuildFile; fileRef = E2F568712E2A4594005216A6 /* ImageFieldTestData.json */; };
		E2F5687C2E2A45A8005216A6 /* SignatureFieldTests.swift in Sources */ = {isa = PBXBuildFile; fileRef = E2F568792E2A45A8005216A6 /* SignatureFieldTests.swift */; };
		E2F5687D2E2A45A8005216A6 /* SignatureFieldUITestCases.swift in Sources */ = {isa = PBXBuildFile; fileRef = E2F5687A2E2A45A8005216A6 /* SignatureFieldUITestCases.swift */; };
		E2F5687E2E2A45A8005216A6 /* SignatureFieldTestData.json in Resources */ = {isa = PBXBuildFile; fileRef = E2F568782E2A45A8005216A6 /* SignatureFieldTestData.json */; };
		E2F568832E2A45BC005216A6 /* ChartFieldTests.swift in Sources */ = {isa = PBXBuildFile; fileRef = E2F568802E2A45BC005216A6 /* ChartFieldTests.swift */; };
		E2F568842E2A45BC005216A6 /* ChartFieldUITestCases.swift in Sources */ = {isa = PBXBuildFile; fileRef = E2F568812E2A45BC005216A6 /* ChartFieldUITestCases.swift */; };
		E2F568852E2A45BC005216A6 /* ChartFieldTestData.json in Resources */ = {isa = PBXBuildFile; fileRef = E2F5687F2E2A45BC005216A6 /* ChartFieldTestData.json */; };
		E2F568892E2A45D6005216A6 /* CollectionFieldSearchFilterTests.swift in Sources */ = {isa = PBXBuildFile; fileRef = E2F568862E2A45D6005216A6 /* CollectionFieldSearchFilterTests.swift */; };
		E2F5688A2E2A45D6005216A6 /* CollectionFieldTests.swift in Sources */ = {isa = PBXBuildFile; fileRef = E2F568872E2A45D6005216A6 /* CollectionFieldTests.swift */; };
		E2F568902E2A45F9005216A6 /* TableFieldUITestCases.swift in Sources */ = {isa = PBXBuildFile; fileRef = E2F5688D2E2A45F9005216A6 /* TableFieldUITestCases.swift */; };
		E2F568912E2A45F9005216A6 /* TableFieldTests.swift in Sources */ = {isa = PBXBuildFile; fileRef = E2F5688C2E2A45F9005216A6 /* TableFieldTests.swift */; };
		E2F568922E2A45F9005216A6 /* TableNumber_Block_DateFieldTest.swift in Sources */ = {isa = PBXBuildFile; fileRef = E2F5688E2E2A45F9005216A6 /* TableNumber_Block_DateFieldTest.swift */; };
		E2F568932E2A45F9005216A6 /* TableFieldTestData.json in Resources */ = {isa = PBXBuildFile; fileRef = E2F5688B2E2A45F9005216A6 /* TableFieldTestData.json */; };
		E2F5689A2E2A461A005216A6 /* SelectionFieldHidePageLogicTests.swift in Sources */ = {isa = PBXBuildFile; fileRef = E2F568962E2A4619005216A6 /* SelectionFieldHidePageLogicTests.swift */; };
		E2F5689B2E2A461A005216A6 /* SelectionFieldLogicTests.swift in Sources */ = {isa = PBXBuildFile; fileRef = E2F568972E2A4619005216A6 /* SelectionFieldLogicTests.swift */; };
		E2F5689C2E2A461A005216A6 /* SelectionFieldShowPageLogicTests.swift in Sources */ = {isa = PBXBuildFile; fileRef = E2F568982E2A4619005216A6 /* SelectionFieldShowPageLogicTests.swift */; };
		E2F5689D2E2A461A005216A6 /* DropdownFieldUITestCases.swift in Sources */ = {isa = PBXBuildFile; fileRef = E2F568952E2A4619005216A6 /* DropdownFieldUITestCases.swift */; };
		E2F5689E2E2A461A005216A6 /* DropdownFieldTestData.json in Resources */ = {isa = PBXBuildFile; fileRef = E2F568942E2A4619005216A6 /* DropdownFieldTestData.json */; };
		E2F568A22E2A4724005216A6 /* TextFieldUITestCases.swift in Sources */ = {isa = PBXBuildFile; fileRef = E2F568A02E2A4724005216A6 /* TextFieldUITestCases.swift */; };
		E2F568A32E2A4724005216A6 /* TextFieldTestData.json in Resources */ = {isa = PBXBuildFile; fileRef = E2F5689F2E2A4724005216A6 /* TextFieldTestData.json */; };
		E2F568A72E2A473D005216A6 /* DisplayTextFieldUITestCases.swift in Sources */ = {isa = PBXBuildFile; fileRef = E2F568A52E2A473D005216A6 /* DisplayTextFieldUITestCases.swift */; };
		E2F568A82E2A473D005216A6 /* DisplayTextFieldTestData.json in Resources */ = {isa = PBXBuildFile; fileRef = E2F568A42E2A473D005216A6 /* DisplayTextFieldTestData.json */; };
		E2F568AB2E2A4758005216A6 /* UITestHelpers.swift in Sources */ = {isa = PBXBuildFile; fileRef = E2F568A92E2A4758005216A6 /* UITestHelpers.swift */; };
		E2F568AF2E2A476A005216A6 /* MultilineTextFieldUITestCases.swift in Sources */ = {isa = PBXBuildFile; fileRef = E2F568AD2E2A476A005216A6 /* MultilineTextFieldUITestCases.swift */; };
		E2F568B02E2A476A005216A6 /* MultilineTestData.json in Resources */ = {isa = PBXBuildFile; fileRef = E2F568AC2E2A476A005216A6 /* MultilineTestData.json */; };
		E2F568B42E2A4786005216A6 /* MultiSelectFieldUITestCases.swift in Sources */ = {isa = PBXBuildFile; fileRef = E2F568B22E2A4786005216A6 /* MultiSelectFieldUITestCases.swift */; };
		E2F568B52E2A4786005216A6 /* MultiSelectFieldTestData.json in Resources */ = {isa = PBXBuildFile; fileRef = E2F568B12E2A4786005216A6 /* MultiSelectFieldTestData.json */; };
		E2F568B92E2A4792005216A6 /* NumberFieldUITestCases.swift in Sources */ = {isa = PBXBuildFile; fileRef = E2F568B72E2A4792005216A6 /* NumberFieldUITestCases.swift */; };
		E2F568BA2E2A4792005216A6 /* NumberFieldTestData.json in Resources */ = {isa = PBXBuildFile; fileRef = E2F568B62E2A4792005216A6 /* NumberFieldTestData.json */; };
		E2F568BE2E2A47A1005216A6 /* SingleChoiceFieldUITestCases.swift in Sources */ = {isa = PBXBuildFile; fileRef = E2F568BC2E2A47A1005216A6 /* SingleChoiceFieldUITestCases.swift */; };
		E2F568BF2E2A47A1005216A6 /* SingleChoiceFieldTestData.json in Resources */ = {isa = PBXBuildFile; fileRef = E2F568BB2E2A47A1005216A6 /* SingleChoiceFieldTestData.json */; };
		E2F568C02E2A4A6B005216A6 /* NumberFieldTestData.json in Resources */ = {isa = PBXBuildFile; fileRef = E2F568B62E2A4792005216A6 /* NumberFieldTestData.json */; };
		E2F568C12E2A4A6F005216A6 /* SingleChoiceFieldTestData.json in Resources */ = {isa = PBXBuildFile; fileRef = E2F568BB2E2A47A1005216A6 /* SingleChoiceFieldTestData.json */; };
		E2F568C22E2A4A75005216A6 /* MultiSelectFieldTestData.json in Resources */ = {isa = PBXBuildFile; fileRef = E2F568B12E2A4786005216A6 /* MultiSelectFieldTestData.json */; };
		E2F568C32E2A4A7A005216A6 /* MultilineTestData.json in Resources */ = {isa = PBXBuildFile; fileRef = E2F568AC2E2A476A005216A6 /* MultilineTestData.json */; };
		E2F568C42E2A4A80005216A6 /* DisplayTextFieldTestData.json in Resources */ = {isa = PBXBuildFile; fileRef = E2F568A42E2A473D005216A6 /* DisplayTextFieldTestData.json */; };
		E2F568C52E2A4A85005216A6 /* TextFieldTestData.json in Resources */ = {isa = PBXBuildFile; fileRef = E2F5689F2E2A4724005216A6 /* TextFieldTestData.json */; };
		E2F568C62E2A4A8A005216A6 /* DateTimeFieldTestData.json in Resources */ = {isa = PBXBuildFile; fileRef = E2F568632E2A4556005216A6 /* DateTimeFieldTestData.json */; };
		E2F568C72E2A4A8F005216A6 /* ImageFieldTestData.json in Resources */ = {isa = PBXBuildFile; fileRef = E2F568712E2A4594005216A6 /* ImageFieldTestData.json */; };
		E2F568C82E2A4A93005216A6 /* SignatureFieldTestData.json in Resources */ = {isa = PBXBuildFile; fileRef = E2F568782E2A45A8005216A6 /* SignatureFieldTestData.json */; };
		E2F568C92E2A4A99005216A6 /* ChartFieldTestData.json in Resources */ = {isa = PBXBuildFile; fileRef = E2F5687F2E2A45BC005216A6 /* ChartFieldTestData.json */; };
		E2F568CA2E2A4A9F005216A6 /* DropdownFieldTestData.json in Resources */ = {isa = PBXBuildFile; fileRef = E2F568942E2A4619005216A6 /* DropdownFieldTestData.json */; };
		FA1FEAE22BA466CB00ABD018 /* Joyfill in Frameworks */ = {isa = PBXBuildFile; productRef = FA1FEAE12BA466CB00ABD018 /* Joyfill */; };
		FA1FEAEB2BA46C1200ABD018 /* Joyfill in Frameworks */ = {isa = PBXBuildFile; productRef = FA1FEAEA2BA46C1200ABD018 /* Joyfill */; };
		FA1FEAEE2BA4C1F300ABD018 /* Joyfill in Frameworks */ = {isa = PBXBuildFile; productRef = FA1FEAED2BA4C1F300ABD018 /* Joyfill */; };
		FA1FEAF12BA4C34800ABD018 /* Joyfill in Frameworks */ = {isa = PBXBuildFile; productRef = FA1FEAF02BA4C34800ABD018 /* Joyfill */; };
		FA28C95F2BB18F1600A2D65C /* JoyfillAPIService in Frameworks */ = {isa = PBXBuildFile; productRef = FA28C95E2BB18F1600A2D65C /* JoyfillAPIService */; };
		FA28C9672BB4345C00A2D65C /* FormContainerView.swift in Sources */ = {isa = PBXBuildFile; fileRef = FA28C9662BB4345C00A2D65C /* FormContainerView.swift */; };
		FA28C9692BB4356000A2D65C /* SaveButtonView.swift in Sources */ = {isa = PBXBuildFile; fileRef = FA28C9682BB4356000A2D65C /* SaveButtonView.swift */; };
		FA28C96B2BB4359600A2D65C /* ChangeManager.swift in Sources */ = {isa = PBXBuildFile; fileRef = FA28C96A2BB4359600A2D65C /* ChangeManager.swift */; };
		FA28C96E2BB4456300A2D65C /* JoyfillAPIService in Frameworks */ = {isa = PBXBuildFile; productRef = FA28C96D2BB4456300A2D65C /* JoyfillAPIService */; };
		FA28C9712BB4456D00A2D65C /* JoyfillModel in Frameworks */ = {isa = PBXBuildFile; productRef = FA28C9702BB4456D00A2D65C /* JoyfillModel */; };
		FA529C4E2BA1D251000200F5 /* JoyfillExampleApp.swift in Sources */ = {isa = PBXBuildFile; fileRef = FA529C4D2BA1D251000200F5 /* JoyfillExampleApp.swift */; };
		FA529C522BA1D253000200F5 /* Assets.xcassets in Resources */ = {isa = PBXBuildFile; fileRef = FA529C512BA1D253000200F5 /* Assets.xcassets */; };
		FA529C562BA1D253000200F5 /* Preview Assets.xcassets in Resources */ = {isa = PBXBuildFile; fileRef = FA529C552BA1D253000200F5 /* Preview Assets.xcassets */; };
		FA529C7D2BA1D28B000200F5 /* TemplateListView.swift in Sources */ = {isa = PBXBuildFile; fileRef = FA529C792BA1D28B000200F5 /* TemplateListView.swift */; };
		FA529C7F2BA1D28B000200F5 /* DocumentSubmissionsListView.swift in Sources */ = {isa = PBXBuildFile; fileRef = FA529C7B2BA1D28B000200F5 /* DocumentSubmissionsListView.swift */; };
		FA529C822BA1D2D2000200F5 /* Joyfill in Frameworks */ = {isa = PBXBuildFile; productRef = FA529C812BA1D2D2000200F5 /* Joyfill */; };
		FAACBA602BA1D3AD00B610AB /* Joyfill in Frameworks */ = {isa = PBXBuildFile; productRef = FAACBA5F2BA1D3AD00B610AB /* Joyfill */; };
/* End PBXBuildFile section */

/* Begin PBXContainerItemProxy section */
		1307CF1F2BE36ECE00B19FBA /* PBXContainerItemProxy */ = {
			isa = PBXContainerItemProxy;
			containerPortal = FA529C422BA1D251000200F5 /* Project object */;
			proxyType = 1;
			remoteGlobalIDString = FA529C492BA1D251000200F5;
			remoteInfo = JoyfillExample;
		};
		134FC07B2BDA82E9008B7030 /* PBXContainerItemProxy */ = {
			isa = PBXContainerItemProxy;
			containerPortal = FA529C422BA1D251000200F5 /* Project object */;
			proxyType = 1;
			remoteGlobalIDString = FA529C492BA1D251000200F5;
			remoteInfo = JoyfillExample;
		};
/* End PBXContainerItemProxy section */

/* Begin PBXFileReference section */
		0448AE082D0C45AD00754EA0 /* ValidationTestCase.swift */ = {isa = PBXFileReference; lastKnownFileType = sourcecode.swift; path = ValidationTestCase.swift; sourceTree = "<group>"; };
		048149FE2CDA901F0061FBDC /* UserAccessTokenTextFieldView.swift */ = {isa = PBXFileReference; lastKnownFileType = sourcecode.swift; path = UserAccessTokenTextFieldView.swift; sourceTree = "<group>"; };
		04814A0B2CDA91520061FBDC /* JoyfillExample.entitlements */ = {isa = PBXFileReference; lastKnownFileType = text.plist.entitlements; path = JoyfillExample.entitlements; sourceTree = "<group>"; };
		1307CF112BE1290800B19FBA /* JoyDoc+DummyModel.swift */ = {isa = PBXFileReference; lastKnownFileType = sourcecode.swift; path = "JoyDoc+DummyModel.swift"; sourceTree = "<group>"; };
		1307CF132BE1292900B19FBA /* JoyDoc+Assert.swift */ = {isa = PBXFileReference; lastKnownFileType = sourcecode.swift; path = "JoyDoc+Assert.swift"; sourceTree = "<group>"; };
		1307CF192BE36ECE00B19FBA /* JoyfillUITests.xctest */ = {isa = PBXFileReference; explicitFileType = wrapper.cfbundle; includeInIndex = 0; path = JoyfillUITests.xctest; sourceTree = BUILT_PRODUCTS_DIR; };
		1307CF1B2BE36ECE00B19FBA /* JoyfillUITests.swift */ = {isa = PBXFileReference; lastKnownFileType = sourcecode.swift; path = JoyfillUITests.swift; sourceTree = "<group>"; };
		1307CF1D2BE36ECE00B19FBA /* JoyfillUITestsLaunchTests.swift */ = {isa = PBXFileReference; lastKnownFileType = sourcecode.swift; path = JoyfillUITestsLaunchTests.swift; sourceTree = "<group>"; };
		134FC0772BDA82E9008B7030 /* JoyfillTests.xctest */ = {isa = PBXFileReference; explicitFileType = wrapper.cfbundle; includeInIndex = 0; path = JoyfillTests.xctest; sourceTree = BUILT_PRODUCTS_DIR; };
		134FC0792BDA82E9008B7030 /* JoyfillTests.swift */ = {isa = PBXFileReference; lastKnownFileType = sourcecode.swift; path = JoyfillTests.swift; sourceTree = "<group>"; };
		136D3DBE2C103BD8008B1CA3 /* PageNavigationFieldTest.swift */ = {isa = PBXFileReference; lastKnownFileType = sourcecode.swift; path = PageNavigationFieldTest.swift; sourceTree = "<group>"; };
		13A3F8E92C34171A00B0A255 /* ConditionalLogicTests.swift */ = {isa = PBXFileReference; lastKnownFileType = sourcecode.swift; path = ConditionalLogicTests.swift; sourceTree = "<group>"; };
		13A3F8EB2C356DB800B0A255 /* ConditinalPageLogicTests.swift */ = {isa = PBXFileReference; lastKnownFileType = sourcecode.swift; path = ConditinalPageLogicTests.swift; sourceTree = "<group>"; };
		13B544452BE37D2A008AF9BC /* UITestFormContainerView.swift */ = {isa = PBXFileReference; lastKnownFileType = sourcecode.swift; path = UITestFormContainerView.swift; sourceTree = "<group>"; };
		36006C042E1BE59D00159BF0 /* FormulaTemplate_ArithmeticTests.swift */ = {isa = PBXFileReference; lastKnownFileType = sourcecode.swift; path = FormulaTemplate_ArithmeticTests.swift; sourceTree = "<group>"; };
		36006C082E1BE5E000159BF0 /* FormulaTemplate_Arithmetic.json */ = {isa = PBXFileReference; lastKnownFileType = text.json; path = FormulaTemplate_Arithmetic.json; sourceTree = "<group>"; };
		3607877F2BE900C400D9A187 /* JoyfillUITests.xctestplan */ = {isa = PBXFileReference; lastKnownFileType = text; path = JoyfillUITests.xctestplan; sourceTree = "<group>"; };
		360787802BE911C400D9A187 /* JoyfillExample.xctestplan */ = {isa = PBXFileReference; lastKnownFileType = text; path = JoyfillExample.xctestplan; sourceTree = "<group>"; };
		361164D92DD70625003DEB4F /* WisdomTests.swift */ = {isa = PBXFileReference; lastKnownFileType = sourcecode.swift; path = WisdomTests.swift; sourceTree = "<group>"; };
		362746452E24F0D0005B0FA7 /* FormulaTemplate_EqualityOperator.json */ = {isa = PBXFileReference; lastKnownFileType = text.json; path = FormulaTemplate_EqualityOperator.json; sourceTree = "<group>"; };
		362746462E24F0D0005B0FA7 /* FormulaTemplate_GreaterThanOperator.json */ = {isa = PBXFileReference; lastKnownFileType = text.json; path = FormulaTemplate_GreaterThanOperator.json; sourceTree = "<group>"; };
		362746472E24F0D0005B0FA7 /* FormulaTemplate_GreaterThanOrEqualOperator.json */ = {isa = PBXFileReference; lastKnownFileType = text.json; path = FormulaTemplate_GreaterThanOrEqualOperator.json; sourceTree = "<group>"; };
		362746482E24F0D0005B0FA7 /* FormulaTemplate_LessThanOperator.json */ = {isa = PBXFileReference; lastKnownFileType = text.json; path = FormulaTemplate_LessThanOperator.json; sourceTree = "<group>"; };
		362746492E24F0D0005B0FA7 /* FormulaTemplate_LessThanOrEqualOperator.json */ = {isa = PBXFileReference; lastKnownFileType = text.json; path = FormulaTemplate_LessThanOrEqualOperator.json; sourceTree = "<group>"; };
		3627464A2E24F0D0005B0FA7 /* FormulaTemplate_UnequalOperator.json */ = {isa = PBXFileReference; lastKnownFileType = text.json; path = FormulaTemplate_UnequalOperator.json; sourceTree = "<group>"; };
		3627465D2E24FE98005B0FA7 /* FormulaTemplate_EqualityOperatorTests.swift */ = {isa = PBXFileReference; lastKnownFileType = sourcecode.swift; path = FormulaTemplate_EqualityOperatorTests.swift; sourceTree = "<group>"; };
		3627465E2E24FE98005B0FA7 /* FormulaTemplate_GreaterThanOperatorTests.swift */ = {isa = PBXFileReference; lastKnownFileType = sourcecode.swift; path = FormulaTemplate_GreaterThanOperatorTests.swift; sourceTree = "<group>"; };
		3627465F2E24FE98005B0FA7 /* FormulaTemplate_GreaterThanOrEqualOperatorTests.swift */ = {isa = PBXFileReference; lastKnownFileType = sourcecode.swift; path = FormulaTemplate_GreaterThanOrEqualOperatorTests.swift; sourceTree = "<group>"; };
		362746602E24FE98005B0FA7 /* FormulaTemplate_LessThanOperatorTests.swift */ = {isa = PBXFileReference; lastKnownFileType = sourcecode.swift; path = FormulaTemplate_LessThanOperatorTests.swift; sourceTree = "<group>"; };
		362746612E24FE98005B0FA7 /* FormulaTemplate_LessThanOrEqualOperatorTests.swift */ = {isa = PBXFileReference; lastKnownFileType = sourcecode.swift; path = FormulaTemplate_LessThanOrEqualOperatorTests.swift; sourceTree = "<group>"; };
		362746622E24FE98005B0FA7 /* FormulaTemplate_UnequalOperatorTests.swift */ = {isa = PBXFileReference; lastKnownFileType = sourcecode.swift; path = FormulaTemplate_UnequalOperatorTests.swift; sourceTree = "<group>"; };
		3627466D2E26DDC7005B0FA7 /* FormulaTemplate_BlockField.json */ = {isa = PBXFileReference; lastKnownFileType = text.json; path = FormulaTemplate_BlockField.json; sourceTree = "<group>"; };
		3627466E2E26DDC7005B0FA7 /* FormulaTemplate_SignatureField.json */ = {isa = PBXFileReference; lastKnownFileType = text.json; path = FormulaTemplate_SignatureField.json; sourceTree = "<group>"; };
		362746752E26E266005B0FA7 /* FormulaTemplate_DateFieldTests.swift */ = {isa = PBXFileReference; lastKnownFileType = sourcecode.swift; path = FormulaTemplate_DateFieldTests.swift; sourceTree = "<group>"; };
		362A560C2BEE304500B54C14 /* JoyfillUITestsBaseClass.swift */ = {isa = PBXFileReference; lastKnownFileType = sourcecode.swift; path = JoyfillUITestsBaseClass.swift; sourceTree = "<group>"; };
		364615A92E29692D00F237F6 /* ManipulateDataOnChangeView.swift */ = {isa = PBXFileReference; lastKnownFileType = sourcecode.swift; path = ManipulateDataOnChangeView.swift; sourceTree = "<group>"; };
		364615AA2E29692D00F237F6 /* OnChangeHandlerTest.swift */ = {isa = PBXFileReference; lastKnownFileType = sourcecode.swift; path = OnChangeHandlerTest.swift; sourceTree = "<group>"; };
		364615AD2E29694800F237F6 /* SchemaValidationExampleView.swift */ = {isa = PBXFileReference; lastKnownFileType = sourcecode.swift; path = SchemaValidationExampleView.swift; sourceTree = "<group>"; };
		3656F8982DF076DA001590B2 /* FormBuilderView.swift */ = {isa = PBXFileReference; lastKnownFileType = sourcecode.swift; path = FormBuilderView.swift; sourceTree = "<group>"; };
		366190942BF23EAB006ED7CF /* JoyfillTests.xctestplan */ = {isa = PBXFileReference; lastKnownFileType = text; path = JoyfillTests.xctestplan; sourceTree = "<group>"; };
		3682A4BF2E153D43005B73C3 /* FormulaTemplate_Read_ChartField.json */ = {isa = PBXFileReference; lastKnownFileType = text.json; path = FormulaTemplate_Read_ChartField.json; sourceTree = "<group>"; };
		3682A4C32E153DA0005B73C3 /* FormulaTemplate_Read_ChartField.swift */ = {isa = PBXFileReference; lastKnownFileType = sourcecode.swift; path = FormulaTemplate_Read_ChartField.swift; sourceTree = "<group>"; };
		3682A4C72E158AA4005B73C3 /* FormulaTemplate_Write_ChartField.json */ = {isa = PBXFileReference; lastKnownFileType = text.json; path = FormulaTemplate_Write_ChartField.json; sourceTree = "<group>"; };
		3682A4CB2E158D21005B73C3 /* FormulaTemplate_Write_ChartField.swift */ = {isa = PBXFileReference; lastKnownFileType = sourcecode.swift; path = FormulaTemplate_Write_ChartField.swift; sourceTree = "<group>"; };
		369025642E06E8EC00DCFF5B /* SimpleTableTest.swift */ = {isa = PBXFileReference; lastKnownFileType = sourcecode.swift; path = SimpleTableTest.swift; sourceTree = "<group>"; };
		369D45032E0E4C2600677280 /* AllSampleJSONs.swift */ = {isa = PBXFileReference; lastKnownFileType = sourcecode.swift; path = AllSampleJSONs.swift; sourceTree = "<group>"; };
		369D45092E0E51AC00677280 /* FormulaTemplate_CollectionField.json */ = {isa = PBXFileReference; lastKnownFileType = text.json; path = FormulaTemplate_CollectionField.json; sourceTree = "<group>"; };
		369D450A2E0E51AC00677280 /* FormulaTemplate_DateField.json */ = {isa = PBXFileReference; lastKnownFileType = text.json; path = FormulaTemplate_DateField.json; sourceTree = "<group>"; };
		369D450B2E0E51AC00677280 /* FormulaTemplate_DropdownField.json */ = {isa = PBXFileReference; lastKnownFileType = text.json; path = FormulaTemplate_DropdownField.json; sourceTree = "<group>"; };
		369D450C2E0E51AC00677280 /* FormulaTemplate_MultiSelectField.json */ = {isa = PBXFileReference; lastKnownFileType = text.json; path = FormulaTemplate_MultiSelectField.json; sourceTree = "<group>"; };
		369D450D2E0E51AC00677280 /* FormulaTemplate_NumberField.json */ = {isa = PBXFileReference; lastKnownFileType = text.json; path = FormulaTemplate_NumberField.json; sourceTree = "<group>"; };
		369D450E2E0E51AC00677280 /* FormulaTemplate_TableField.json */ = {isa = PBXFileReference; lastKnownFileType = text.json; path = FormulaTemplate_TableField.json; sourceTree = "<group>"; };
		369D450F2E0E51AC00677280 /* FormulaTemplate_TextareaField.json */ = {isa = PBXFileReference; lastKnownFileType = text.json; path = FormulaTemplate_TextareaField.json; sourceTree = "<group>"; };
		369D45102E0E51AC00677280 /* FormulaTemplate_TextField.json */ = {isa = PBXFileReference; lastKnownFileType = text.json; path = FormulaTemplate_TextField.json; sourceTree = "<group>"; };
		369D45622E0E52CA00677280 /* JoyfillResolver_DirectSelfCircularReference.json */ = {isa = PBXFileReference; lastKnownFileType = text.json; path = JoyfillResolver_DirectSelfCircularReference.json; sourceTree = "<group>"; };
		369D45632E0E52CA00677280 /* JoyfillResolver_IndirectCircularError.json */ = {isa = PBXFileReference; lastKnownFileType = text.json; path = JoyfillResolver_IndirectCircularError.json; sourceTree = "<group>"; };
		369D45642E0E52CA00677280 /* JoyfillResolver_LongChainIndirectCircularDependency.json */ = {isa = PBXFileReference; lastKnownFileType = text.json; path = JoyfillResolver_LongChainIndirectCircularDependency.json; sourceTree = "<group>"; };
		369D45652E0E52CA00677280 /* JoyfillResolver_SimpleWorking.json */ = {isa = PBXFileReference; lastKnownFileType = text.json; path = JoyfillResolver_SimpleWorking.json; sourceTree = "<group>"; };
		369D45662E0E52CA00677280 /* JoyfillResolverTemplate_ComplexWorking.json */ = {isa = PBXFileReference; lastKnownFileType = text.json; path = JoyfillResolverTemplate_ComplexWorking.json; sourceTree = "<group>"; };
		369D45762E0E586300677280 /* FormulaTemplate_CollectionField.swift */ = {isa = PBXFileReference; lastKnownFileType = sourcecode.swift; path = FormulaTemplate_CollectionField.swift; sourceTree = "<group>"; };
		36A5EF262E29725B0059C2A6 /* 3000-fields.json */ = {isa = PBXFileReference; lastKnownFileType = text.json; path = "3000-fields.json"; sourceTree = "<group>"; };
		36A5EF272E29725B0059C2A6 /* CollectionFilter.json */ = {isa = PBXFileReference; lastKnownFileType = text.json; path = CollectionFilter.json; sourceTree = "<group>"; };
		36A5EF282E29725B0059C2A6 /* ErrorHandling.json */ = {isa = PBXFileReference; lastKnownFileType = text.json; path = ErrorHandling.json; sourceTree = "<group>"; };
		36A5EF292E29725B0059C2A6 /* FieldTemplate_TableCollection_Poplated.json */ = {isa = PBXFileReference; lastKnownFileType = text.json; path = FieldTemplate_TableCollection_Poplated.json; sourceTree = "<group>"; };
		36A5EF2A2E29725B0059C2A6 /* FirstPageHidden.json */ = {isa = PBXFileReference; lastKnownFileType = text.json; path = FirstPageHidden.json; sourceTree = "<group>"; };
		36A5EF2C2E29725B0059C2A6 /* hint_and_deficiency_demo.json */ = {isa = PBXFileReference; lastKnownFileType = text.json; path = hint_and_deficiency_demo.json; sourceTree = "<group>"; };
		36A5EF2D2E29725B0059C2A6 /* Joydocjson.json */ = {isa = PBXFileReference; lastKnownFileType = text.json; path = Joydocjson.json; sourceTree = "<group>"; };
		36A5EF2E2E29725B0059C2A6 /* TableNewColumns.json */ = {isa = PBXFileReference; lastKnownFileType = text.json; path = TableNewColumns.json; sourceTree = "<group>"; };
		36A5EF2F2E29725B0059C2A6 /* testrow.json */ = {isa = PBXFileReference; lastKnownFileType = text.json; path = testrow.json; sourceTree = "<group>"; };
		36BCD3722E0BFA0600F5DA4B /* FormulaTemplate_TableField.swift */ = {isa = PBXFileReference; lastKnownFileType = sourcecode.swift; path = FormulaTemplate_TableField.swift; sourceTree = "<group>"; };
		36CE14662DB6680000799B25 /* LiveViewTest.swift */ = {isa = PBXFileReference; lastKnownFileType = sourcecode.swift; path = LiveViewTest.swift; sourceTree = "<group>"; };
		36CE14682DB7F90100799B25 /* JoyDoc+helper.swift */ = {isa = PBXFileReference; lastKnownFileType = sourcecode.swift; path = "JoyDoc+helper.swift"; sourceTree = "<group>"; };
		E254BF7F2D410F990083C3E4 /* ConditionLogicUnitTests.swift */ = {isa = PBXFileReference; lastKnownFileType = sourcecode.swift; path = ConditionLogicUnitTests.swift; sourceTree = "<group>"; };
		E254BF812D410FA00083C3E4 /* DocumentEditor+ChangeHandlerTests.swift */ = {isa = PBXFileReference; lastKnownFileType = sourcecode.swift; path = "DocumentEditor+ChangeHandlerTests.swift"; sourceTree = "<group>"; };
		E274CA2F2E2E60A000B35C09 /* OnChangeHandlerUITests.swift */ = {isa = PBXFileReference; lastKnownFileType = sourcecode.swift; path = OnChangeHandlerUITests.swift; sourceTree = "<group>"; };
		E274CA352E2E7FB000B35C09 /* blockField.json */ = {isa = PBXFileReference; lastKnownFileType = text.json; path = blockField.json; sourceTree = "<group>"; };
		E274CA362E2E7FB000B35C09 /* chartField.json */ = {isa = PBXFileReference; lastKnownFileType = text.json; path = chartField.json; sourceTree = "<group>"; };
		E274CA372E2E7FB000B35C09 /* collectionField.json */ = {isa = PBXFileReference; lastKnownFileType = text.json; path = collectionField.json; sourceTree = "<group>"; };
		E274CA382E2E7FB000B35C09 /* dateField.json */ = {isa = PBXFileReference; lastKnownFileType = text.json; path = dateField.json; sourceTree = "<group>"; };
		E274CA392E2E7FB000B35C09 /* dropdownField.json */ = {isa = PBXFileReference; lastKnownFileType = text.json; path = dropdownField.json; sourceTree = "<group>"; };
		E274CA3A2E2E7FB000B35C09 /* fileField.json */ = {isa = PBXFileReference; lastKnownFileType = text.json; path = fileField.json; sourceTree = "<group>"; };
		E274CA3B2E2E7FB000B35C09 /* imageField.json */ = {isa = PBXFileReference; lastKnownFileType = text.json; path = imageField.json; sourceTree = "<group>"; };
		E274CA3C2E2E7FB000B35C09 /* multilineTextField.json */ = {isa = PBXFileReference; lastKnownFileType = text.json; path = multilineTextField.json; sourceTree = "<group>"; };
		E274CA3D2E2E7FB000B35C09 /* multiSelectField.json */ = {isa = PBXFileReference; lastKnownFileType = text.json; path = multiSelectField.json; sourceTree = "<group>"; };
		E274CA3E2E2E7FB000B35C09 /* numberField.json */ = {isa = PBXFileReference; lastKnownFileType = text.json; path = numberField.json; sourceTree = "<group>"; };
		E274CA3F2E2E7FB000B35C09 /* signatureField.json */ = {isa = PBXFileReference; lastKnownFileType = text.json; path = signatureField.json; sourceTree = "<group>"; };
		E274CA402E2E7FB000B35C09 /* tableField.json */ = {isa = PBXFileReference; lastKnownFileType = text.json; path = tableField.json; sourceTree = "<group>"; };
		E274CA412E2E7FB000B35C09 /* textField.json */ = {isa = PBXFileReference; lastKnownFileType = text.json; path = textField.json; sourceTree = "<group>"; };
		E274CA6A2E2E7FCD00B35C09 /* conditionalLogicTemplate.json */ = {isa = PBXFileReference; lastKnownFileType = text.json; path = conditionalLogicTemplate.json; sourceTree = "<group>"; };
		E274CA6F2E2E7FD600B35C09 /* defaultEmptyTemplate.json */ = {isa = PBXFileReference; lastKnownFileType = text.json; path = defaultEmptyTemplate.json; sourceTree = "<group>"; };
		E274CA742E2E7FDE00B35C09 /* fileSettingsTemplate.json */ = {isa = PBXFileReference; lastKnownFileType = text.json; path = fileSettingsTemplate.json; sourceTree = "<group>"; };
		E274CA792E2E7FE700B35C09 /* greatWallOfQATemplate.json */ = {isa = PBXFileReference; lastKnownFileType = text.json; path = greatWallOfQATemplate.json; sourceTree = "<group>"; };
		E274CA7E2E2E7FF000B35C09 /* metadataTemplate.json */ = {isa = PBXFileReference; lastKnownFileType = text.json; path = metadataTemplate.json; sourceTree = "<group>"; };
		E274CA832E2E7FFB00B35C09 /* PageSettingsTemplate.json */ = {isa = PBXFileReference; lastKnownFileType = text.json; path = PageSettingsTemplate.json; sourceTree = "<group>"; };
		E274CAED2E2E84F700B35C09 /* baseChartTemplateValidation.json */ = {isa = PBXFileReference; lastKnownFileType = text.json; path = baseChartTemplateValidation.json; sourceTree = "<group>"; };
		E274CAEE2E2E84F700B35C09 /* baseCollectionTemplateValidation.json */ = {isa = PBXFileReference; lastKnownFileType = text.json; path = baseCollectionTemplateValidation.json; sourceTree = "<group>"; };
		E274CAEF2E2E84F700B35C09 /* baseDropdownTemplateValidation.json */ = {isa = PBXFileReference; lastKnownFileType = text.json; path = baseDropdownTemplateValidation.json; sourceTree = "<group>"; };
		E274CAF02E2E84F700B35C09 /* baseImageTemplateValidation.json */ = {isa = PBXFileReference; lastKnownFileType = text.json; path = baseImageTemplateValidation.json; sourceTree = "<group>"; };
		E274CAF12E2E84F700B35C09 /* baseInputGroupTemplateValidation.json */ = {isa = PBXFileReference; lastKnownFileType = text.json; path = baseInputGroupTemplateValidation.json; sourceTree = "<group>"; };
		E274CAF22E2E84F700B35C09 /* baseMultilineTemplateValidation.json */ = {isa = PBXFileReference; lastKnownFileType = text.json; path = baseMultilineTemplateValidation.json; sourceTree = "<group>"; };
		E274CAF32E2E84F700B35C09 /* baseMultiselectTemplateValidation.json */ = {isa = PBXFileReference; lastKnownFileType = text.json; path = baseMultiselectTemplateValidation.json; sourceTree = "<group>"; };
		E274CAF42E2E84F700B35C09 /* BaseNumberTemplateValidation.json */ = {isa = PBXFileReference; lastKnownFileType = text.json; path = BaseNumberTemplateValidation.json; sourceTree = "<group>"; };
		E274CAF52E2E84F700B35C09 /* baseSignatureTemplateValidation.json */ = {isa = PBXFileReference; lastKnownFileType = text.json; path = baseSignatureTemplateValidation.json; sourceTree = "<group>"; };
		E274CAF62E2E84F700B35C09 /* baseTableCollectionTemplateValidation.json */ = {isa = PBXFileReference; lastKnownFileType = text.json; path = baseTableCollectionTemplateValidation.json; sourceTree = "<group>"; };
		E274CAF72E2E84F700B35C09 /* baseTableTemplate 2Validation.json */ = {isa = PBXFileReference; lastKnownFileType = text.json; path = "baseTableTemplate 2Validation.json"; sourceTree = "<group>"; };
		E274CAF82E2E84F700B35C09 /* baseTableTemplateValidation.json */ = {isa = PBXFileReference; lastKnownFileType = text.json; path = baseTableTemplateValidation.json; sourceTree = "<group>"; };
		E274CAF92E2E84F700B35C09 /* chartFieldValidation.json */ = {isa = PBXFileReference; lastKnownFileType = text.json; path = chartFieldValidation.json; sourceTree = "<group>"; };
		E274CAFA2E2E84F700B35C09 /* collectionInputGroupFieldValidation.json */ = {isa = PBXFileReference; lastKnownFileType = text.json; path = collectionInputGroupFieldValidation.json; sourceTree = "<group>"; };
		E274CAFB2E2E84F700B35C09 /* collectionTableFieldValidation.json */ = {isa = PBXFileReference; lastKnownFileType = text.json; path = collectionTableFieldValidation.json; sourceTree = "<group>"; };
		E274CAFC2E2E84F700B35C09 /* dateFieldValidation.json */ = {isa = PBXFileReference; lastKnownFileType = text.json; path = dateFieldValidation.json; sourceTree = "<group>"; };
		E274CAFD2E2E84F700B35C09 /* dropdownFieldValidation.json */ = {isa = PBXFileReference; lastKnownFileType = text.json; path = dropdownFieldValidation.json; sourceTree = "<group>"; };
		E274CAFE2E2E84F700B35C09 /* imageAndFileFieldValidation.json */ = {isa = PBXFileReference; lastKnownFileType = text.json; path = imageAndFileFieldValidation.json; sourceTree = "<group>"; };
		E274CAFF2E2E84F700B35C09 /* inputGroupFieldValidation.json */ = {isa = PBXFileReference; lastKnownFileType = text.json; path = inputGroupFieldValidation.json; sourceTree = "<group>"; };
		E274CB002E2E84F700B35C09 /* multilineTextFieldValidation.json */ = {isa = PBXFileReference; lastKnownFileType = text.json; path = multilineTextFieldValidation.json; sourceTree = "<group>"; };
		E274CB012E2E84F700B35C09 /* multiSelectFieldValidation.json */ = {isa = PBXFileReference; lastKnownFileType = text.json; path = multiSelectFieldValidation.json; sourceTree = "<group>"; };
		E274CB022E2E84F700B35C09 /* numberFieldValidation.json */ = {isa = PBXFileReference; lastKnownFileType = text.json; path = numberFieldValidation.json; sourceTree = "<group>"; };
		E274CB032E2E84F700B35C09 /* signatureFieldValidation.json */ = {isa = PBXFileReference; lastKnownFileType = text.json; path = signatureFieldValidation.json; sourceTree = "<group>"; };
		E274CB042E2E84F700B35C09 /* tableFieldValidation.json */ = {isa = PBXFileReference; lastKnownFileType = text.json; path = tableFieldValidation.json; sourceTree = "<group>"; };
		E274CB052E2E84F700B35C09 /* textFieldValidation.json */ = {isa = PBXFileReference; lastKnownFileType = text.json; path = textFieldValidation.json; sourceTree = "<group>"; };
		E274CB522E2EA8ED00B35C09 /* ConditionalLogic_FormulaTemplate.json */ = {isa = PBXFileReference; lastKnownFileType = text.json; path = ConditionalLogic_FormulaTemplate.json; sourceTree = "<group>"; };
		E27C87E22D394387008EA35C /* CameraScanner.swift */ = {isa = PBXFileReference; lastKnownFileType = sourcecode.swift; path = CameraScanner.swift; sourceTree = "<group>"; };
		E27C87E42D39438C008EA35C /* CameraScannerViewController.swift */ = {isa = PBXFileReference; lastKnownFileType = sourcecode.swift; path = CameraScannerViewController.swift; sourceTree = "<group>"; };
		E28D109C2E2E08A600E59B5F /* ReservedWordMisuse_FormulaTemplate.json */ = {isa = PBXFileReference; lastKnownFileType = text.json; path = ReservedWordMisuse_FormulaTemplate.json; sourceTree = "<group>"; };
		E28D10A02E2E08CA00E59B5F /* UndefinedValueReference_FormulaTemplate.json */ = {isa = PBXFileReference; lastKnownFileType = text.json; path = UndefinedValueReference_FormulaTemplate.json; sourceTree = "<group>"; };
		E28D10A42E2E08E100E59B5F /* EncapsulatedCircularReference_FormulaTemplate.json */ = {isa = PBXFileReference; lastKnownFileType = text.json; path = EncapsulatedCircularReference_FormulaTemplate.json; sourceTree = "<group>"; };
		E28D10A82E2E08F700E59B5F /* ImplicitCircularReferenceObjectArrayConstruction_FormulaTemplate.json */ = {isa = PBXFileReference; lastKnownFileType = text.json; path = ImplicitCircularReferenceObjectArrayConstruction_FormulaTemplate.json; sourceTree = "<group>"; };
		E28D10AC2E2E090800E59B5F /* FormulaTemplate_ConditionalEvaluationCircularReference.json */ = {isa = PBXFileReference; lastKnownFileType = text.json; path = FormulaTemplate_ConditionalEvaluationCircularReference.json; sourceTree = "<group>"; };
		E2A683F12DC8FC3A00385FE1 /* FormContainerTestView.swift */ = {isa = PBXFileReference; lastKnownFileType = sourcecode.swift; path = FormContainerTestView.swift; sourceTree = "<group>"; };
		E2A684362DCA40AF00385FE1 /* FormContainerTestView.swift */ = {isa = PBXFileReference; lastKnownFileType = sourcecode.swift; path = FormContainerTestView.swift; sourceTree = "<group>"; };
		E2A6843A2DCA413B00385FE1 /* ImageReplacementTest.swift */ = {isa = PBXFileReference; lastKnownFileType = sourcecode.swift; path = ImageReplacementTest.swift; sourceTree = "<group>"; };
		E2A6843C2DCA41F000385FE1 /* JoyDoc+helper.swift */ = {isa = PBXFileReference; lastKnownFileType = sourcecode.swift; path = "JoyDoc+helper.swift"; sourceTree = "<group>"; };
		E2ABC23E2DF06C7800A33038 /* ChangelogView.swift */ = {isa = PBXFileReference; lastKnownFileType = sourcecode.swift; path = ChangelogView.swift; sourceTree = "<group>"; };
		E2B5F7602D75E67C0057FD85 /* TemplateSearchView.swift */ = {isa = PBXFileReference; lastKnownFileType = sourcecode.swift; path = TemplateSearchView.swift; sourceTree = "<group>"; };
		E2F568632E2A4556005216A6 /* DateTimeFieldTestData.json */ = {isa = PBXFileReference; lastKnownFileType = text.json; path = DateTimeFieldTestData.json; sourceTree = "<group>"; };
		E2F568642E2A4556005216A6 /* DateTimeFieldTests.swift */ = {isa = PBXFileReference; lastKnownFileType = sourcecode.swift; path = DateTimeFieldTests.swift; sourceTree = "<group>"; };
		E2F568652E2A4556005216A6 /* DateTimeFieldUITestCases.swift */ = {isa = PBXFileReference; lastKnownFileType = sourcecode.swift; path = DateTimeFieldUITestCases.swift; sourceTree = "<group>"; };
		E2F568712E2A4594005216A6 /* ImageFieldTestData.json */ = {isa = PBXFileReference; lastKnownFileType = text.json; path = ImageFieldTestData.json; sourceTree = "<group>"; };
		E2F568722E2A4594005216A6 /* ImageFieldTests.swift */ = {isa = PBXFileReference; lastKnownFileType = sourcecode.swift; path = ImageFieldTests.swift; sourceTree = "<group>"; };
		E2F568732E2A4594005216A6 /* ImageFieldUITestCases.swift */ = {isa = PBXFileReference; lastKnownFileType = sourcecode.swift; path = ImageFieldUITestCases.swift; sourceTree = "<group>"; };
		E2F568782E2A45A8005216A6 /* SignatureFieldTestData.json */ = {isa = PBXFileReference; lastKnownFileType = text.json; path = SignatureFieldTestData.json; sourceTree = "<group>"; };
		E2F568792E2A45A8005216A6 /* SignatureFieldTests.swift */ = {isa = PBXFileReference; lastKnownFileType = sourcecode.swift; path = SignatureFieldTests.swift; sourceTree = "<group>"; };
		E2F5687A2E2A45A8005216A6 /* SignatureFieldUITestCases.swift */ = {isa = PBXFileReference; lastKnownFileType = sourcecode.swift; path = SignatureFieldUITestCases.swift; sourceTree = "<group>"; };
		E2F5687F2E2A45BC005216A6 /* ChartFieldTestData.json */ = {isa = PBXFileReference; lastKnownFileType = text.json; path = ChartFieldTestData.json; sourceTree = "<group>"; };
		E2F568802E2A45BC005216A6 /* ChartFieldTests.swift */ = {isa = PBXFileReference; lastKnownFileType = sourcecode.swift; path = ChartFieldTests.swift; sourceTree = "<group>"; };
		E2F568812E2A45BC005216A6 /* ChartFieldUITestCases.swift */ = {isa = PBXFileReference; lastKnownFileType = sourcecode.swift; path = ChartFieldUITestCases.swift; sourceTree = "<group>"; };
		E2F568862E2A45D6005216A6 /* CollectionFieldSearchFilterTests.swift */ = {isa = PBXFileReference; lastKnownFileType = sourcecode.swift; path = CollectionFieldSearchFilterTests.swift; sourceTree = "<group>"; };
		E2F568872E2A45D6005216A6 /* CollectionFieldTests.swift */ = {isa = PBXFileReference; lastKnownFileType = sourcecode.swift; path = CollectionFieldTests.swift; sourceTree = "<group>"; };
		E2F5688B2E2A45F9005216A6 /* TableFieldTestData.json */ = {isa = PBXFileReference; lastKnownFileType = text.json; path = TableFieldTestData.json; sourceTree = "<group>"; };
		E2F5688C2E2A45F9005216A6 /* TableFieldTests.swift */ = {isa = PBXFileReference; lastKnownFileType = sourcecode.swift; path = TableFieldTests.swift; sourceTree = "<group>"; };
		E2F5688D2E2A45F9005216A6 /* TableFieldUITestCases.swift */ = {isa = PBXFileReference; lastKnownFileType = sourcecode.swift; path = TableFieldUITestCases.swift; sourceTree = "<group>"; };
		E2F5688E2E2A45F9005216A6 /* TableNumber_Block_DateFieldTest.swift */ = {isa = PBXFileReference; lastKnownFileType = sourcecode.swift; path = TableNumber_Block_DateFieldTest.swift; sourceTree = "<group>"; };
		E2F568942E2A4619005216A6 /* DropdownFieldTestData.json */ = {isa = PBXFileReference; lastKnownFileType = text.json; path = DropdownFieldTestData.json; sourceTree = "<group>"; };
		E2F568952E2A4619005216A6 /* DropdownFieldUITestCases.swift */ = {isa = PBXFileReference; lastKnownFileType = sourcecode.swift; path = DropdownFieldUITestCases.swift; sourceTree = "<group>"; };
		E2F568962E2A4619005216A6 /* SelectionFieldHidePageLogicTests.swift */ = {isa = PBXFileReference; lastKnownFileType = sourcecode.swift; path = SelectionFieldHidePageLogicTests.swift; sourceTree = "<group>"; };
		E2F568972E2A4619005216A6 /* SelectionFieldLogicTests.swift */ = {isa = PBXFileReference; lastKnownFileType = sourcecode.swift; path = SelectionFieldLogicTests.swift; sourceTree = "<group>"; };
		E2F568982E2A4619005216A6 /* SelectionFieldShowPageLogicTests.swift */ = {isa = PBXFileReference; lastKnownFileType = sourcecode.swift; path = SelectionFieldShowPageLogicTests.swift; sourceTree = "<group>"; };
		E2F5689F2E2A4724005216A6 /* TextFieldTestData.json */ = {isa = PBXFileReference; lastKnownFileType = text.json; path = TextFieldTestData.json; sourceTree = "<group>"; };
		E2F568A02E2A4724005216A6 /* TextFieldUITestCases.swift */ = {isa = PBXFileReference; lastKnownFileType = sourcecode.swift; path = TextFieldUITestCases.swift; sourceTree = "<group>"; };
		E2F568A42E2A473D005216A6 /* DisplayTextFieldTestData.json */ = {isa = PBXFileReference; lastKnownFileType = text.json; path = DisplayTextFieldTestData.json; sourceTree = "<group>"; };
		E2F568A52E2A473D005216A6 /* DisplayTextFieldUITestCases.swift */ = {isa = PBXFileReference; lastKnownFileType = sourcecode.swift; path = DisplayTextFieldUITestCases.swift; sourceTree = "<group>"; };
		E2F568A92E2A4758005216A6 /* UITestHelpers.swift */ = {isa = PBXFileReference; lastKnownFileType = sourcecode.swift; path = UITestHelpers.swift; sourceTree = "<group>"; };
		E2F568AC2E2A476A005216A6 /* MultilineTestData.json */ = {isa = PBXFileReference; lastKnownFileType = text.json; path = MultilineTestData.json; sourceTree = "<group>"; };
		E2F568AD2E2A476A005216A6 /* MultilineTextFieldUITestCases.swift */ = {isa = PBXFileReference; lastKnownFileType = sourcecode.swift; path = MultilineTextFieldUITestCases.swift; sourceTree = "<group>"; };
		E2F568B12E2A4786005216A6 /* MultiSelectFieldTestData.json */ = {isa = PBXFileReference; lastKnownFileType = text.json; path = MultiSelectFieldTestData.json; sourceTree = "<group>"; };
		E2F568B22E2A4786005216A6 /* MultiSelectFieldUITestCases.swift */ = {isa = PBXFileReference; lastKnownFileType = sourcecode.swift; path = MultiSelectFieldUITestCases.swift; sourceTree = "<group>"; };
		E2F568B62E2A4792005216A6 /* NumberFieldTestData.json */ = {isa = PBXFileReference; lastKnownFileType = text.json; path = NumberFieldTestData.json; sourceTree = "<group>"; };
		E2F568B72E2A4792005216A6 /* NumberFieldUITestCases.swift */ = {isa = PBXFileReference; lastKnownFileType = sourcecode.swift; path = NumberFieldUITestCases.swift; sourceTree = "<group>"; };
		E2F568BB2E2A47A1005216A6 /* SingleChoiceFieldTestData.json */ = {isa = PBXFileReference; lastKnownFileType = text.json; path = SingleChoiceFieldTestData.json; sourceTree = "<group>"; };
		E2F568BC2E2A47A1005216A6 /* SingleChoiceFieldUITestCases.swift */ = {isa = PBXFileReference; lastKnownFileType = sourcecode.swift; path = SingleChoiceFieldUITestCases.swift; sourceTree = "<group>"; };
		FA28C9662BB4345C00A2D65C /* FormContainerView.swift */ = {isa = PBXFileReference; lastKnownFileType = sourcecode.swift; path = FormContainerView.swift; sourceTree = "<group>"; };
		FA28C9682BB4356000A2D65C /* SaveButtonView.swift */ = {isa = PBXFileReference; lastKnownFileType = sourcecode.swift; path = SaveButtonView.swift; sourceTree = "<group>"; };
		FA28C96A2BB4359600A2D65C /* ChangeManager.swift */ = {isa = PBXFileReference; lastKnownFileType = sourcecode.swift; path = ChangeManager.swift; sourceTree = "<group>"; };
		FA529C4A2BA1D251000200F5 /* JoyfillExample.app */ = {isa = PBXFileReference; explicitFileType = wrapper.application; includeInIndex = 0; path = JoyfillExample.app; sourceTree = BUILT_PRODUCTS_DIR; };
		FA529C4D2BA1D251000200F5 /* JoyfillExampleApp.swift */ = {isa = PBXFileReference; lastKnownFileType = sourcecode.swift; path = JoyfillExampleApp.swift; sourceTree = "<group>"; };
		FA529C512BA1D253000200F5 /* Assets.xcassets */ = {isa = PBXFileReference; lastKnownFileType = folder.assetcatalog; path = Assets.xcassets; sourceTree = "<group>"; };
		FA529C532BA1D253000200F5 /* JoyfillExample.entitlements */ = {isa = PBXFileReference; lastKnownFileType = text.plist.entitlements; path = JoyfillExample.entitlements; sourceTree = "<group>"; };
		FA529C552BA1D253000200F5 /* Preview Assets.xcassets */ = {isa = PBXFileReference; lastKnownFileType = folder.assetcatalog; path = "Preview Assets.xcassets"; sourceTree = "<group>"; };
		FA529C792BA1D28B000200F5 /* TemplateListView.swift */ = {isa = PBXFileReference; fileEncoding = 4; lastKnownFileType = sourcecode.swift; path = TemplateListView.swift; sourceTree = "<group>"; };
		FA529C7B2BA1D28B000200F5 /* DocumentSubmissionsListView.swift */ = {isa = PBXFileReference; fileEncoding = 4; lastKnownFileType = sourcecode.swift; path = DocumentSubmissionsListView.swift; sourceTree = "<group>"; };
/* End PBXFileReference section */

/* Begin PBXFrameworksBuildPhase section */
		1307CF162BE36ECD00B19FBA /* Frameworks */ = {
			isa = PBXFrameworksBuildPhase;
			buildActionMask = 2147483647;
			files = (
				9EFE7A862E2F772500F0322A /* Joyfill in Frameworks */,
				E26A54662DFADD72006E05E9 /* JoyfillModel in Frameworks */,
			);
			runOnlyForDeploymentPostprocessing = 0;
		};
		134FC0742BDA82E9008B7030 /* Frameworks */ = {
			isa = PBXFrameworksBuildPhase;
			buildActionMask = 2147483647;
			files = (
			);
			runOnlyForDeploymentPostprocessing = 0;
		};
		FA529C472BA1D251000200F5 /* Frameworks */ = {
			isa = PBXFrameworksBuildPhase;
			buildActionMask = 2147483647;
			files = (
<<<<<<< HEAD
				9EFE7A7E2E2F751600F0322A /* Joyfill in Frameworks */,
				36143FE82E2F5586006B9048 /* FormulaRunner in Frameworks */,
=======
>>>>>>> 1ca5b7cc
				36143FEF2E2F57AF006B9048 /* JoyfillAPIService in Frameworks */,
				048149FA2CDA8F8E0061FBDC /* JoyfillModel in Frameworks */,
				36294F1A2BD67884006C03A6 /* JoyfillModel in Frameworks */,
				1324937A2BA570F9002C6ADC /* Joyfill in Frameworks */,
				048149FD2CDA8F9A0061FBDC /* JoyfillAPIService in Frameworks */,
				362211402BCEB10200BD98B5 /* JoyfillAPIService in Frameworks */,
				36CFA0532CE2068300B7DE34 /* JoyfillModel in Frameworks */,
				364300F02C510C4200BA870F /* JoyfillModel in Frameworks */,
				E2B5F75F2D75E5F30057FD85 /* JoyfillAPIService in Frameworks */,
				9EFE7A842E2F751600F0322A /* JoyfillModel in Frameworks */,
				36CFA05B2CE4936100B7DE34 /* JoyfillAPIService in Frameworks */,
				FA1FEAF12BA4C34800ABD018 /* Joyfill in Frameworks */,
				36C6F4C52CEF4CEC001765CF /* JoyfillModel in Frameworks */,
				FA1FEAEB2BA46C1200ABD018 /* Joyfill in Frameworks */,
				360BC7F62C3E88E500735516 /* JoyfillAPIService in Frameworks */,
				36CAEB5F2E2E90A0003D328E /* Joyfill in Frameworks */,
				FA28C96E2BB4456300A2D65C /* JoyfillAPIService in Frameworks */,
				E26A54642DFADD04006E05E9 /* JoyfillModel in Frameworks */,
				9EFE7A802E2F751600F0322A /* JoyfillAPIService in Frameworks */,
				36A5EF162E296DC80059C2A6 /* Joyfill in Frameworks */,
				3697A9622E27839100FA87E3 /* JoyfillFormulas in Frameworks */,
				364300ED2C510BEC00BA870F /* JoyfillAPIService in Frameworks */,
				3661908A2BF239BD006ED7CF /* JoyfillModel in Frameworks */,
				3697A95D2E27837600FA87E3 /* JoyfillModel in Frameworks */,
				36CAEB622E2E90B1003D328E /* JoyfillAPIService in Frameworks */,
				FA28C95F2BB18F1600A2D65C /* JoyfillAPIService in Frameworks */,
				FA1FEAEE2BA4C1F300ABD018 /* Joyfill in Frameworks */,
				FA1FEAE22BA466CB00ABD018 /* Joyfill in Frameworks */,
				9EFE7A7C2E2F751600F0322A /* Examples in Frameworks */,
				363AEF702C510DF00082359B /* JoyfillAPIService in Frameworks */,
				361D90CB2E296CBD003CE807 /* JoyfillAPIService in Frameworks */,
				363B43F62E29593D0027FFB9 /* JoyfillAPIService in Frameworks */,
				FA28C9712BB4456D00A2D65C /* JoyfillModel in Frameworks */,
				36143FF32E2F57AF006B9048 /* JoyfillModel in Frameworks */,
				360BC7F92C3E896D00735516 /* JoyfillModel in Frameworks */,
				361D90C82E296CA9003CE807 /* JoyfillModel in Frameworks */,
				9EFE7A822E2F751600F0322A /* JoyfillFormulas in Frameworks */,
				1324937D2BAD5A42002C6ADC /* JoyfillModel in Frameworks */,
				FAACBA602BA1D3AD00B610AB /* Joyfill in Frameworks */,
				36143FED2E2F57AF006B9048 /* Joyfill in Frameworks */,
				36143FFC2E2F57F3006B9048 /* JSONSchema in Frameworks */,
				E2A683EE2DC8F5FC00385FE1 /* JoyfillModel in Frameworks */,
				FA529C822BA1D2D2000200F5 /* Joyfill in Frameworks */,
				E28D10812E2B776400E59B5F /* Joyfill in Frameworks */,
				36143FF12E2F57AF006B9048 /* JoyfillFormulas in Frameworks */,
				361D90C52E296BD7003CE807 /* Joyfill in Frameworks */,
				36294F1D2BD67FC4006C03A6 /* JoyfillAPIService in Frameworks */,
			);
			runOnlyForDeploymentPostprocessing = 0;
		};
/* End PBXFrameworksBuildPhase section */

/* Begin PBXGroup section */
		1307CF1A2BE36ECE00B19FBA /* JoyfillUITests */ = {
			isa = PBXGroup;
			children = (
				1307CF1B2BE36ECE00B19FBA /* JoyfillUITests.swift */,
				E274CA302E2E60A000B35C09 /* ChangeUITests */,
				E2F568BD2E2A47A1005216A6 /* SingleChoiceField */,
				E2F568B82E2A4792005216A6 /* NumberField */,
				E2F568B32E2A4786005216A6 /* MultiSelect */,
				E2F568AE2E2A476A005216A6 /* MultilineTextField */,
				E2F568AA2E2A4758005216A6 /* Helper */,
				E2F568A62E2A473D005216A6 /* DisplayTextField */,
				E2F568A12E2A4724005216A6 /* TextField */,
				E2F568662E2A4556005216A6 /* DateTimeField */,
				E2F568742E2A4594005216A6 /* ImageField */,
				E2F5687B2E2A45A8005216A6 /* SignatureField */,
				E2F568822E2A45BC005216A6 /* ChartField */,
				E2F568882E2A45D6005216A6 /* Collection */,
				E2F5688F2E2A45F9005216A6 /* TableField */,
				136D3DBE2C103BD8008B1CA3 /* PageNavigationFieldTest.swift */,
				13A3F8E92C34171A00B0A255 /* ConditionalLogicTests.swift */,
				13A3F8EB2C356DB800B0A255 /* ConditinalPageLogicTests.swift */,
				362A560C2BEE304500B54C14 /* JoyfillUITestsBaseClass.swift */,
				E2F568992E2A4619005216A6 /* DropdownField */,
				1307CF1D2BE36ECE00B19FBA /* JoyfillUITestsLaunchTests.swift */,
			);
			path = JoyfillUITests;
			sourceTree = "<group>";
		};
		134FC0782BDA82E9008B7030 /* JoyfillTests */ = {
			isa = PBXGroup;
			children = (
				134FC0792BDA82E9008B7030 /* JoyfillTests.swift */,
				0448AE082D0C45AD00754EA0 /* ValidationTestCase.swift */,
				1307CF132BE1292900B19FBA /* JoyDoc+Assert.swift */,
				361164D92DD70625003DEB4F /* WisdomTests.swift */,
				362746752E26E266005B0FA7 /* FormulaTemplate_DateFieldTests.swift */,
				36BCD3722E0BFA0600F5DA4B /* FormulaTemplate_TableField.swift */,
				3682A4C32E153DA0005B73C3 /* FormulaTemplate_Read_ChartField.swift */,
				36006C042E1BE59D00159BF0 /* FormulaTemplate_ArithmeticTests.swift */,
				3682A4CB2E158D21005B73C3 /* FormulaTemplate_Write_ChartField.swift */,
				3627465D2E24FE98005B0FA7 /* FormulaTemplate_EqualityOperatorTests.swift */,
				3627465E2E24FE98005B0FA7 /* FormulaTemplate_GreaterThanOperatorTests.swift */,
				3627465F2E24FE98005B0FA7 /* FormulaTemplate_GreaterThanOrEqualOperatorTests.swift */,
				362746602E24FE98005B0FA7 /* FormulaTemplate_LessThanOperatorTests.swift */,
				362746612E24FE98005B0FA7 /* FormulaTemplate_LessThanOrEqualOperatorTests.swift */,
				362746622E24FE98005B0FA7 /* FormulaTemplate_UnequalOperatorTests.swift */,
				369D45762E0E586300677280 /* FormulaTemplate_CollectionField.swift */,
				369025642E06E8EC00DCFF5B /* SimpleTableTest.swift */,
				E254BF7F2D410F990083C3E4 /* ConditionLogicUnitTests.swift */,
				E254BF812D410FA00083C3E4 /* DocumentEditor+ChangeHandlerTests.swift */,
			);
			path = JoyfillTests;
			sourceTree = "<group>";
		};
		360787992BEB8CF600D9A187 /* Frameworks */ = {
			isa = PBXGroup;
			children = (
			);
			name = Frameworks;
			sourceTree = "<group>";
		};
		362746442E24F0BF005B0FA7 /* Parser */ = {
			isa = PBXGroup;
			children = (
				362746452E24F0D0005B0FA7 /* FormulaTemplate_EqualityOperator.json */,
				362746462E24F0D0005B0FA7 /* FormulaTemplate_GreaterThanOperator.json */,
				362746472E24F0D0005B0FA7 /* FormulaTemplate_GreaterThanOrEqualOperator.json */,
				362746482E24F0D0005B0FA7 /* FormulaTemplate_LessThanOperator.json */,
				362746492E24F0D0005B0FA7 /* FormulaTemplate_LessThanOrEqualOperator.json */,
				3627464A2E24F0D0005B0FA7 /* FormulaTemplate_UnequalOperator.json */,
			);
			path = Parser;
			sourceTree = "<group>";
		};
		369D45112E0E51AC00677280 /* Fields */ = {
			isa = PBXGroup;
			children = (
				3682A4C72E158AA4005B73C3 /* FormulaTemplate_Write_ChartField.json */,
				3682A4BF2E153D43005B73C3 /* FormulaTemplate_Read_ChartField.json */,
				369D45092E0E51AC00677280 /* FormulaTemplate_CollectionField.json */,
				369D450A2E0E51AC00677280 /* FormulaTemplate_DateField.json */,
				369D450B2E0E51AC00677280 /* FormulaTemplate_DropdownField.json */,
				369D450C2E0E51AC00677280 /* FormulaTemplate_MultiSelectField.json */,
				369D450D2E0E51AC00677280 /* FormulaTemplate_NumberField.json */,
				369D450E2E0E51AC00677280 /* FormulaTemplate_TableField.json */,
				369D450F2E0E51AC00677280 /* FormulaTemplate_TextareaField.json */,
				369D45102E0E51AC00677280 /* FormulaTemplate_TextField.json */,
				3627466D2E26DDC7005B0FA7 /* FormulaTemplate_BlockField.json */,
				3627466E2E26DDC7005B0FA7 /* FormulaTemplate_SignatureField.json */,
			);
			path = Fields;
			sourceTree = "<group>";
		};
		369D45172E0E51AC00677280 /* Resolver */ = {
			isa = PBXGroup;
			children = (
				E274CB522E2EA8ED00B35C09 /* ConditionalLogic_FormulaTemplate.json */,
				369D45622E0E52CA00677280 /* JoyfillResolver_DirectSelfCircularReference.json */,
				369D45632E0E52CA00677280 /* JoyfillResolver_IndirectCircularError.json */,
				E28D10A82E2E08F700E59B5F /* ImplicitCircularReferenceObjectArrayConstruction_FormulaTemplate.json */,
				E28D10A42E2E08E100E59B5F /* EncapsulatedCircularReference_FormulaTemplate.json */,
				369D45642E0E52CA00677280 /* JoyfillResolver_LongChainIndirectCircularDependency.json */,
				E28D10AC2E2E090800E59B5F /* FormulaTemplate_ConditionalEvaluationCircularReference.json */,
				369D45652E0E52CA00677280 /* JoyfillResolver_SimpleWorking.json */,
				E28D109C2E2E08A600E59B5F /* ReservedWordMisuse_FormulaTemplate.json */,
				36006C082E1BE5E000159BF0 /* FormulaTemplate_Arithmetic.json */,
				E28D10A02E2E08CA00E59B5F /* UndefinedValueReference_FormulaTemplate.json */,
				369D45662E0E52CA00677280 /* JoyfillResolverTemplate_ComplexWorking.json */,
			);
			path = Resolver;
			sourceTree = "<group>";
		};
		369D45182E0E51AC00677280 /* Formula-sample */ = {
			isa = PBXGroup;
			children = (
				362746442E24F0BF005B0FA7 /* Parser */,
				369D45112E0E51AC00677280 /* Fields */,
				369D45172E0E51AC00677280 /* Resolver */,
			);
			path = "Formula-sample";
			sourceTree = "<group>";
		};
		369D451C2E0E51AC00677280 /* Sample JSONs */ = {
			isa = PBXGroup;
			children = (
				E274CA342E2E7EDB00B35C09 /* Schema-Validation */,
				36A5EF302E29725B0059C2A6 /* others */,
				369D45182E0E51AC00677280 /* Formula-sample */,
			);
			path = "Sample JSONs";
			sourceTree = "<group>";
		};
		36A5EF302E29725B0059C2A6 /* others */ = {
			isa = PBXGroup;
			children = (
				36A5EF262E29725B0059C2A6 /* 3000-fields.json */,
				36A5EF272E29725B0059C2A6 /* CollectionFilter.json */,
				36A5EF282E29725B0059C2A6 /* ErrorHandling.json */,
				36A5EF292E29725B0059C2A6 /* FieldTemplate_TableCollection_Poplated.json */,
				36A5EF2A2E29725B0059C2A6 /* FirstPageHidden.json */,
				36A5EF2C2E29725B0059C2A6 /* hint_and_deficiency_demo.json */,
				36A5EF2D2E29725B0059C2A6 /* Joydocjson.json */,
				36A5EF2E2E29725B0059C2A6 /* TableNewColumns.json */,
				36A5EF2F2E29725B0059C2A6 /* testrow.json */,
			);
			path = others;
			sourceTree = "<group>";
		};
		E274CA302E2E60A000B35C09 /* ChangeUITests */ = {
			isa = PBXGroup;
			children = (
				E274CA2F2E2E60A000B35C09 /* OnChangeHandlerUITests.swift */,
			);
			path = ChangeUITests;
			sourceTree = "<group>";
		};
		E274CA342E2E7EDB00B35C09 /* Schema-Validation */ = {
			isa = PBXGroup;
			children = (
				E274CA422E2E7FB000B35C09 /* allFieldsDesktopAndMobileTemplates */,
				E274CA6B2E2E7FCD00B35C09 /* conditionalLogicTemplate */,
				E274CA702E2E7FD600B35C09 /* defaultEmptyTemplate */,
				E274CA752E2E7FDE00B35C09 /* fileSettingsTemplate */,
				E274CA7A2E2E7FE700B35C09 /* greatWallOfQATemplate */,
				E274CA7F2E2E7FF000B35C09 /* metadataTemplate */,
				E274CA842E2E7FFB00B35C09 /* pageSettingsTemplate */,
				E274CB062E2E84F700B35C09 /* optionalPropertiesRemovedTemplate */,
			);
			path = "Schema-Validation";
			sourceTree = "<group>";
		};
		E274CA422E2E7FB000B35C09 /* allFieldsDesktopAndMobileTemplates */ = {
			isa = PBXGroup;
			children = (
				E274CA352E2E7FB000B35C09 /* blockField.json */,
				E274CA362E2E7FB000B35C09 /* chartField.json */,
				E274CA372E2E7FB000B35C09 /* collectionField.json */,
				E274CA382E2E7FB000B35C09 /* dateField.json */,
				E274CA392E2E7FB000B35C09 /* dropdownField.json */,
				E274CA3A2E2E7FB000B35C09 /* fileField.json */,
				E274CA3B2E2E7FB000B35C09 /* imageField.json */,
				E274CA3C2E2E7FB000B35C09 /* multilineTextField.json */,
				E274CA3D2E2E7FB000B35C09 /* multiSelectField.json */,
				E274CA3E2E2E7FB000B35C09 /* numberField.json */,
				E274CA3F2E2E7FB000B35C09 /* signatureField.json */,
				E274CA402E2E7FB000B35C09 /* tableField.json */,
				E274CA412E2E7FB000B35C09 /* textField.json */,
			);
			path = allFieldsDesktopAndMobileTemplates;
			sourceTree = "<group>";
		};
		E274CA6B2E2E7FCD00B35C09 /* conditionalLogicTemplate */ = {
			isa = PBXGroup;
			children = (
				E274CA6A2E2E7FCD00B35C09 /* conditionalLogicTemplate.json */,
			);
			path = conditionalLogicTemplate;
			sourceTree = "<group>";
		};
		E274CA702E2E7FD600B35C09 /* defaultEmptyTemplate */ = {
			isa = PBXGroup;
			children = (
				E274CA6F2E2E7FD600B35C09 /* defaultEmptyTemplate.json */,
			);
			path = defaultEmptyTemplate;
			sourceTree = "<group>";
		};
		E274CA752E2E7FDE00B35C09 /* fileSettingsTemplate */ = {
			isa = PBXGroup;
			children = (
				E274CA742E2E7FDE00B35C09 /* fileSettingsTemplate.json */,
			);
			path = fileSettingsTemplate;
			sourceTree = "<group>";
		};
		E274CA7A2E2E7FE700B35C09 /* greatWallOfQATemplate */ = {
			isa = PBXGroup;
			children = (
				E274CA792E2E7FE700B35C09 /* greatWallOfQATemplate.json */,
			);
			path = greatWallOfQATemplate;
			sourceTree = "<group>";
		};
		E274CA7F2E2E7FF000B35C09 /* metadataTemplate */ = {
			isa = PBXGroup;
			children = (
				E274CA7E2E2E7FF000B35C09 /* metadataTemplate.json */,
			);
			path = metadataTemplate;
			sourceTree = "<group>";
		};
		E274CA842E2E7FFB00B35C09 /* pageSettingsTemplate */ = {
			isa = PBXGroup;
			children = (
				E274CA832E2E7FFB00B35C09 /* PageSettingsTemplate.json */,
			);
			path = pageSettingsTemplate;
			sourceTree = "<group>";
		};
		E274CB062E2E84F700B35C09 /* optionalPropertiesRemovedTemplate */ = {
			isa = PBXGroup;
			children = (
				E274CAED2E2E84F700B35C09 /* baseChartTemplateValidation.json */,
				E274CAEE2E2E84F700B35C09 /* baseCollectionTemplateValidation.json */,
				E274CAEF2E2E84F700B35C09 /* baseDropdownTemplateValidation.json */,
				E274CAF02E2E84F700B35C09 /* baseImageTemplateValidation.json */,
				E274CAF12E2E84F700B35C09 /* baseInputGroupTemplateValidation.json */,
				E274CAF22E2E84F700B35C09 /* baseMultilineTemplateValidation.json */,
				E274CAF32E2E84F700B35C09 /* baseMultiselectTemplateValidation.json */,
				E274CAF42E2E84F700B35C09 /* BaseNumberTemplateValidation.json */,
				E274CAF52E2E84F700B35C09 /* baseSignatureTemplateValidation.json */,
				E274CAF62E2E84F700B35C09 /* baseTableCollectionTemplateValidation.json */,
				E274CAF72E2E84F700B35C09 /* baseTableTemplate 2Validation.json */,
				E274CAF82E2E84F700B35C09 /* baseTableTemplateValidation.json */,
				E274CAF92E2E84F700B35C09 /* chartFieldValidation.json */,
				E274CAFA2E2E84F700B35C09 /* collectionInputGroupFieldValidation.json */,
				E274CAFB2E2E84F700B35C09 /* collectionTableFieldValidation.json */,
				E274CAFC2E2E84F700B35C09 /* dateFieldValidation.json */,
				E274CAFD2E2E84F700B35C09 /* dropdownFieldValidation.json */,
				E274CAFE2E2E84F700B35C09 /* imageAndFileFieldValidation.json */,
				E274CAFF2E2E84F700B35C09 /* inputGroupFieldValidation.json */,
				E274CB002E2E84F700B35C09 /* multilineTextFieldValidation.json */,
				E274CB012E2E84F700B35C09 /* multiSelectFieldValidation.json */,
				E274CB022E2E84F700B35C09 /* numberFieldValidation.json */,
				E274CB032E2E84F700B35C09 /* signatureFieldValidation.json */,
				E274CB042E2E84F700B35C09 /* tableFieldValidation.json */,
				E274CB052E2E84F700B35C09 /* textFieldValidation.json */,
			);
			path = optionalPropertiesRemovedTemplate;
			sourceTree = "<group>";
		};
		E2F568662E2A4556005216A6 /* DateTimeField */ = {
			isa = PBXGroup;
			children = (
				E2F568632E2A4556005216A6 /* DateTimeFieldTestData.json */,
				E2F568642E2A4556005216A6 /* DateTimeFieldTests.swift */,
				E2F568652E2A4556005216A6 /* DateTimeFieldUITestCases.swift */,
			);
			path = DateTimeField;
			sourceTree = "<group>";
		};
		E2F568742E2A4594005216A6 /* ImageField */ = {
			isa = PBXGroup;
			children = (
				E2F568712E2A4594005216A6 /* ImageFieldTestData.json */,
				E2F568722E2A4594005216A6 /* ImageFieldTests.swift */,
				E2F568732E2A4594005216A6 /* ImageFieldUITestCases.swift */,
			);
			path = ImageField;
			sourceTree = "<group>";
		};
		E2F5687B2E2A45A8005216A6 /* SignatureField */ = {
			isa = PBXGroup;
			children = (
				E2F568782E2A45A8005216A6 /* SignatureFieldTestData.json */,
				E2F568792E2A45A8005216A6 /* SignatureFieldTests.swift */,
				E2F5687A2E2A45A8005216A6 /* SignatureFieldUITestCases.swift */,
			);
			path = SignatureField;
			sourceTree = "<group>";
		};
		E2F568822E2A45BC005216A6 /* ChartField */ = {
			isa = PBXGroup;
			children = (
				E2F5687F2E2A45BC005216A6 /* ChartFieldTestData.json */,
				E2F568802E2A45BC005216A6 /* ChartFieldTests.swift */,
				E2F568812E2A45BC005216A6 /* ChartFieldUITestCases.swift */,
			);
			path = ChartField;
			sourceTree = "<group>";
		};
		E2F568882E2A45D6005216A6 /* Collection */ = {
			isa = PBXGroup;
			children = (
				E2F568862E2A45D6005216A6 /* CollectionFieldSearchFilterTests.swift */,
				E2F568872E2A45D6005216A6 /* CollectionFieldTests.swift */,
			);
			path = Collection;
			sourceTree = "<group>";
		};
		E2F5688F2E2A45F9005216A6 /* TableField */ = {
			isa = PBXGroup;
			children = (
				E2F5688B2E2A45F9005216A6 /* TableFieldTestData.json */,
				E2F5688C2E2A45F9005216A6 /* TableFieldTests.swift */,
				E2F5688D2E2A45F9005216A6 /* TableFieldUITestCases.swift */,
				E2F5688E2E2A45F9005216A6 /* TableNumber_Block_DateFieldTest.swift */,
			);
			path = TableField;
			sourceTree = "<group>";
		};
		E2F568992E2A4619005216A6 /* DropdownField */ = {
			isa = PBXGroup;
			children = (
				E2F568942E2A4619005216A6 /* DropdownFieldTestData.json */,
				E2F568952E2A4619005216A6 /* DropdownFieldUITestCases.swift */,
				E2F568962E2A4619005216A6 /* SelectionFieldHidePageLogicTests.swift */,
				E2F568972E2A4619005216A6 /* SelectionFieldLogicTests.swift */,
				E2F568982E2A4619005216A6 /* SelectionFieldShowPageLogicTests.swift */,
			);
			path = DropdownField;
			sourceTree = "<group>";
		};
		E2F568A12E2A4724005216A6 /* TextField */ = {
			isa = PBXGroup;
			children = (
				E2F5689F2E2A4724005216A6 /* TextFieldTestData.json */,
				E2F568A02E2A4724005216A6 /* TextFieldUITestCases.swift */,
			);
			path = TextField;
			sourceTree = "<group>";
		};
		E2F568A62E2A473D005216A6 /* DisplayTextField */ = {
			isa = PBXGroup;
			children = (
				E2F568A42E2A473D005216A6 /* DisplayTextFieldTestData.json */,
				E2F568A52E2A473D005216A6 /* DisplayTextFieldUITestCases.swift */,
			);
			path = DisplayTextField;
			sourceTree = "<group>";
		};
		E2F568AA2E2A4758005216A6 /* Helper */ = {
			isa = PBXGroup;
			children = (
				E2F568A92E2A4758005216A6 /* UITestHelpers.swift */,
			);
			path = Helper;
			sourceTree = "<group>";
		};
		E2F568AE2E2A476A005216A6 /* MultilineTextField */ = {
			isa = PBXGroup;
			children = (
				E2F568AC2E2A476A005216A6 /* MultilineTestData.json */,
				E2F568AD2E2A476A005216A6 /* MultilineTextFieldUITestCases.swift */,
			);
			path = MultilineTextField;
			sourceTree = "<group>";
		};
		E2F568B32E2A4786005216A6 /* MultiSelect */ = {
			isa = PBXGroup;
			children = (
				E2F568B12E2A4786005216A6 /* MultiSelectFieldTestData.json */,
				E2F568B22E2A4786005216A6 /* MultiSelectFieldUITestCases.swift */,
			);
			path = MultiSelect;
			sourceTree = "<group>";
		};
		E2F568B82E2A4792005216A6 /* NumberField */ = {
			isa = PBXGroup;
			children = (
				E2F568B62E2A4792005216A6 /* NumberFieldTestData.json */,
				E2F568B72E2A4792005216A6 /* NumberFieldUITestCases.swift */,
			);
			path = NumberField;
			sourceTree = "<group>";
		};
		E2F568BD2E2A47A1005216A6 /* SingleChoiceField */ = {
			isa = PBXGroup;
			children = (
				E2F568BB2E2A47A1005216A6 /* SingleChoiceFieldTestData.json */,
				E2F568BC2E2A47A1005216A6 /* SingleChoiceFieldUITestCases.swift */,
			);
			path = SingleChoiceField;
			sourceTree = "<group>";
		};
		FA529C412BA1D251000200F5 = {
			isa = PBXGroup;
			children = (
				366190942BF23EAB006ED7CF /* JoyfillTests.xctestplan */,
				360787802BE911C400D9A187 /* JoyfillExample.xctestplan */,
				3607877F2BE900C400D9A187 /* JoyfillUITests.xctestplan */,
				FA529C4C2BA1D251000200F5 /* JoyfillExample */,
				134FC0782BDA82E9008B7030 /* JoyfillTests */,
				1307CF1A2BE36ECE00B19FBA /* JoyfillUITests */,
				FA529C4B2BA1D251000200F5 /* Products */,
				360787992BEB8CF600D9A187 /* Frameworks */,
			);
			sourceTree = "<group>";
		};
		FA529C4B2BA1D251000200F5 /* Products */ = {
			isa = PBXGroup;
			children = (
				FA529C4A2BA1D251000200F5 /* JoyfillExample.app */,
				134FC0772BDA82E9008B7030 /* JoyfillTests.xctest */,
				1307CF192BE36ECE00B19FBA /* JoyfillUITests.xctest */,
			);
			name = Products;
			sourceTree = "<group>";
		};
		FA529C4C2BA1D251000200F5 /* JoyfillExample */ = {
			isa = PBXGroup;
			children = (
				369D451C2E0E51AC00677280 /* Sample JSONs */,
				FA529C4D2BA1D251000200F5 /* JoyfillExampleApp.swift */,
				FA529C792BA1D28B000200F5 /* TemplateListView.swift */,
				FA529C7B2BA1D28B000200F5 /* DocumentSubmissionsListView.swift */,
				FA28C9662BB4345C00A2D65C /* FormContainerView.swift */,
				FA28C96A2BB4359600A2D65C /* ChangeManager.swift */,
				E2A684362DCA40AF00385FE1 /* FormContainerTestView.swift */,
				E2B5F7602D75E67C0057FD85 /* TemplateSearchView.swift */,
				E2A6843C2DCA41F000385FE1 /* JoyDoc+helper.swift */,
				E2ABC23E2DF06C7800A33038 /* ChangelogView.swift */,
				E2A6843A2DCA413B00385FE1 /* ImageReplacementTest.swift */,
				364615A92E29692D00F237F6 /* ManipulateDataOnChangeView.swift */,
				364615AA2E29692D00F237F6 /* OnChangeHandlerTest.swift */,
				369D45032E0E4C2600677280 /* AllSampleJSONs.swift */,
				E2A683F12DC8FC3A00385FE1 /* FormContainerTestView.swift */,
				E27C87E42D39438C008EA35C /* CameraScannerViewController.swift */,
				364615AD2E29694800F237F6 /* SchemaValidationExampleView.swift */,
				36CE14662DB6680000799B25 /* LiveViewTest.swift */,
				E27C87E22D394387008EA35C /* CameraScanner.swift */,
				04814A0B2CDA91520061FBDC /* JoyfillExample.entitlements */,
				3656F8982DF076DA001590B2 /* FormBuilderView.swift */,
				FA28C9682BB4356000A2D65C /* SaveButtonView.swift */,
				1307CF112BE1290800B19FBA /* JoyDoc+DummyModel.swift */,
				36CE14682DB7F90100799B25 /* JoyDoc+helper.swift */,
				048149FE2CDA901F0061FBDC /* UserAccessTokenTextFieldView.swift */,
				13B544452BE37D2A008AF9BC /* UITestFormContainerView.swift */,
				FA529C512BA1D253000200F5 /* Assets.xcassets */,
				FA529C532BA1D253000200F5 /* JoyfillExample.entitlements */,
				FA529C542BA1D253000200F5 /* Preview Content */,
			);
			path = JoyfillExample;
			sourceTree = "<group>";
		};
		FA529C542BA1D253000200F5 /* Preview Content */ = {
			isa = PBXGroup;
			children = (
				FA529C552BA1D253000200F5 /* Preview Assets.xcassets */,
			);
			path = "Preview Content";
			sourceTree = "<group>";
		};
/* End PBXGroup section */

/* Begin PBXNativeTarget section */
		1307CF182BE36ECD00B19FBA /* JoyfillUITests */ = {
			isa = PBXNativeTarget;
			buildConfigurationList = 1307CF212BE36ECE00B19FBA /* Build configuration list for PBXNativeTarget "JoyfillUITests" */;
			buildPhases = (
				1307CF152BE36ECD00B19FBA /* Sources */,
				1307CF162BE36ECD00B19FBA /* Frameworks */,
				1307CF172BE36ECD00B19FBA /* Resources */,
			);
			buildRules = (
			);
			dependencies = (
				1307CF202BE36ECE00B19FBA /* PBXTargetDependency */,
			);
			name = JoyfillUITests;
			packageProductDependencies = (
				E26A54652DFADD72006E05E9 /* JoyfillModel */,
				9EFE7A852E2F772500F0322A /* Joyfill */,
			);
			productName = JoyfillUITests;
			productReference = 1307CF192BE36ECE00B19FBA /* JoyfillUITests.xctest */;
			productType = "com.apple.product-type.bundle.ui-testing";
		};
		134FC0762BDA82E9008B7030 /* JoyfillTests */ = {
			isa = PBXNativeTarget;
			buildConfigurationList = 134FC07F2BDA82E9008B7030 /* Build configuration list for PBXNativeTarget "JoyfillTests" */;
			buildPhases = (
				134FC0732BDA82E9008B7030 /* Sources */,
				134FC0742BDA82E9008B7030 /* Frameworks */,
				134FC0752BDA82E9008B7030 /* Resources */,
			);
			buildRules = (
			);
			dependencies = (
				134FC07C2BDA82E9008B7030 /* PBXTargetDependency */,
			);
			name = JoyfillTests;
			packageProductDependencies = (
			);
			productName = JoyfillTests;
			productReference = 134FC0772BDA82E9008B7030 /* JoyfillTests.xctest */;
			productType = "com.apple.product-type.bundle.unit-test";
		};
		FA529C492BA1D251000200F5 /* JoyfillExample */ = {
			isa = PBXNativeTarget;
			buildConfigurationList = FA529C6F2BA1D253000200F5 /* Build configuration list for PBXNativeTarget "JoyfillExample" */;
			buildPhases = (
				FA529C462BA1D251000200F5 /* Sources */,
				FA529C472BA1D251000200F5 /* Frameworks */,
				FA529C482BA1D251000200F5 /* Resources */,
			);
			buildRules = (
			);
			dependencies = (
			);
			name = JoyfillExample;
			packageProductDependencies = (
				FA529C812BA1D2D2000200F5 /* Joyfill */,
				FAACBA5F2BA1D3AD00B610AB /* Joyfill */,
				FA1FEAE12BA466CB00ABD018 /* Joyfill */,
				FA1FEAEA2BA46C1200ABD018 /* Joyfill */,
				FA1FEAED2BA4C1F300ABD018 /* Joyfill */,
				FA1FEAF02BA4C34800ABD018 /* Joyfill */,
				132493792BA570F9002C6ADC /* Joyfill */,
				1324937C2BAD5A42002C6ADC /* JoyfillModel */,
				FA28C95E2BB18F1600A2D65C /* JoyfillAPIService */,
				FA28C96D2BB4456300A2D65C /* JoyfillAPIService */,
				FA28C9702BB4456D00A2D65C /* JoyfillModel */,
				3622113F2BCEB10200BD98B5 /* JoyfillAPIService */,
				36294F192BD67884006C03A6 /* JoyfillModel */,
				36294F1C2BD67FC4006C03A6 /* JoyfillAPIService */,
				366190892BF239BD006ED7CF /* JoyfillModel */,
				360BC7F52C3E88E500735516 /* JoyfillAPIService */,
				360BC7F82C3E896D00735516 /* JoyfillModel */,
				364300EC2C510BEC00BA870F /* JoyfillAPIService */,
				364300EF2C510C4200BA870F /* JoyfillModel */,
				363AEF6F2C510DF00082359B /* JoyfillAPIService */,
				048149F92CDA8F8E0061FBDC /* JoyfillModel */,
				048149FC2CDA8F9A0061FBDC /* JoyfillAPIService */,
				36CFA0522CE2068300B7DE34 /* JoyfillModel */,
				36CFA05A2CE4936100B7DE34 /* JoyfillAPIService */,
				36C6F4C42CEF4CEC001765CF /* JoyfillModel */,
				E2B5F75E2D75E5F30057FD85 /* JoyfillAPIService */,
				E2A683ED2DC8F5FC00385FE1 /* JoyfillModel */,
				E26A54632DFADD04006E05E9 /* JoyfillModel */,
				3697A95C2E27837600FA87E3 /* JoyfillModel */,
				3697A9612E27839100FA87E3 /* JoyfillFormulas */,
				363B43F52E29593D0027FFB9 /* JoyfillAPIService */,
				361D90C42E296BD7003CE807 /* Joyfill */,
				361D90C72E296CA9003CE807 /* JoyfillModel */,
				361D90CA2E296CBD003CE807 /* JoyfillAPIService */,
				36A5EF152E296DC80059C2A6 /* Joyfill */,
				E28D10802E2B776400E59B5F /* Joyfill */,
				36CAEB5E2E2E90A0003D328E /* Joyfill */,
				36CAEB612E2E90B1003D328E /* JoyfillAPIService */,
				36143FEC2E2F57AF006B9048 /* Joyfill */,
				36143FEE2E2F57AF006B9048 /* JoyfillAPIService */,
				36143FF02E2F57AF006B9048 /* JoyfillFormulas */,
				36143FF22E2F57AF006B9048 /* JoyfillModel */,
				36143FFB2E2F57F3006B9048 /* JSONSchema */,
				9EFE7A7B2E2F751600F0322A /* Examples */,
				9EFE7A7D2E2F751600F0322A /* Joyfill */,
				9EFE7A7F2E2F751600F0322A /* JoyfillAPIService */,
				9EFE7A812E2F751600F0322A /* JoyfillFormulas */,
				9EFE7A832E2F751600F0322A /* JoyfillModel */,
			);
			productName = JoyfillExample;
			productReference = FA529C4A2BA1D251000200F5 /* JoyfillExample.app */;
			productType = "com.apple.product-type.application";
		};
/* End PBXNativeTarget section */

/* Begin PBXProject section */
		FA529C422BA1D251000200F5 /* Project object */ = {
			isa = PBXProject;
			attributes = {
				BuildIndependentTargetsInParallel = 1;
				LastSwiftUpdateCheck = 1520;
				LastUpgradeCheck = 1520;
				TargetAttributes = {
					1307CF182BE36ECD00B19FBA = {
						CreatedOnToolsVersion = 15.2;
						TestTargetID = FA529C492BA1D251000200F5;
					};
					134FC0762BDA82E9008B7030 = {
						CreatedOnToolsVersion = 15.2;
						TestTargetID = FA529C492BA1D251000200F5;
					};
					FA529C492BA1D251000200F5 = {
						CreatedOnToolsVersion = 15.2;
					};
				};
			};
			buildConfigurationList = FA529C452BA1D251000200F5 /* Build configuration list for PBXProject "JoyfillExample" */;
			compatibilityVersion = "Xcode 14.0";
			developmentRegion = en;
			hasScannedForEncodings = 0;
			knownRegions = (
				en,
				Base,
			);
			mainGroup = FA529C412BA1D251000200F5;
			packageReferences = (
				36143FFA2E2F57F3006B9048 /* XCRemoteSwiftPackageReference "JSONSchema" */,
				9EFE7A7A2E2F751600F0322A /* XCRemoteSwiftPackageReference "components-swift" */,
			);
			productRefGroup = FA529C4B2BA1D251000200F5 /* Products */;
			projectDirPath = "";
			projectRoot = "";
			targets = (
				FA529C492BA1D251000200F5 /* JoyfillExample */,
				134FC0762BDA82E9008B7030 /* JoyfillTests */,
				1307CF182BE36ECD00B19FBA /* JoyfillUITests */,
			);
		};
/* End PBXProject section */

/* Begin PBXResourcesBuildPhase section */
		1307CF172BE36ECD00B19FBA /* Resources */ = {
			isa = PBXResourcesBuildPhase;
			buildActionMask = 2147483647;
			files = (
				3682A4C92E158AA4005B73C3 /* FormulaTemplate_Write_ChartField.json in Resources */,
				369D45672E0E52CA00677280 /* JoyfillResolver_LongChainIndirectCircularDependency.json in Resources */,
				369D45682E0E52CA00677280 /* JoyfillResolverTemplate_ComplexWorking.json in Resources */,
				E274CA852E2E7FFB00B35C09 /* PageSettingsTemplate.json in Resources */,
				E274CA732E2E7FD600B35C09 /* defaultEmptyTemplate.json in Resources */,
				369D45692E0E52CA00677280 /* JoyfillResolver_DirectSelfCircularReference.json in Resources */,
				E2F568772E2A4594005216A6 /* ImageFieldTestData.json in Resources */,
				36A5EF312E29725B0059C2A6 /* TableNewColumns.json in Resources */,
				36A5EF322E29725B0059C2A6 /* FieldTemplate_TableCollection_Poplated.json in Resources */,
				36A5EF332E29725B0059C2A6 /* testrow.json in Resources */,
				E2F5687E2E2A45A8005216A6 /* SignatureFieldTestData.json in Resources */,
				36A5EF342E29725B0059C2A6 /* hint_and_deficiency_demo.json in Resources */,
				E274CA812E2E7FF000B35C09 /* metadataTemplate.json in Resources */,
				E28D10AD2E2E090800E59B5F /* FormulaTemplate_ConditionalEvaluationCircularReference.json in Resources */,
				E2F568A32E2A4724005216A6 /* TextFieldTestData.json in Resources */,
				E274CB552E2EA8ED00B35C09 /* ConditionalLogic_FormulaTemplate.json in Resources */,
				E2F568BA2E2A4792005216A6 /* NumberFieldTestData.json in Resources */,
				36A5EF362E29725B0059C2A6 /* CollectionFilter.json in Resources */,
				36A5EF372E29725B0059C2A6 /* FirstPageHidden.json in Resources */,
				36A5EF382E29725B0059C2A6 /* 3000-fields.json in Resources */,
				36A5EF392E29725B0059C2A6 /* ErrorHandling.json in Resources */,
				36A5EF3A2E29725B0059C2A6 /* Joydocjson.json in Resources */,
				369D456A2E0E52CA00677280 /* JoyfillResolver_IndirectCircularError.json in Resources */,
				E2F568B02E2A476A005216A6 /* MultilineTestData.json in Resources */,
				E28D10A32E2E08CA00E59B5F /* UndefinedValueReference_FormulaTemplate.json in Resources */,
				E2F568BF2E2A47A1005216A6 /* SingleChoiceFieldTestData.json in Resources */,
				369D456B2E0E52CA00677280 /* JoyfillResolver_SimpleWorking.json in Resources */,
				E2F568692E2A4556005216A6 /* DateTimeFieldTestData.json in Resources */,
				369D453E2E0E51AC00677280 /* FormulaTemplate_TextField.json in Resources */,
				3682A4C12E153D43005B73C3 /* FormulaTemplate_Read_ChartField.json in Resources */,
				E274CB072E2E84F700B35C09 /* collectionTableFieldValidation.json in Resources */,
				E274CB082E2E84F700B35C09 /* collectionInputGroupFieldValidation.json in Resources */,
				E274CB092E2E84F700B35C09 /* imageAndFileFieldValidation.json in Resources */,
				E274CB0A2E2E84F700B35C09 /* baseSignatureTemplateValidation.json in Resources */,
				E274CB0B2E2E84F700B35C09 /* signatureFieldValidation.json in Resources */,
				E274CB0C2E2E84F700B35C09 /* inputGroupFieldValidation.json in Resources */,
				E274CB0D2E2E84F700B35C09 /* baseImageTemplateValidation.json in Resources */,
				E274CB0E2E2E84F700B35C09 /* baseCollectionTemplateValidation.json in Resources */,
				E274CB0F2E2E84F700B35C09 /* BaseNumberTemplateValidation.json in Resources */,
				E274CB102E2E84F700B35C09 /* dateFieldValidation.json in Resources */,
				E274CB112E2E84F700B35C09 /* chartFieldValidation.json in Resources */,
				E274CB122E2E84F700B35C09 /* baseChartTemplateValidation.json in Resources */,
				E274CB132E2E84F700B35C09 /* multilineTextFieldValidation.json in Resources */,
				E274CB142E2E84F700B35C09 /* baseTableCollectionTemplateValidation.json in Resources */,
				E274CB152E2E84F700B35C09 /* numberFieldValidation.json in Resources */,
				E274CB162E2E84F700B35C09 /* baseInputGroupTemplateValidation.json in Resources */,
				E274CB172E2E84F700B35C09 /* textFieldValidation.json in Resources */,
				E274CB182E2E84F700B35C09 /* baseTableTemplateValidation.json in Resources */,
				E274CB192E2E84F700B35C09 /* tableFieldValidation.json in Resources */,
				E274CB1A2E2E84F700B35C09 /* baseMultiselectTemplateValidation.json in Resources */,
				E274CB1B2E2E84F700B35C09 /* baseMultilineTemplateValidation.json in Resources */,
				E274CB1C2E2E84F700B35C09 /* multiSelectFieldValidation.json in Resources */,
				E274CB1D2E2E84F700B35C09 /* baseDropdownTemplateValidation.json in Resources */,
				E274CB1E2E2E84F700B35C09 /* baseTableTemplate 2Validation.json in Resources */,
				E274CB1F2E2E84F700B35C09 /* dropdownFieldValidation.json in Resources */,
				E2F5689E2E2A461A005216A6 /* DropdownFieldTestData.json in Resources */,
				369D45442E0E51AC00677280 /* FormulaTemplate_CollectionField.json in Resources */,
				369D45462E0E51AC00677280 /* FormulaTemplate_NumberField.json in Resources */,
				369D45472E0E51AC00677280 /* FormulaTemplate_DropdownField.json in Resources */,
				369D45482E0E51AC00677280 /* FormulaTemplate_DateField.json in Resources */,
				369D45492E0E51AC00677280 /* FormulaTemplate_MultiSelectField.json in Resources */,
				369D454B2E0E51AC00677280 /* FormulaTemplate_TableField.json in Resources */,
				369D454C2E0E51AC00677280 /* FormulaTemplate_TextareaField.json in Resources */,
				362746512E24F0D0005B0FA7 /* FormulaTemplate_EqualityOperator.json in Resources */,
				E2F568852E2A45BC005216A6 /* ChartFieldTestData.json in Resources */,
				362746522E24F0D0005B0FA7 /* FormulaTemplate_LessThanOperator.json in Resources */,
				362746532E24F0D0005B0FA7 /* FormulaTemplate_LessThanOrEqualOperator.json in Resources */,
				362746542E24F0D0005B0FA7 /* FormulaTemplate_GreaterThanOrEqualOperator.json in Resources */,
				362746732E26DDC7005B0FA7 /* FormulaTemplate_SignatureField.json in Resources */,
				E274CA432E2E7FB000B35C09 /* chartField.json in Resources */,
				E274CA442E2E7FB000B35C09 /* numberField.json in Resources */,
				E274CA452E2E7FB000B35C09 /* textField.json in Resources */,
				E274CA462E2E7FB000B35C09 /* imageField.json in Resources */,
				E274CA472E2E7FB000B35C09 /* blockField.json in Resources */,
				E274CA482E2E7FB000B35C09 /* tableField.json in Resources */,
				E274CA492E2E7FB000B35C09 /* dropdownField.json in Resources */,
				E274CA4A2E2E7FB000B35C09 /* dateField.json in Resources */,
				E274CA4B2E2E7FB000B35C09 /* fileField.json in Resources */,
				E274CA4C2E2E7FB000B35C09 /* signatureField.json in Resources */,
				E274CA4D2E2E7FB000B35C09 /* multilineTextField.json in Resources */,
				E274CA4E2E2E7FB000B35C09 /* collectionField.json in Resources */,
				E274CA4F2E2E7FB000B35C09 /* multiSelectField.json in Resources */,
				E28D10AB2E2E08F700E59B5F /* ImplicitCircularReferenceObjectArrayConstruction_FormulaTemplate.json in Resources */,
				E2F568A82E2A473D005216A6 /* DisplayTextFieldTestData.json in Resources */,
				E274CA782E2E7FDE00B35C09 /* fileSettingsTemplate.json in Resources */,
				E28D10A72E2E08E100E59B5F /* EncapsulatedCircularReference_FormulaTemplate.json in Resources */,
				E274CA6E2E2E7FCD00B35C09 /* conditionalLogicTemplate.json in Resources */,
				E274CA7C2E2E7FE700B35C09 /* greatWallOfQATemplate.json in Resources */,
				E28D109D2E2E08A600E59B5F /* ReservedWordMisuse_FormulaTemplate.json in Resources */,
				E2F568B52E2A4786005216A6 /* MultiSelectFieldTestData.json in Resources */,
				E2F568932E2A45F9005216A6 /* TableFieldTestData.json in Resources */,
				362746742E26DDC7005B0FA7 /* FormulaTemplate_BlockField.json in Resources */,
				362746552E24F0D0005B0FA7 /* FormulaTemplate_GreaterThanOperator.json in Resources */,
				362746562E24F0D0005B0FA7 /* FormulaTemplate_UnequalOperator.json in Resources */,
				36006C092E1BE5E000159BF0 /* FormulaTemplate_Arithmetic.json in Resources */,
			);
			runOnlyForDeploymentPostprocessing = 0;
		};
		134FC0752BDA82E9008B7030 /* Resources */ = {
			isa = PBXResourcesBuildPhase;
			buildActionMask = 2147483647;
			files = (
				E274CA7B2E2E7FE700B35C09 /* greatWallOfQATemplate.json in Resources */,
				3682A4C82E158AA4005B73C3 /* FormulaTemplate_Write_ChartField.json in Resources */,
				E28D10AF2E2E090800E59B5F /* FormulaTemplate_ConditionalEvaluationCircularReference.json in Resources */,
				E274CB392E2E84F700B35C09 /* collectionTableFieldValidation.json in Resources */,
				E274CB3A2E2E84F700B35C09 /* collectionInputGroupFieldValidation.json in Resources */,
				E274CB3B2E2E84F700B35C09 /* imageAndFileFieldValidation.json in Resources */,
				E274CB3C2E2E84F700B35C09 /* baseSignatureTemplateValidation.json in Resources */,
				E274CB3D2E2E84F700B35C09 /* signatureFieldValidation.json in Resources */,
				E274CB3E2E2E84F700B35C09 /* inputGroupFieldValidation.json in Resources */,
				E274CB3F2E2E84F700B35C09 /* baseImageTemplateValidation.json in Resources */,
				E274CB402E2E84F700B35C09 /* baseCollectionTemplateValidation.json in Resources */,
				E274CB412E2E84F700B35C09 /* BaseNumberTemplateValidation.json in Resources */,
				E274CB422E2E84F700B35C09 /* dateFieldValidation.json in Resources */,
				E274CB432E2E84F700B35C09 /* chartFieldValidation.json in Resources */,
				E274CB442E2E84F700B35C09 /* baseChartTemplateValidation.json in Resources */,
				E274CB452E2E84F700B35C09 /* multilineTextFieldValidation.json in Resources */,
				E274CB462E2E84F700B35C09 /* baseTableCollectionTemplateValidation.json in Resources */,
				E274CB472E2E84F700B35C09 /* numberFieldValidation.json in Resources */,
				E274CB482E2E84F700B35C09 /* baseInputGroupTemplateValidation.json in Resources */,
				E274CB492E2E84F700B35C09 /* textFieldValidation.json in Resources */,
				E274CB4A2E2E84F700B35C09 /* baseTableTemplateValidation.json in Resources */,
				E274CB4B2E2E84F700B35C09 /* tableFieldValidation.json in Resources */,
				E274CB4C2E2E84F700B35C09 /* baseMultiselectTemplateValidation.json in Resources */,
				E274CB4D2E2E84F700B35C09 /* baseMultilineTemplateValidation.json in Resources */,
				E274CB4E2E2E84F700B35C09 /* multiSelectFieldValidation.json in Resources */,
				E274CB4F2E2E84F700B35C09 /* baseDropdownTemplateValidation.json in Resources */,
				E274CB502E2E84F700B35C09 /* baseTableTemplate 2Validation.json in Resources */,
				E274CB512E2E84F700B35C09 /* dropdownFieldValidation.json in Resources */,
				369D456C2E0E52CA00677280 /* JoyfillResolver_LongChainIndirectCircularDependency.json in Resources */,
				369D456D2E0E52CA00677280 /* JoyfillResolverTemplate_ComplexWorking.json in Resources */,
				369D456E2E0E52CA00677280 /* JoyfillResolver_DirectSelfCircularReference.json in Resources */,
				36A5EF3B2E29725B0059C2A6 /* TableNewColumns.json in Resources */,
				36A5EF3C2E29725B0059C2A6 /* FieldTemplate_TableCollection_Poplated.json in Resources */,
				36A5EF3D2E29725B0059C2A6 /* testrow.json in Resources */,
				36A5EF3E2E29725B0059C2A6 /* hint_and_deficiency_demo.json in Resources */,
				36A5EF402E29725B0059C2A6 /* CollectionFilter.json in Resources */,
				E274CA872E2E7FFB00B35C09 /* PageSettingsTemplate.json in Resources */,
				36A5EF412E29725B0059C2A6 /* FirstPageHidden.json in Resources */,
				36A5EF422E29725B0059C2A6 /* 3000-fields.json in Resources */,
				36A5EF432E29725B0059C2A6 /* ErrorHandling.json in Resources */,
				36A5EF442E29725B0059C2A6 /* Joydocjson.json in Resources */,
				369D456F2E0E52CA00677280 /* JoyfillResolver_IndirectCircularError.json in Resources */,
				E274CB542E2EA8ED00B35C09 /* ConditionalLogic_FormulaTemplate.json in Resources */,
				369D45702E0E52CA00677280 /* JoyfillResolver_SimpleWorking.json in Resources */,
				369D452E2E0E51AC00677280 /* FormulaTemplate_TextField.json in Resources */,
				3682A4C22E153D43005B73C3 /* FormulaTemplate_Read_ChartField.json in Resources */,
				369D45342E0E51AC00677280 /* FormulaTemplate_CollectionField.json in Resources */,
				369D45362E0E51AC00677280 /* FormulaTemplate_NumberField.json in Resources */,
				E274CA722E2E7FD600B35C09 /* defaultEmptyTemplate.json in Resources */,
				369D45372E0E51AC00677280 /* FormulaTemplate_DropdownField.json in Resources */,
				E28D10A52E2E08E100E59B5F /* EncapsulatedCircularReference_FormulaTemplate.json in Resources */,
				369D45382E0E51AC00677280 /* FormulaTemplate_DateField.json in Resources */,
				369D45392E0E51AC00677280 /* FormulaTemplate_MultiSelectField.json in Resources */,
				369D453B2E0E51AC00677280 /* FormulaTemplate_TableField.json in Resources */,
				369D453C2E0E51AC00677280 /* FormulaTemplate_TextareaField.json in Resources */,
				3627464B2E24F0D0005B0FA7 /* FormulaTemplate_EqualityOperator.json in Resources */,
				3627464C2E24F0D0005B0FA7 /* FormulaTemplate_LessThanOperator.json in Resources */,
				3627464D2E24F0D0005B0FA7 /* FormulaTemplate_LessThanOrEqualOperator.json in Resources */,
				3627464E2E24F0D0005B0FA7 /* FormulaTemplate_GreaterThanOrEqualOperator.json in Resources */,
				E28D109E2E2E08A600E59B5F /* ReservedWordMisuse_FormulaTemplate.json in Resources */,
				362746712E26DDC7005B0FA7 /* FormulaTemplate_SignatureField.json in Resources */,
				E274CA802E2E7FF000B35C09 /* metadataTemplate.json in Resources */,
				E274CA5D2E2E7FB000B35C09 /* chartField.json in Resources */,
				E274CA762E2E7FDE00B35C09 /* fileSettingsTemplate.json in Resources */,
				E274CA5E2E2E7FB000B35C09 /* numberField.json in Resources */,
				E274CA5F2E2E7FB000B35C09 /* textField.json in Resources */,
				E274CA602E2E7FB000B35C09 /* imageField.json in Resources */,
				E274CA612E2E7FB000B35C09 /* blockField.json in Resources */,
				E274CA622E2E7FB000B35C09 /* tableField.json in Resources */,
				E274CA632E2E7FB000B35C09 /* dropdownField.json in Resources */,
				E274CA642E2E7FB000B35C09 /* dateField.json in Resources */,
				E274CA652E2E7FB000B35C09 /* fileField.json in Resources */,
				E274CA662E2E7FB000B35C09 /* signatureField.json in Resources */,
				E274CA6C2E2E7FCD00B35C09 /* conditionalLogicTemplate.json in Resources */,
				E274CA672E2E7FB000B35C09 /* multilineTextField.json in Resources */,
				E274CA682E2E7FB000B35C09 /* collectionField.json in Resources */,
				E274CA692E2E7FB000B35C09 /* multiSelectField.json in Resources */,
				E28D10AA2E2E08F700E59B5F /* ImplicitCircularReferenceObjectArrayConstruction_FormulaTemplate.json in Resources */,
				E28D10A12E2E08CA00E59B5F /* UndefinedValueReference_FormulaTemplate.json in Resources */,
				362746722E26DDC7005B0FA7 /* FormulaTemplate_BlockField.json in Resources */,
				3627464F2E24F0D0005B0FA7 /* FormulaTemplate_GreaterThanOperator.json in Resources */,
				362746502E24F0D0005B0FA7 /* FormulaTemplate_UnequalOperator.json in Resources */,
				36006C0A2E1BE5E000159BF0 /* FormulaTemplate_Arithmetic.json in Resources */,
			);
			runOnlyForDeploymentPostprocessing = 0;
		};
		FA529C482BA1D251000200F5 /* Resources */ = {
			isa = PBXResourcesBuildPhase;
			buildActionMask = 2147483647;
			files = (
				E274CB532E2EA8ED00B35C09 /* ConditionalLogic_FormulaTemplate.json in Resources */,
				369D451E2E0E51AC00677280 /* FormulaTemplate_TextField.json in Resources */,
				362746572E24F0D0005B0FA7 /* FormulaTemplate_EqualityOperator.json in Resources */,
				E274CA772E2E7FDE00B35C09 /* fileSettingsTemplate.json in Resources */,
				E28D109F2E2E08A600E59B5F /* ReservedWordMisuse_FormulaTemplate.json in Resources */,
				E2F568CA2E2A4A9F005216A6 /* DropdownFieldTestData.json in Resources */,
				362746582E24F0D0005B0FA7 /* FormulaTemplate_LessThanOperator.json in Resources */,
				3627466F2E26DDC7005B0FA7 /* FormulaTemplate_SignatureField.json in Resources */,
				E274CA712E2E7FD600B35C09 /* defaultEmptyTemplate.json in Resources */,
				362746702E26DDC7005B0FA7 /* FormulaTemplate_BlockField.json in Resources */,
				E2F568C52E2A4A85005216A6 /* TextFieldTestData.json in Resources */,
				362746592E24F0D0005B0FA7 /* FormulaTemplate_LessThanOrEqualOperator.json in Resources */,
				3627465A2E24F0D0005B0FA7 /* FormulaTemplate_GreaterThanOrEqualOperator.json in Resources */,
				3627465B2E24F0D0005B0FA7 /* FormulaTemplate_GreaterThanOperator.json in Resources */,
				3627465C2E24F0D0005B0FA7 /* FormulaTemplate_UnequalOperator.json in Resources */,
				369D45242E0E51AC00677280 /* FormulaTemplate_CollectionField.json in Resources */,
				369D45262E0E51AC00677280 /* FormulaTemplate_NumberField.json in Resources */,
				E28D10A62E2E08E100E59B5F /* EncapsulatedCircularReference_FormulaTemplate.json in Resources */,
				369D45272E0E51AC00677280 /* FormulaTemplate_DropdownField.json in Resources */,
				36A5EF452E29725B0059C2A6 /* TableNewColumns.json in Resources */,
				E274CA6D2E2E7FCD00B35C09 /* conditionalLogicTemplate.json in Resources */,
				36A5EF462E29725B0059C2A6 /* FieldTemplate_TableCollection_Poplated.json in Resources */,
				E2F568C02E2A4A6B005216A6 /* NumberFieldTestData.json in Resources */,
				36A5EF472E29725B0059C2A6 /* testrow.json in Resources */,
				E2F568C92E2A4A99005216A6 /* ChartFieldTestData.json in Resources */,
				36A5EF482E29725B0059C2A6 /* hint_and_deficiency_demo.json in Resources */,
				36A5EF4A2E29725B0059C2A6 /* CollectionFilter.json in Resources */,
				E274CA502E2E7FB000B35C09 /* chartField.json in Resources */,
				E274CA512E2E7FB000B35C09 /* numberField.json in Resources */,
				E274CA522E2E7FB000B35C09 /* textField.json in Resources */,
				E274CA532E2E7FB000B35C09 /* imageField.json in Resources */,
				E274CA542E2E7FB000B35C09 /* blockField.json in Resources */,
				E274CA552E2E7FB000B35C09 /* tableField.json in Resources */,
				E274CA562E2E7FB000B35C09 /* dropdownField.json in Resources */,
				E274CA572E2E7FB000B35C09 /* dateField.json in Resources */,
				E274CA582E2E7FB000B35C09 /* fileField.json in Resources */,
				E274CA592E2E7FB000B35C09 /* signatureField.json in Resources */,
				E274CA7D2E2E7FE700B35C09 /* greatWallOfQATemplate.json in Resources */,
				E274CA5A2E2E7FB000B35C09 /* multilineTextField.json in Resources */,
				E274CA5B2E2E7FB000B35C09 /* collectionField.json in Resources */,
				E274CA5C2E2E7FB000B35C09 /* multiSelectField.json in Resources */,
				36A5EF4B2E29725B0059C2A6 /* FirstPageHidden.json in Resources */,
				36A5EF4C2E29725B0059C2A6 /* 3000-fields.json in Resources */,
				E2F568C82E2A4A93005216A6 /* SignatureFieldTestData.json in Resources */,
				36A5EF4D2E29725B0059C2A6 /* ErrorHandling.json in Resources */,
				E2F568C22E2A4A75005216A6 /* MultiSelectFieldTestData.json in Resources */,
				36A5EF4E2E29725B0059C2A6 /* Joydocjson.json in Resources */,
				369D45282E0E51AC00677280 /* FormulaTemplate_DateField.json in Resources */,
<<<<<<< HEAD
=======
				36006C0B2E1BE5E000159BF0 /* FormulaTemplate_Arithmetic.json in Resources */,
				E274CB202E2E84F700B35C09 /* collectionTableFieldValidation.json in Resources */,
				E274CB212E2E84F700B35C09 /* collectionInputGroupFieldValidation.json in Resources */,
				E274CB222E2E84F700B35C09 /* imageAndFileFieldValidation.json in Resources */,
				E274CB232E2E84F700B35C09 /* baseSignatureTemplateValidation.json in Resources */,
				E274CB242E2E84F700B35C09 /* signatureFieldValidation.json in Resources */,
				E274CB252E2E84F700B35C09 /* inputGroupFieldValidation.json in Resources */,
				E274CB262E2E84F700B35C09 /* baseImageTemplateValidation.json in Resources */,
				E274CB272E2E84F700B35C09 /* baseCollectionTemplateValidation.json in Resources */,
				E274CB282E2E84F700B35C09 /* BaseNumberTemplateValidation.json in Resources */,
				E274CB292E2E84F700B35C09 /* dateFieldValidation.json in Resources */,
				E274CB2A2E2E84F700B35C09 /* chartFieldValidation.json in Resources */,
				E274CB2B2E2E84F700B35C09 /* baseChartTemplateValidation.json in Resources */,
				E274CB2C2E2E84F700B35C09 /* multilineTextFieldValidation.json in Resources */,
				E274CB2D2E2E84F700B35C09 /* baseTableCollectionTemplateValidation.json in Resources */,
				E274CB2E2E2E84F700B35C09 /* numberFieldValidation.json in Resources */,
				E274CB2F2E2E84F700B35C09 /* baseInputGroupTemplateValidation.json in Resources */,
				E274CB302E2E84F700B35C09 /* textFieldValidation.json in Resources */,
				E274CB312E2E84F700B35C09 /* baseTableTemplateValidation.json in Resources */,
				E274CB322E2E84F700B35C09 /* tableFieldValidation.json in Resources */,
				E274CB332E2E84F700B35C09 /* baseMultiselectTemplateValidation.json in Resources */,
				E274CB342E2E84F700B35C09 /* baseMultilineTemplateValidation.json in Resources */,
				E274CB352E2E84F700B35C09 /* multiSelectFieldValidation.json in Resources */,
				E274CB362E2E84F700B35C09 /* baseDropdownTemplateValidation.json in Resources */,
				E274CB372E2E84F700B35C09 /* baseTableTemplate 2Validation.json in Resources */,
				E2A67F7C2E2FF618000E057F /* TableFieldTestData.json in Resources */,
				E274CB382E2E84F700B35C09 /* dropdownFieldValidation.json in Resources */,
>>>>>>> 1ca5b7cc
				369D45712E0E52CA00677280 /* JoyfillResolver_LongChainIndirectCircularDependency.json in Resources */,
				369D45722E0E52CA00677280 /* JoyfillResolverTemplate_ComplexWorking.json in Resources */,
				E2F568C72E2A4A8F005216A6 /* ImageFieldTestData.json in Resources */,
				369D45732E0E52CA00677280 /* JoyfillResolver_DirectSelfCircularReference.json in Resources */,
				369D45742E0E52CA00677280 /* JoyfillResolver_IndirectCircularError.json in Resources */,
				E274CA862E2E7FFB00B35C09 /* PageSettingsTemplate.json in Resources */,
				369D45752E0E52CA00677280 /* JoyfillResolver_SimpleWorking.json in Resources */,
				E28D10A22E2E08CA00E59B5F /* UndefinedValueReference_FormulaTemplate.json in Resources */,
				E2F568C62E2A4A8A005216A6 /* DateTimeFieldTestData.json in Resources */,
				3682A4C02E153D43005B73C3 /* FormulaTemplate_Read_ChartField.json in Resources */,
				E28D10AE2E2E090800E59B5F /* FormulaTemplate_ConditionalEvaluationCircularReference.json in Resources */,
				3682A4CA2E158AA4005B73C3 /* FormulaTemplate_Write_ChartField.json in Resources */,
				369D45292E0E51AC00677280 /* FormulaTemplate_MultiSelectField.json in Resources */,
				369D452B2E0E51AC00677280 /* FormulaTemplate_TableField.json in Resources */,
				E2F568C12E2A4A6F005216A6 /* SingleChoiceFieldTestData.json in Resources */,
				E2F568C32E2A4A7A005216A6 /* MultilineTestData.json in Resources */,
				369D452C2E0E51AC00677280 /* FormulaTemplate_TextareaField.json in Resources */,
				E2F568C42E2A4A80005216A6 /* DisplayTextFieldTestData.json in Resources */,
				FA529C562BA1D253000200F5 /* Preview Assets.xcassets in Resources */,
				FA529C522BA1D253000200F5 /* Assets.xcassets in Resources */,
				E274CA822E2E7FF000B35C09 /* metadataTemplate.json in Resources */,
				E28D10A92E2E08F700E59B5F /* ImplicitCircularReferenceObjectArrayConstruction_FormulaTemplate.json in Resources */,
			);
			runOnlyForDeploymentPostprocessing = 0;
		};
/* End PBXResourcesBuildPhase section */

/* Begin PBXSourcesBuildPhase section */
		1307CF152BE36ECD00B19FBA /* Sources */ = {
			isa = PBXSourcesBuildPhase;
			buildActionMask = 2147483647;
			files = (
				E2F568A72E2A473D005216A6 /* DisplayTextFieldUITestCases.swift in Sources */,
				E2F568752E2A4594005216A6 /* ImageFieldUITestCases.swift in Sources */,
				E2F568762E2A4594005216A6 /* ImageFieldTests.swift in Sources */,
				1307CF1E2BE36ECE00B19FBA /* JoyfillUITestsLaunchTests.swift in Sources */,
				E2F5687C2E2A45A8005216A6 /* SignatureFieldTests.swift in Sources */,
				E2F5687D2E2A45A8005216A6 /* SignatureFieldUITestCases.swift in Sources */,
				E2F5689A2E2A461A005216A6 /* SelectionFieldHidePageLogicTests.swift in Sources */,
				E2F5689B2E2A461A005216A6 /* SelectionFieldLogicTests.swift in Sources */,
				E2F5689C2E2A461A005216A6 /* SelectionFieldShowPageLogicTests.swift in Sources */,
				E2F5689D2E2A461A005216A6 /* DropdownFieldUITestCases.swift in Sources */,
				13A3F8EA2C34171A00B0A255 /* ConditionalLogicTests.swift in Sources */,
				136D3DBF2C103BD8008B1CA3 /* PageNavigationFieldTest.swift in Sources */,
				1307CF1C2BE36ECE00B19FBA /* JoyfillUITests.swift in Sources */,
				E2F568832E2A45BC005216A6 /* ChartFieldTests.swift in Sources */,
				E2F568902E2A45F9005216A6 /* TableFieldUITestCases.swift in Sources */,
				E274CA312E2E60A000B35C09 /* OnChangeHandlerUITests.swift in Sources */,
				E2F568A22E2A4724005216A6 /* TextFieldUITestCases.swift in Sources */,
				E2F568BE2E2A47A1005216A6 /* SingleChoiceFieldUITestCases.swift in Sources */,
				E2F568B92E2A4792005216A6 /* NumberFieldUITestCases.swift in Sources */,
				E2F568912E2A45F9005216A6 /* TableFieldTests.swift in Sources */,
				E2F568922E2A45F9005216A6 /* TableNumber_Block_DateFieldTest.swift in Sources */,
				E2F568842E2A45BC005216A6 /* ChartFieldUITestCases.swift in Sources */,
				E2F568672E2A4556005216A6 /* DateTimeFieldUITestCases.swift in Sources */,
				E2F568682E2A4556005216A6 /* DateTimeFieldTests.swift in Sources */,
				13A3F8EC2C356DB800B0A255 /* ConditinalPageLogicTests.swift in Sources */,
				E2F568892E2A45D6005216A6 /* CollectionFieldSearchFilterTests.swift in Sources */,
				E2F5688A2E2A45D6005216A6 /* CollectionFieldTests.swift in Sources */,
				E2F568B42E2A4786005216A6 /* MultiSelectFieldUITestCases.swift in Sources */,
				E2F568AB2E2A4758005216A6 /* UITestHelpers.swift in Sources */,
				362A560D2BEE304500B54C14 /* JoyfillUITestsBaseClass.swift in Sources */,
				E2F568AF2E2A476A005216A6 /* MultilineTextFieldUITestCases.swift in Sources */,
			);
			runOnlyForDeploymentPostprocessing = 0;
		};
		134FC0732BDA82E9008B7030 /* Sources */ = {
			isa = PBXSourcesBuildPhase;
			buildActionMask = 2147483647;
			files = (
				3682A4C42E153DA0005B73C3 /* FormulaTemplate_Read_ChartField.swift in Sources */,
				1307CF142BE1292900B19FBA /* JoyDoc+Assert.swift in Sources */,
				E254BF802D410F990083C3E4 /* ConditionLogicUnitTests.swift in Sources */,
				36BCD3732E0BFA0600F5DA4B /* FormulaTemplate_TableField.swift in Sources */,
				369D45772E0E586300677280 /* FormulaTemplate_CollectionField.swift in Sources */,
				369025652E06E8EC00DCFF5B /* SimpleTableTest.swift in Sources */,
				362746632E24FE98005B0FA7 /* FormulaTemplate_GreaterThanOperatorTests.swift in Sources */,
				362746642E24FE98005B0FA7 /* FormulaTemplate_EqualityOperatorTests.swift in Sources */,
				362746652E24FE98005B0FA7 /* FormulaTemplate_GreaterThanOrEqualOperatorTests.swift in Sources */,
				362746662E24FE98005B0FA7 /* FormulaTemplate_LessThanOrEqualOperatorTests.swift in Sources */,
				362746672E24FE98005B0FA7 /* FormulaTemplate_LessThanOperatorTests.swift in Sources */,
				362746682E24FE98005B0FA7 /* FormulaTemplate_UnequalOperatorTests.swift in Sources */,
				3682A4CC2E158D21005B73C3 /* FormulaTemplate_Write_ChartField.swift in Sources */,
				362746762E26E266005B0FA7 /* FormulaTemplate_DateFieldTests.swift in Sources */,
				E254BF822D410FA00083C3E4 /* DocumentEditor+ChangeHandlerTests.swift in Sources */,
				36006C052E1BE59D00159BF0 /* FormulaTemplate_ArithmeticTests.swift in Sources */,
				361164DA2DD70625003DEB4F /* WisdomTests.swift in Sources */,
				1307CF122BE1290800B19FBA /* JoyDoc+DummyModel.swift in Sources */,
				0448AE092D0C45AD00754EA0 /* ValidationTestCase.swift in Sources */,
				134FC07A2BDA82E9008B7030 /* JoyfillTests.swift in Sources */,
			);
			runOnlyForDeploymentPostprocessing = 0;
		};
		FA529C462BA1D251000200F5 /* Sources */ = {
			isa = PBXSourcesBuildPhase;
			buildActionMask = 2147483647;
			files = (
				13B544462BE37D2A008AF9BC /* UITestFormContainerView.swift in Sources */,
				36CE14672DB6680000799B25 /* LiveViewTest.swift in Sources */,
				E2A6843D2DCA41F000385FE1 /* JoyDoc+helper.swift in Sources */,
				E27C87E52D39438C008EA35C /* CameraScannerViewController.swift in Sources */,
				3656F8992DF076DA001590B2 /* FormBuilderView.swift in Sources */,
				13B544442BE37410008AF9BC /* JoyDoc+DummyModel.swift in Sources */,
				364615AB2E29692D00F237F6 /* OnChangeHandlerTest.swift in Sources */,
				364615AC2E29692D00F237F6 /* ManipulateDataOnChangeView.swift in Sources */,
				E2A683F22DC8FC3A00385FE1 /* FormContainerTestView.swift in Sources */,
				E2A6843B2DCA413B00385FE1 /* ImageReplacementTest.swift in Sources */,
				048149FF2CDA901F0061FBDC /* UserAccessTokenTextFieldView.swift in Sources */,
				E27C87E32D394387008EA35C /* CameraScanner.swift in Sources */,
				364615AE2E29694800F237F6 /* SchemaValidationExampleView.swift in Sources */,
				FA28C9672BB4345C00A2D65C /* FormContainerView.swift in Sources */,
				FA28C96B2BB4359600A2D65C /* ChangeManager.swift in Sources */,
				369D45042E0E4C3F00677280 /* AllSampleJSONs.swift in Sources */,
				FA529C7D2BA1D28B000200F5 /* TemplateListView.swift in Sources */,
				E2ABC23F2DF06C7800A33038 /* ChangelogView.swift in Sources */,
				E2B5F7612D75E67C0057FD85 /* TemplateSearchView.swift in Sources */,
				FA529C7F2BA1D28B000200F5 /* DocumentSubmissionsListView.swift in Sources */,
				FA28C9692BB4356000A2D65C /* SaveButtonView.swift in Sources */,
				FA529C4E2BA1D251000200F5 /* JoyfillExampleApp.swift in Sources */,
			);
			runOnlyForDeploymentPostprocessing = 0;
		};
/* End PBXSourcesBuildPhase section */

/* Begin PBXTargetDependency section */
		1307CF202BE36ECE00B19FBA /* PBXTargetDependency */ = {
			isa = PBXTargetDependency;
			target = FA529C492BA1D251000200F5 /* JoyfillExample */;
			targetProxy = 1307CF1F2BE36ECE00B19FBA /* PBXContainerItemProxy */;
		};
		134FC07C2BDA82E9008B7030 /* PBXTargetDependency */ = {
			isa = PBXTargetDependency;
			target = FA529C492BA1D251000200F5 /* JoyfillExample */;
			targetProxy = 134FC07B2BDA82E9008B7030 /* PBXContainerItemProxy */;
		};
/* End PBXTargetDependency section */

/* Begin XCBuildConfiguration section */
		1307CF222BE36ECE00B19FBA /* Debug */ = {
			isa = XCBuildConfiguration;
			buildSettings = {
				CODE_SIGN_IDENTITY = "Apple Development";
				CODE_SIGN_STYLE = Automatic;
				CURRENT_PROJECT_VERSION = 1;
				DEVELOPMENT_TEAM = Z928FCJVR4;
				GENERATE_INFOPLIST_FILE = YES;
				IPHONEOS_DEPLOYMENT_TARGET = 16;
				MARKETING_VERSION = 1.0;
				PRODUCT_BUNDLE_IDENTIFIER = App.JoyfillUITests;
				"PRODUCT_BUNDLE_IDENTIFIER[sdk=iphoneos*]" = com.joyfill;
				PRODUCT_NAME = "$(TARGET_NAME)";
				PROVISIONING_PROFILE_SPECIFIER = "";
				SDKROOT = iphoneos;
				SWIFT_EMIT_LOC_STRINGS = NO;
				SWIFT_VERSION = 5.0;
				TARGETED_DEVICE_FAMILY = "1,2";
				TEST_TARGET_NAME = JoyfillExample;
			};
			name = Debug;
		};
		1307CF232BE36ECE00B19FBA /* Release */ = {
			isa = XCBuildConfiguration;
			buildSettings = {
				CODE_SIGN_IDENTITY = "Apple Development";
				CODE_SIGN_STYLE = Automatic;
				CURRENT_PROJECT_VERSION = 1;
				DEVELOPMENT_TEAM = Z928FCJVR4;
				GENERATE_INFOPLIST_FILE = YES;
				IPHONEOS_DEPLOYMENT_TARGET = 16;
				MARKETING_VERSION = 1.0;
				PRODUCT_BUNDLE_IDENTIFIER = App.JoyfillUITests;
				"PRODUCT_BUNDLE_IDENTIFIER[sdk=iphoneos*]" = com.joyfill;
				PRODUCT_NAME = "$(TARGET_NAME)";
				PROVISIONING_PROFILE_SPECIFIER = "";
				SDKROOT = iphoneos;
				SWIFT_EMIT_LOC_STRINGS = NO;
				SWIFT_VERSION = 5.0;
				TARGETED_DEVICE_FAMILY = "1,2";
				TEST_TARGET_NAME = JoyfillExample;
				VALIDATE_PRODUCT = YES;
			};
			name = Release;
		};
		134FC07D2BDA82E9008B7030 /* Debug */ = {
			isa = XCBuildConfiguration;
			buildSettings = {
				BUNDLE_LOADER = "$(TEST_HOST)";
				CODE_SIGN_IDENTITY = "Apple Development";
				CODE_SIGN_STYLE = Automatic;
				CURRENT_PROJECT_VERSION = 1;
				DEVELOPMENT_TEAM = Z928FCJVR4;
				GENERATE_INFOPLIST_FILE = YES;
				IPHONEOS_DEPLOYMENT_TARGET = 16;
				MARKETING_VERSION = 1.0;
				PRODUCT_BUNDLE_IDENTIFIER = App.JoyfillTests;
				"PRODUCT_BUNDLE_IDENTIFIER[sdk=iphoneos*]" = com.joyfill;
				PRODUCT_NAME = "$(TARGET_NAME)";
				PROVISIONING_PROFILE_SPECIFIER = "";
				SDKROOT = iphoneos;
				SWIFT_EMIT_LOC_STRINGS = NO;
				SWIFT_VERSION = 5.0;
				TARGETED_DEVICE_FAMILY = "1,2";
				TEST_HOST = "$(BUILT_PRODUCTS_DIR)/JoyfillExample.app/$(BUNDLE_EXECUTABLE_FOLDER_PATH)/JoyfillExample";
			};
			name = Debug;
		};
		134FC07E2BDA82E9008B7030 /* Release */ = {
			isa = XCBuildConfiguration;
			buildSettings = {
				BUNDLE_LOADER = "$(TEST_HOST)";
				CODE_SIGN_IDENTITY = "Apple Development";
				CODE_SIGN_STYLE = Automatic;
				CURRENT_PROJECT_VERSION = 1;
				DEVELOPMENT_TEAM = Z928FCJVR4;
				GENERATE_INFOPLIST_FILE = YES;
				IPHONEOS_DEPLOYMENT_TARGET = 16;
				MARKETING_VERSION = 1.0;
				PRODUCT_BUNDLE_IDENTIFIER = App.JoyfillTests;
				"PRODUCT_BUNDLE_IDENTIFIER[sdk=iphoneos*]" = com.joyfill;
				PRODUCT_NAME = "$(TARGET_NAME)";
				PROVISIONING_PROFILE_SPECIFIER = "";
				SDKROOT = iphoneos;
				SWIFT_EMIT_LOC_STRINGS = NO;
				SWIFT_VERSION = 5.0;
				TARGETED_DEVICE_FAMILY = "1,2";
				TEST_HOST = "$(BUILT_PRODUCTS_DIR)/JoyfillExample.app/$(BUNDLE_EXECUTABLE_FOLDER_PATH)/JoyfillExample";
				VALIDATE_PRODUCT = YES;
			};
			name = Release;
		};
		FA529C6D2BA1D253000200F5 /* Debug */ = {
			isa = XCBuildConfiguration;
			buildSettings = {
				ALWAYS_SEARCH_USER_PATHS = NO;
				ASSETCATALOG_COMPILER_GENERATE_SWIFT_ASSET_SYMBOL_EXTENSIONS = YES;
				CLANG_ANALYZER_NONNULL = YES;
				CLANG_ANALYZER_NUMBER_OBJECT_CONVERSION = YES_AGGRESSIVE;
				CLANG_CXX_LANGUAGE_STANDARD = "gnu++20";
				CLANG_ENABLE_MODULES = YES;
				CLANG_ENABLE_OBJC_ARC = YES;
				CLANG_ENABLE_OBJC_WEAK = YES;
				CLANG_WARN_BLOCK_CAPTURE_AUTORELEASING = YES;
				CLANG_WARN_BOOL_CONVERSION = YES;
				CLANG_WARN_COMMA = YES;
				CLANG_WARN_CONSTANT_CONVERSION = YES;
				CLANG_WARN_DEPRECATED_OBJC_IMPLEMENTATIONS = YES;
				CLANG_WARN_DIRECT_OBJC_ISA_USAGE = YES_ERROR;
				CLANG_WARN_DOCUMENTATION_COMMENTS = YES;
				CLANG_WARN_EMPTY_BODY = YES;
				CLANG_WARN_ENUM_CONVERSION = YES;
				CLANG_WARN_INFINITE_RECURSION = YES;
				CLANG_WARN_INT_CONVERSION = YES;
				CLANG_WARN_NON_LITERAL_NULL_CONVERSION = YES;
				CLANG_WARN_OBJC_IMPLICIT_RETAIN_SELF = YES;
				CLANG_WARN_OBJC_LITERAL_CONVERSION = YES;
				CLANG_WARN_OBJC_ROOT_CLASS = YES_ERROR;
				CLANG_WARN_QUOTED_INCLUDE_IN_FRAMEWORK_HEADER = YES;
				CLANG_WARN_RANGE_LOOP_ANALYSIS = YES;
				CLANG_WARN_STRICT_PROTOTYPES = YES;
				CLANG_WARN_SUSPICIOUS_MOVE = YES;
				CLANG_WARN_UNGUARDED_AVAILABILITY = YES_AGGRESSIVE;
				CLANG_WARN_UNREACHABLE_CODE = YES;
				CLANG_WARN__DUPLICATE_METHOD_MATCH = YES;
				COPY_PHASE_STRIP = NO;
				DEAD_CODE_STRIPPING = YES;
				DEBUG_INFORMATION_FORMAT = dwarf;
				ENABLE_STRICT_OBJC_MSGSEND = YES;
				ENABLE_TESTABILITY = YES;
				ENABLE_USER_SCRIPT_SANDBOXING = YES;
				GCC_C_LANGUAGE_STANDARD = gnu17;
				GCC_DYNAMIC_NO_PIC = NO;
				GCC_NO_COMMON_BLOCKS = YES;
				GCC_OPTIMIZATION_LEVEL = 0;
				GCC_PREPROCESSOR_DEFINITIONS = (
					"DEBUG=1",
					"$(inherited)",
				);
				GCC_WARN_64_TO_32_BIT_CONVERSION = YES;
				GCC_WARN_ABOUT_RETURN_TYPE = YES_ERROR;
				GCC_WARN_UNDECLARED_SELECTOR = YES;
				GCC_WARN_UNINITIALIZED_AUTOS = YES_AGGRESSIVE;
				GCC_WARN_UNUSED_FUNCTION = YES;
				GCC_WARN_UNUSED_VARIABLE = YES;
				GENERATE_INFOPLIST_FILE = YES;
				LOCALIZATION_PREFERS_STRING_CATALOGS = YES;
				MTL_ENABLE_DEBUG_INFO = INCLUDE_SOURCE;
				MTL_FAST_MATH = YES;
				NEW_SETTING = "";
				ONLY_ACTIVE_ARCH = YES;
				SWIFT_ACTIVE_COMPILATION_CONDITIONS = "DEBUG $(inherited)";
				SWIFT_OPTIMIZATION_LEVEL = "-Onone";
			};
			name = Debug;
		};
		FA529C6E2BA1D253000200F5 /* Release */ = {
			isa = XCBuildConfiguration;
			buildSettings = {
				ALWAYS_SEARCH_USER_PATHS = NO;
				ASSETCATALOG_COMPILER_GENERATE_SWIFT_ASSET_SYMBOL_EXTENSIONS = YES;
				CLANG_ANALYZER_NONNULL = YES;
				CLANG_ANALYZER_NUMBER_OBJECT_CONVERSION = YES_AGGRESSIVE;
				CLANG_CXX_LANGUAGE_STANDARD = "gnu++20";
				CLANG_ENABLE_MODULES = YES;
				CLANG_ENABLE_OBJC_ARC = YES;
				CLANG_ENABLE_OBJC_WEAK = YES;
				CLANG_WARN_BLOCK_CAPTURE_AUTORELEASING = YES;
				CLANG_WARN_BOOL_CONVERSION = YES;
				CLANG_WARN_COMMA = YES;
				CLANG_WARN_CONSTANT_CONVERSION = YES;
				CLANG_WARN_DEPRECATED_OBJC_IMPLEMENTATIONS = YES;
				CLANG_WARN_DIRECT_OBJC_ISA_USAGE = YES_ERROR;
				CLANG_WARN_DOCUMENTATION_COMMENTS = YES;
				CLANG_WARN_EMPTY_BODY = YES;
				CLANG_WARN_ENUM_CONVERSION = YES;
				CLANG_WARN_INFINITE_RECURSION = YES;
				CLANG_WARN_INT_CONVERSION = YES;
				CLANG_WARN_NON_LITERAL_NULL_CONVERSION = YES;
				CLANG_WARN_OBJC_IMPLICIT_RETAIN_SELF = YES;
				CLANG_WARN_OBJC_LITERAL_CONVERSION = YES;
				CLANG_WARN_OBJC_ROOT_CLASS = YES_ERROR;
				CLANG_WARN_QUOTED_INCLUDE_IN_FRAMEWORK_HEADER = YES;
				CLANG_WARN_RANGE_LOOP_ANALYSIS = YES;
				CLANG_WARN_STRICT_PROTOTYPES = YES;
				CLANG_WARN_SUSPICIOUS_MOVE = YES;
				CLANG_WARN_UNGUARDED_AVAILABILITY = YES_AGGRESSIVE;
				CLANG_WARN_UNREACHABLE_CODE = YES;
				CLANG_WARN__DUPLICATE_METHOD_MATCH = YES;
				COPY_PHASE_STRIP = NO;
				DEAD_CODE_STRIPPING = YES;
				DEBUG_INFORMATION_FORMAT = "dwarf-with-dsym";
				ENABLE_NS_ASSERTIONS = NO;
				ENABLE_STRICT_OBJC_MSGSEND = YES;
				ENABLE_USER_SCRIPT_SANDBOXING = YES;
				GCC_C_LANGUAGE_STANDARD = gnu17;
				GCC_NO_COMMON_BLOCKS = YES;
				GCC_WARN_64_TO_32_BIT_CONVERSION = YES;
				GCC_WARN_ABOUT_RETURN_TYPE = YES_ERROR;
				GCC_WARN_UNDECLARED_SELECTOR = YES;
				GCC_WARN_UNINITIALIZED_AUTOS = YES_AGGRESSIVE;
				GCC_WARN_UNUSED_FUNCTION = YES;
				GCC_WARN_UNUSED_VARIABLE = YES;
				GENERATE_INFOPLIST_FILE = YES;
				LOCALIZATION_PREFERS_STRING_CATALOGS = YES;
				MTL_ENABLE_DEBUG_INFO = NO;
				MTL_FAST_MATH = YES;
				NEW_SETTING = "";
				SWIFT_COMPILATION_MODE = wholemodule;
			};
			name = Release;
		};
		FA529C702BA1D253000200F5 /* Debug */ = {
			isa = XCBuildConfiguration;
			buildSettings = {
				ASSETCATALOG_COMPILER_APPICON_NAME = AppIcon;
				ASSETCATALOG_COMPILER_GLOBAL_ACCENT_COLOR_NAME = AccentColor;
				CODE_SIGN_ENTITLEMENTS = JoyfillExample/JoyfillExample.entitlements;
				CODE_SIGN_IDENTITY = "Apple Development";
				CODE_SIGN_STYLE = Automatic;
				CURRENT_PROJECT_VERSION = 18;
				DEAD_CODE_STRIPPING = YES;
				DEVELOPMENT_ASSET_PATHS = "\"JoyfillExample/Preview Content\"";
				DEVELOPMENT_TEAM = Z928FCJVR4;
				ENABLE_PREVIEWS = YES;
				GENERATE_INFOPLIST_FILE = YES;
				INFOPLIST_KEY_NSCameraUsageDescription = "We need access to the camera to scan text.";
				"INFOPLIST_KEY_UIApplicationSceneManifest_Generation[sdk=iphoneos*]" = YES;
				"INFOPLIST_KEY_UIApplicationSceneManifest_Generation[sdk=iphonesimulator*]" = YES;
				"INFOPLIST_KEY_UIApplicationSupportsIndirectInputEvents[sdk=iphoneos*]" = YES;
				"INFOPLIST_KEY_UIApplicationSupportsIndirectInputEvents[sdk=iphonesimulator*]" = YES;
				"INFOPLIST_KEY_UILaunchScreen_Generation[sdk=iphoneos*]" = YES;
				"INFOPLIST_KEY_UILaunchScreen_Generation[sdk=iphonesimulator*]" = YES;
				"INFOPLIST_KEY_UIStatusBarStyle[sdk=iphoneos*]" = UIStatusBarStyleDefault;
				"INFOPLIST_KEY_UIStatusBarStyle[sdk=iphonesimulator*]" = UIStatusBarStyleDefault;
				INFOPLIST_KEY_UISupportedInterfaceOrientations_iPad = "UIInterfaceOrientationPortrait UIInterfaceOrientationPortraitUpsideDown UIInterfaceOrientationLandscapeLeft UIInterfaceOrientationLandscapeRight";
				INFOPLIST_KEY_UISupportedInterfaceOrientations_iPhone = "UIInterfaceOrientationPortrait UIInterfaceOrientationLandscapeLeft UIInterfaceOrientationLandscapeRight";
				IPHONEOS_DEPLOYMENT_TARGET = 15.0;
				LD_RUNPATH_SEARCH_PATHS = "@executable_path/Frameworks";
				"LD_RUNPATH_SEARCH_PATHS[sdk=macosx*]" = "@executable_path/../Frameworks";
				MACOSX_DEPLOYMENT_TARGET = 14.2;
				MARKETING_VERSION = 1.4;
				PRODUCT_BUNDLE_IDENTIFIER = com.joyfill;
				PRODUCT_NAME = "$(TARGET_NAME)";
				PROVISIONING_PROFILE_SPECIFIER = "";
				SDKROOT = auto;
				SUPPORTED_PLATFORMS = "iphoneos iphonesimulator macosx";
				SWIFT_EMIT_LOC_STRINGS = YES;
				SWIFT_VERSION = 5.0;
				TARGETED_DEVICE_FAMILY = "1,2";
			};
			name = Debug;
		};
		FA529C712BA1D253000200F5 /* Release */ = {
			isa = XCBuildConfiguration;
			buildSettings = {
				ASSETCATALOG_COMPILER_APPICON_NAME = AppIcon;
				ASSETCATALOG_COMPILER_GLOBAL_ACCENT_COLOR_NAME = AccentColor;
				CODE_SIGN_ENTITLEMENTS = JoyfillExample/JoyfillExample.entitlements;
				CODE_SIGN_IDENTITY = "Apple Development";
				CODE_SIGN_STYLE = Automatic;
				CURRENT_PROJECT_VERSION = 18;
				DEAD_CODE_STRIPPING = YES;
				DEVELOPMENT_ASSET_PATHS = "\"JoyfillExample/Preview Content\"";
				DEVELOPMENT_TEAM = Z928FCJVR4;
				ENABLE_PREVIEWS = YES;
				GENERATE_INFOPLIST_FILE = YES;
				INFOPLIST_KEY_NSCameraUsageDescription = "We need access to the camera to scan text.";
				"INFOPLIST_KEY_UIApplicationSceneManifest_Generation[sdk=iphoneos*]" = YES;
				"INFOPLIST_KEY_UIApplicationSceneManifest_Generation[sdk=iphonesimulator*]" = YES;
				"INFOPLIST_KEY_UIApplicationSupportsIndirectInputEvents[sdk=iphoneos*]" = YES;
				"INFOPLIST_KEY_UIApplicationSupportsIndirectInputEvents[sdk=iphonesimulator*]" = YES;
				"INFOPLIST_KEY_UILaunchScreen_Generation[sdk=iphoneos*]" = YES;
				"INFOPLIST_KEY_UILaunchScreen_Generation[sdk=iphonesimulator*]" = YES;
				"INFOPLIST_KEY_UIStatusBarStyle[sdk=iphoneos*]" = UIStatusBarStyleDefault;
				"INFOPLIST_KEY_UIStatusBarStyle[sdk=iphonesimulator*]" = UIStatusBarStyleDefault;
				INFOPLIST_KEY_UISupportedInterfaceOrientations_iPad = "UIInterfaceOrientationPortrait UIInterfaceOrientationPortraitUpsideDown UIInterfaceOrientationLandscapeLeft UIInterfaceOrientationLandscapeRight";
				INFOPLIST_KEY_UISupportedInterfaceOrientations_iPhone = "UIInterfaceOrientationPortrait UIInterfaceOrientationLandscapeLeft UIInterfaceOrientationLandscapeRight";
				IPHONEOS_DEPLOYMENT_TARGET = 15.0;
				LD_RUNPATH_SEARCH_PATHS = "@executable_path/Frameworks";
				"LD_RUNPATH_SEARCH_PATHS[sdk=macosx*]" = "@executable_path/../Frameworks";
				MACOSX_DEPLOYMENT_TARGET = 14.2;
				MARKETING_VERSION = 1.4;
				PRODUCT_BUNDLE_IDENTIFIER = com.joyfill;
				PRODUCT_NAME = "$(TARGET_NAME)";
				PROVISIONING_PROFILE_SPECIFIER = "";
				SDKROOT = auto;
				SUPPORTED_PLATFORMS = "iphoneos iphonesimulator macosx";
				SWIFT_EMIT_LOC_STRINGS = YES;
				SWIFT_VERSION = 5.0;
				TARGETED_DEVICE_FAMILY = "1,2";
			};
			name = Release;
		};
/* End XCBuildConfiguration section */

/* Begin XCConfigurationList section */
		1307CF212BE36ECE00B19FBA /* Build configuration list for PBXNativeTarget "JoyfillUITests" */ = {
			isa = XCConfigurationList;
			buildConfigurations = (
				1307CF222BE36ECE00B19FBA /* Debug */,
				1307CF232BE36ECE00B19FBA /* Release */,
			);
			defaultConfigurationIsVisible = 0;
			defaultConfigurationName = Release;
		};
		134FC07F2BDA82E9008B7030 /* Build configuration list for PBXNativeTarget "JoyfillTests" */ = {
			isa = XCConfigurationList;
			buildConfigurations = (
				134FC07D2BDA82E9008B7030 /* Debug */,
				134FC07E2BDA82E9008B7030 /* Release */,
			);
			defaultConfigurationIsVisible = 0;
			defaultConfigurationName = Release;
		};
		FA529C452BA1D251000200F5 /* Build configuration list for PBXProject "JoyfillExample" */ = {
			isa = XCConfigurationList;
			buildConfigurations = (
				FA529C6D2BA1D253000200F5 /* Debug */,
				FA529C6E2BA1D253000200F5 /* Release */,
			);
			defaultConfigurationIsVisible = 0;
			defaultConfigurationName = Release;
		};
		FA529C6F2BA1D253000200F5 /* Build configuration list for PBXNativeTarget "JoyfillExample" */ = {
			isa = XCConfigurationList;
			buildConfigurations = (
				FA529C702BA1D253000200F5 /* Debug */,
				FA529C712BA1D253000200F5 /* Release */,
			);
			defaultConfigurationIsVisible = 0;
			defaultConfigurationName = Release;
		};
/* End XCConfigurationList section */

/* Begin XCRemoteSwiftPackageReference section */
		36143FFA2E2F57F3006B9048 /* XCRemoteSwiftPackageReference "JSONSchema" */ = {
			isa = XCRemoteSwiftPackageReference;
			repositoryURL = "https://github.com/kylef/JSONSchema.swift";
			requirement = {
				kind = upToNextMajorVersion;
				minimumVersion = 0.6.0;
			};
		};
		9EFE7A7A2E2F751600F0322A /* XCRemoteSwiftPackageReference "components-swift" */ = {
			isa = XCRemoteSwiftPackageReference;
			repositoryURL = "https://github.com/joyfill/components-swift.git";
			requirement = {
				branch = "automation-ci";
				kind = branch;
			};
		};
/* End XCRemoteSwiftPackageReference section */

/* Begin XCSwiftPackageProductDependency section */
		048149F92CDA8F8E0061FBDC /* JoyfillModel */ = {
			isa = XCSwiftPackageProductDependency;
			productName = JoyfillModel;
		};
		048149FC2CDA8F9A0061FBDC /* JoyfillAPIService */ = {
			isa = XCSwiftPackageProductDependency;
			productName = JoyfillAPIService;
		};
		132493792BA570F9002C6ADC /* Joyfill */ = {
			isa = XCSwiftPackageProductDependency;
			productName = Joyfill;
		};
		1324937C2BAD5A42002C6ADC /* JoyfillModel */ = {
			isa = XCSwiftPackageProductDependency;
			productName = JoyfillModel;
		};
		360BC7F52C3E88E500735516 /* JoyfillAPIService */ = {
			isa = XCSwiftPackageProductDependency;
			productName = JoyfillAPIService;
		};
		360BC7F82C3E896D00735516 /* JoyfillModel */ = {
			isa = XCSwiftPackageProductDependency;
			productName = JoyfillModel;
		};
		36143FEC2E2F57AF006B9048 /* Joyfill */ = {
			isa = XCSwiftPackageProductDependency;
			productName = Joyfill;
		};
		36143FEE2E2F57AF006B9048 /* JoyfillAPIService */ = {
			isa = XCSwiftPackageProductDependency;
			productName = JoyfillAPIService;
		};
		36143FF02E2F57AF006B9048 /* JoyfillFormulas */ = {
			isa = XCSwiftPackageProductDependency;
			productName = JoyfillFormulas;
		};
		36143FF22E2F57AF006B9048 /* JoyfillModel */ = {
			isa = XCSwiftPackageProductDependency;
			productName = JoyfillModel;
		};
		36143FFB2E2F57F3006B9048 /* JSONSchema */ = {
			isa = XCSwiftPackageProductDependency;
			package = 36143FFA2E2F57F3006B9048 /* XCRemoteSwiftPackageReference "JSONSchema" */;
			productName = JSONSchema;
		};
		361D90C42E296BD7003CE807 /* Joyfill */ = {
			isa = XCSwiftPackageProductDependency;
			productName = Joyfill;
		};
		361D90C72E296CA9003CE807 /* JoyfillModel */ = {
			isa = XCSwiftPackageProductDependency;
			productName = JoyfillModel;
		};
		361D90CA2E296CBD003CE807 /* JoyfillAPIService */ = {
			isa = XCSwiftPackageProductDependency;
			productName = JoyfillAPIService;
		};
		3622113F2BCEB10200BD98B5 /* JoyfillAPIService */ = {
			isa = XCSwiftPackageProductDependency;
			productName = JoyfillAPIService;
		};
		36294F192BD67884006C03A6 /* JoyfillModel */ = {
			isa = XCSwiftPackageProductDependency;
			productName = JoyfillModel;
		};
		36294F1C2BD67FC4006C03A6 /* JoyfillAPIService */ = {
			isa = XCSwiftPackageProductDependency;
			productName = JoyfillAPIService;
		};
		363AEF6F2C510DF00082359B /* JoyfillAPIService */ = {
			isa = XCSwiftPackageProductDependency;
			productName = JoyfillAPIService;
		};
		363B43F52E29593D0027FFB9 /* JoyfillAPIService */ = {
			isa = XCSwiftPackageProductDependency;
			productName = JoyfillAPIService;
		};
		364300EC2C510BEC00BA870F /* JoyfillAPIService */ = {
			isa = XCSwiftPackageProductDependency;
			productName = JoyfillAPIService;
		};
		364300EF2C510C4200BA870F /* JoyfillModel */ = {
			isa = XCSwiftPackageProductDependency;
			productName = JoyfillModel;
		};
		366190892BF239BD006ED7CF /* JoyfillModel */ = {
			isa = XCSwiftPackageProductDependency;
			productName = JoyfillModel;
		};
		3697A95C2E27837600FA87E3 /* JoyfillModel */ = {
			isa = XCSwiftPackageProductDependency;
			productName = JoyfillModel;
		};
		3697A9612E27839100FA87E3 /* JoyfillFormulas */ = {
			isa = XCSwiftPackageProductDependency;
			productName = JoyfillFormulas;
		};
		36A5EF152E296DC80059C2A6 /* Joyfill */ = {
			isa = XCSwiftPackageProductDependency;
			productName = Joyfill;
		};
		36C6F4C42CEF4CEC001765CF /* JoyfillModel */ = {
			isa = XCSwiftPackageProductDependency;
			productName = JoyfillModel;
		};
		36CAEB5E2E2E90A0003D328E /* Joyfill */ = {
			isa = XCSwiftPackageProductDependency;
			productName = Joyfill;
		};
		36CAEB612E2E90B1003D328E /* JoyfillAPIService */ = {
			isa = XCSwiftPackageProductDependency;
			productName = JoyfillAPIService;
		};
		36CFA0522CE2068300B7DE34 /* JoyfillModel */ = {
			isa = XCSwiftPackageProductDependency;
			productName = JoyfillModel;
		};
		36CFA05A2CE4936100B7DE34 /* JoyfillAPIService */ = {
			isa = XCSwiftPackageProductDependency;
			productName = JoyfillAPIService;
		};
		9EFE7A7B2E2F751600F0322A /* Examples */ = {
			isa = XCSwiftPackageProductDependency;
			package = 9EFE7A7A2E2F751600F0322A /* XCRemoteSwiftPackageReference "components-swift" */;
			productName = Examples;
		};
		9EFE7A7D2E2F751600F0322A /* Joyfill */ = {
			isa = XCSwiftPackageProductDependency;
			package = 9EFE7A7A2E2F751600F0322A /* XCRemoteSwiftPackageReference "components-swift" */;
			productName = Joyfill;
		};
		9EFE7A7F2E2F751600F0322A /* JoyfillAPIService */ = {
			isa = XCSwiftPackageProductDependency;
			package = 9EFE7A7A2E2F751600F0322A /* XCRemoteSwiftPackageReference "components-swift" */;
			productName = JoyfillAPIService;
		};
		9EFE7A812E2F751600F0322A /* JoyfillFormulas */ = {
			isa = XCSwiftPackageProductDependency;
			package = 9EFE7A7A2E2F751600F0322A /* XCRemoteSwiftPackageReference "components-swift" */;
			productName = JoyfillFormulas;
		};
		9EFE7A832E2F751600F0322A /* JoyfillModel */ = {
			isa = XCSwiftPackageProductDependency;
			package = 9EFE7A7A2E2F751600F0322A /* XCRemoteSwiftPackageReference "components-swift" */;
			productName = JoyfillModel;
		};
		9EFE7A852E2F772500F0322A /* Joyfill */ = {
			isa = XCSwiftPackageProductDependency;
			package = 9EFE7A7A2E2F751600F0322A /* XCRemoteSwiftPackageReference "components-swift" */;
			productName = Joyfill;
		};
		E26A54632DFADD04006E05E9 /* JoyfillModel */ = {
			isa = XCSwiftPackageProductDependency;
			productName = JoyfillModel;
		};
		E26A54652DFADD72006E05E9 /* JoyfillModel */ = {
			isa = XCSwiftPackageProductDependency;
			productName = JoyfillModel;
		};
		E28D10802E2B776400E59B5F /* Joyfill */ = {
			isa = XCSwiftPackageProductDependency;
			productName = Joyfill;
		};
		E2A683ED2DC8F5FC00385FE1 /* JoyfillModel */ = {
			isa = XCSwiftPackageProductDependency;
			productName = JoyfillModel;
		};
		E2B5F75E2D75E5F30057FD85 /* JoyfillAPIService */ = {
			isa = XCSwiftPackageProductDependency;
			productName = JoyfillAPIService;
		};
		FA1FEAE12BA466CB00ABD018 /* Joyfill */ = {
			isa = XCSwiftPackageProductDependency;
			productName = Joyfill;
		};
		FA1FEAEA2BA46C1200ABD018 /* Joyfill */ = {
			isa = XCSwiftPackageProductDependency;
			productName = Joyfill;
		};
		FA1FEAED2BA4C1F300ABD018 /* Joyfill */ = {
			isa = XCSwiftPackageProductDependency;
			productName = Joyfill;
		};
		FA1FEAF02BA4C34800ABD018 /* Joyfill */ = {
			isa = XCSwiftPackageProductDependency;
			productName = Joyfill;
		};
		FA28C95E2BB18F1600A2D65C /* JoyfillAPIService */ = {
			isa = XCSwiftPackageProductDependency;
			productName = JoyfillAPIService;
		};
		FA28C96D2BB4456300A2D65C /* JoyfillAPIService */ = {
			isa = XCSwiftPackageProductDependency;
			productName = JoyfillAPIService;
		};
		FA28C9702BB4456D00A2D65C /* JoyfillModel */ = {
			isa = XCSwiftPackageProductDependency;
			productName = JoyfillModel;
		};
		FA529C812BA1D2D2000200F5 /* Joyfill */ = {
			isa = XCSwiftPackageProductDependency;
			productName = Joyfill;
		};
		FAACBA5F2BA1D3AD00B610AB /* Joyfill */ = {
			isa = XCSwiftPackageProductDependency;
			productName = Joyfill;
		};
/* End XCSwiftPackageProductDependency section */
	};
	rootObject = FA529C422BA1D251000200F5 /* Project object */;
}<|MERGE_RESOLUTION|>--- conflicted
+++ resolved
@@ -3,7 +3,7 @@
 	archiveVersion = 1;
 	classes = {
 	};
-	objectVersion = 56;
+	objectVersion = 60;
 	objects = {
 
 /* Begin PBXBuildFile section */
@@ -26,13 +26,7 @@
 		36006C052E1BE59D00159BF0 /* FormulaTemplate_ArithmeticTests.swift in Sources */ = {isa = PBXBuildFile; fileRef = 36006C042E1BE59D00159BF0 /* FormulaTemplate_ArithmeticTests.swift */; };
 		36006C092E1BE5E000159BF0 /* FormulaTemplate_Arithmetic.json in Resources */ = {isa = PBXBuildFile; fileRef = 36006C082E1BE5E000159BF0 /* FormulaTemplate_Arithmetic.json */; };
 		36006C0A2E1BE5E000159BF0 /* FormulaTemplate_Arithmetic.json in Resources */ = {isa = PBXBuildFile; fileRef = 36006C082E1BE5E000159BF0 /* FormulaTemplate_Arithmetic.json */; };
-<<<<<<< HEAD
-		36006C0D2E1BF42900159BF0 /* FormulaTemplate_Arithmetic.json in Resources */ = {isa = PBXBuildFile; fileRef = 36006C0C2E1BF42900159BF0 /* FormulaTemplate_Arithmetic.json */; };
-		36006C0E2E1BF42900159BF0 /* FormulaTemplate_Arithmetic.json in Resources */ = {isa = PBXBuildFile; fileRef = 36006C0C2E1BF42900159BF0 /* FormulaTemplate_Arithmetic.json */; };
-		36006C0F2E1BF42900159BF0 /* FormulaTemplate_Arithmetic.json in Resources */ = {isa = PBXBuildFile; fileRef = 36006C0C2E1BF42900159BF0 /* FormulaTemplate_Arithmetic.json */; };
-=======
 		36006C0B2E1BE5E000159BF0 /* FormulaTemplate_Arithmetic.json in Resources */ = {isa = PBXBuildFile; fileRef = 36006C082E1BE5E000159BF0 /* FormulaTemplate_Arithmetic.json */; };
->>>>>>> 1ca5b7cc
 		360BC7F62C3E88E500735516 /* JoyfillAPIService in Frameworks */ = {isa = PBXBuildFile; productRef = 360BC7F52C3E88E500735516 /* JoyfillAPIService */; };
 		360BC7F92C3E896D00735516 /* JoyfillModel in Frameworks */ = {isa = PBXBuildFile; productRef = 360BC7F82C3E896D00735516 /* JoyfillModel */; };
 		361164DA2DD70625003DEB4F /* WisdomTests.swift in Sources */ = {isa = PBXBuildFile; fileRef = 361164D92DD70625003DEB4F /* WisdomTests.swift */; };
@@ -40,6 +34,9 @@
 		36143FEF2E2F57AF006B9048 /* JoyfillAPIService in Frameworks */ = {isa = PBXBuildFile; productRef = 36143FEE2E2F57AF006B9048 /* JoyfillAPIService */; };
 		36143FF12E2F57AF006B9048 /* JoyfillFormulas in Frameworks */ = {isa = PBXBuildFile; productRef = 36143FF02E2F57AF006B9048 /* JoyfillFormulas */; };
 		36143FF32E2F57AF006B9048 /* JoyfillModel in Frameworks */ = {isa = PBXBuildFile; productRef = 36143FF22E2F57AF006B9048 /* JoyfillModel */; };
+		36143FF52E2F57D5006B9048 /* JoyfillModel in Frameworks */ = {isa = PBXBuildFile; productRef = 36143FF42E2F57D5006B9048 /* JoyfillModel */; };
+		36143FF72E2F57DA006B9048 /* Joyfill in Frameworks */ = {isa = PBXBuildFile; productRef = 36143FF62E2F57DA006B9048 /* Joyfill */; };
+		36143FF92E2F57DE006B9048 /* Joyfill in Frameworks */ = {isa = PBXBuildFile; productRef = 36143FF82E2F57DE006B9048 /* Joyfill */; };
 		36143FFC2E2F57F3006B9048 /* JSONSchema in Frameworks */ = {isa = PBXBuildFile; productRef = 36143FFB2E2F57F3006B9048 /* JSONSchema */; };
 		361D90C52E296BD7003CE807 /* Joyfill in Frameworks */ = {isa = PBXBuildFile; productRef = 361D90C42E296BD7003CE807 /* Joyfill */; };
 		361D90C82E296CA9003CE807 /* JoyfillModel in Frameworks */ = {isa = PBXBuildFile; productRef = 361D90C72E296CA9003CE807 /* JoyfillModel */; };
@@ -173,14 +170,9 @@
 		36CAEB5F2E2E90A0003D328E /* Joyfill in Frameworks */ = {isa = PBXBuildFile; productRef = 36CAEB5E2E2E90A0003D328E /* Joyfill */; };
 		36CAEB622E2E90B1003D328E /* JoyfillAPIService in Frameworks */ = {isa = PBXBuildFile; productRef = 36CAEB612E2E90B1003D328E /* JoyfillAPIService */; };
 		36CE14672DB6680000799B25 /* LiveViewTest.swift in Sources */ = {isa = PBXBuildFile; fileRef = 36CE14662DB6680000799B25 /* LiveViewTest.swift */; };
+		36CE14692DB7F90B00799B25 /* JoyDoc+helper.swift in Sources */ = {isa = PBXBuildFile; fileRef = 36CE14682DB7F90100799B25 /* JoyDoc+helper.swift */; };
 		36CFA0532CE2068300B7DE34 /* JoyfillModel in Frameworks */ = {isa = PBXBuildFile; productRef = 36CFA0522CE2068300B7DE34 /* JoyfillModel */; };
 		36CFA05B2CE4936100B7DE34 /* JoyfillAPIService in Frameworks */ = {isa = PBXBuildFile; productRef = 36CFA05A2CE4936100B7DE34 /* JoyfillAPIService */; };
-		9EFE7A7C2E2F751600F0322A /* Examples in Frameworks */ = {isa = PBXBuildFile; productRef = 9EFE7A7B2E2F751600F0322A /* Examples */; };
-		9EFE7A7E2E2F751600F0322A /* Joyfill in Frameworks */ = {isa = PBXBuildFile; productRef = 9EFE7A7D2E2F751600F0322A /* Joyfill */; };
-		9EFE7A802E2F751600F0322A /* JoyfillAPIService in Frameworks */ = {isa = PBXBuildFile; productRef = 9EFE7A7F2E2F751600F0322A /* JoyfillAPIService */; };
-		9EFE7A822E2F751600F0322A /* JoyfillFormulas in Frameworks */ = {isa = PBXBuildFile; productRef = 9EFE7A812E2F751600F0322A /* JoyfillFormulas */; };
-		9EFE7A842E2F751600F0322A /* JoyfillModel in Frameworks */ = {isa = PBXBuildFile; productRef = 9EFE7A832E2F751600F0322A /* JoyfillModel */; };
-		9EFE7A862E2F772500F0322A /* Joyfill in Frameworks */ = {isa = PBXBuildFile; productRef = 9EFE7A852E2F772500F0322A /* Joyfill */; };
 		E254BF802D410F990083C3E4 /* ConditionLogicUnitTests.swift in Sources */ = {isa = PBXBuildFile; fileRef = E254BF7F2D410F990083C3E4 /* ConditionLogicUnitTests.swift */; };
 		E254BF822D410FA00083C3E4 /* DocumentEditor+ChangeHandlerTests.swift in Sources */ = {isa = PBXBuildFile; fileRef = E254BF812D410FA00083C3E4 /* DocumentEditor+ChangeHandlerTests.swift */; };
 		E26A54642DFADD04006E05E9 /* JoyfillModel in Frameworks */ = {isa = PBXBuildFile; productRef = E26A54632DFADD04006E05E9 /* JoyfillModel */; };
@@ -342,6 +334,7 @@
 		E2A67F7C2E2FF618000E057F /* TableFieldTestData.json in Resources */ = {isa = PBXBuildFile; fileRef = E2F5688B2E2A45F9005216A6 /* TableFieldTestData.json */; };
 		E2A683EE2DC8F5FC00385FE1 /* JoyfillModel in Frameworks */ = {isa = PBXBuildFile; productRef = E2A683ED2DC8F5FC00385FE1 /* JoyfillModel */; };
 		E2A683F22DC8FC3A00385FE1 /* FormContainerTestView.swift in Sources */ = {isa = PBXBuildFile; fileRef = E2A683F12DC8FC3A00385FE1 /* FormContainerTestView.swift */; };
+		E2A684372DCA40AF00385FE1 /* FormContainerTestView.swift in Sources */ = {isa = PBXBuildFile; fileRef = E2A684362DCA40AF00385FE1 /* FormContainerTestView.swift */; };
 		E2A6843B2DCA413B00385FE1 /* ImageReplacementTest.swift in Sources */ = {isa = PBXBuildFile; fileRef = E2A6843A2DCA413B00385FE1 /* ImageReplacementTest.swift */; };
 		E2A6843D2DCA41F000385FE1 /* JoyDoc+helper.swift in Sources */ = {isa = PBXBuildFile; fileRef = E2A6843C2DCA41F000385FE1 /* JoyDoc+helper.swift */; };
 		E2ABC23F2DF06C7800A33038 /* ChangelogView.swift in Sources */ = {isa = PBXBuildFile; fileRef = E2ABC23E2DF06C7800A33038 /* ChangelogView.swift */; };
@@ -617,7 +610,7 @@
 			isa = PBXFrameworksBuildPhase;
 			buildActionMask = 2147483647;
 			files = (
-				9EFE7A862E2F772500F0322A /* Joyfill in Frameworks */,
+				36143FF92E2F57DE006B9048 /* Joyfill in Frameworks */,
 				E26A54662DFADD72006E05E9 /* JoyfillModel in Frameworks */,
 			);
 			runOnlyForDeploymentPostprocessing = 0;
@@ -626,6 +619,8 @@
 			isa = PBXFrameworksBuildPhase;
 			buildActionMask = 2147483647;
 			files = (
+				36143FF72E2F57DA006B9048 /* Joyfill in Frameworks */,
+				36143FF52E2F57D5006B9048 /* JoyfillModel in Frameworks */,
 			);
 			runOnlyForDeploymentPostprocessing = 0;
 		};
@@ -633,11 +628,6 @@
 			isa = PBXFrameworksBuildPhase;
 			buildActionMask = 2147483647;
 			files = (
-<<<<<<< HEAD
-				9EFE7A7E2E2F751600F0322A /* Joyfill in Frameworks */,
-				36143FE82E2F5586006B9048 /* FormulaRunner in Frameworks */,
-=======
->>>>>>> 1ca5b7cc
 				36143FEF2E2F57AF006B9048 /* JoyfillAPIService in Frameworks */,
 				048149FA2CDA8F8E0061FBDC /* JoyfillModel in Frameworks */,
 				36294F1A2BD67884006C03A6 /* JoyfillModel in Frameworks */,
@@ -647,7 +637,6 @@
 				36CFA0532CE2068300B7DE34 /* JoyfillModel in Frameworks */,
 				364300F02C510C4200BA870F /* JoyfillModel in Frameworks */,
 				E2B5F75F2D75E5F30057FD85 /* JoyfillAPIService in Frameworks */,
-				9EFE7A842E2F751600F0322A /* JoyfillModel in Frameworks */,
 				36CFA05B2CE4936100B7DE34 /* JoyfillAPIService in Frameworks */,
 				FA1FEAF12BA4C34800ABD018 /* Joyfill in Frameworks */,
 				36C6F4C52CEF4CEC001765CF /* JoyfillModel in Frameworks */,
@@ -656,7 +645,6 @@
 				36CAEB5F2E2E90A0003D328E /* Joyfill in Frameworks */,
 				FA28C96E2BB4456300A2D65C /* JoyfillAPIService in Frameworks */,
 				E26A54642DFADD04006E05E9 /* JoyfillModel in Frameworks */,
-				9EFE7A802E2F751600F0322A /* JoyfillAPIService in Frameworks */,
 				36A5EF162E296DC80059C2A6 /* Joyfill in Frameworks */,
 				3697A9622E27839100FA87E3 /* JoyfillFormulas in Frameworks */,
 				364300ED2C510BEC00BA870F /* JoyfillAPIService in Frameworks */,
@@ -666,7 +654,6 @@
 				FA28C95F2BB18F1600A2D65C /* JoyfillAPIService in Frameworks */,
 				FA1FEAEE2BA4C1F300ABD018 /* Joyfill in Frameworks */,
 				FA1FEAE22BA466CB00ABD018 /* Joyfill in Frameworks */,
-				9EFE7A7C2E2F751600F0322A /* Examples in Frameworks */,
 				363AEF702C510DF00082359B /* JoyfillAPIService in Frameworks */,
 				361D90CB2E296CBD003CE807 /* JoyfillAPIService in Frameworks */,
 				363B43F62E29593D0027FFB9 /* JoyfillAPIService in Frameworks */,
@@ -674,7 +661,6 @@
 				36143FF32E2F57AF006B9048 /* JoyfillModel in Frameworks */,
 				360BC7F92C3E896D00735516 /* JoyfillModel in Frameworks */,
 				361D90C82E296CA9003CE807 /* JoyfillModel in Frameworks */,
-				9EFE7A822E2F751600F0322A /* JoyfillFormulas in Frameworks */,
 				1324937D2BAD5A42002C6ADC /* JoyfillModel in Frameworks */,
 				FAACBA602BA1D3AD00B610AB /* Joyfill in Frameworks */,
 				36143FED2E2F57AF006B9048 /* Joyfill in Frameworks */,
@@ -1183,7 +1169,7 @@
 			name = JoyfillUITests;
 			packageProductDependencies = (
 				E26A54652DFADD72006E05E9 /* JoyfillModel */,
-				9EFE7A852E2F772500F0322A /* Joyfill */,
+				36143FF82E2F57DE006B9048 /* Joyfill */,
 			);
 			productName = JoyfillUITests;
 			productReference = 1307CF192BE36ECE00B19FBA /* JoyfillUITests.xctest */;
@@ -1204,6 +1190,8 @@
 			);
 			name = JoyfillTests;
 			packageProductDependencies = (
+				36143FF42E2F57D5006B9048 /* JoyfillModel */,
+				36143FF62E2F57DA006B9048 /* Joyfill */,
 			);
 			productName = JoyfillTests;
 			productReference = 134FC0772BDA82E9008B7030 /* JoyfillTests.xctest */;
@@ -1266,11 +1254,6 @@
 				36143FF02E2F57AF006B9048 /* JoyfillFormulas */,
 				36143FF22E2F57AF006B9048 /* JoyfillModel */,
 				36143FFB2E2F57F3006B9048 /* JSONSchema */,
-				9EFE7A7B2E2F751600F0322A /* Examples */,
-				9EFE7A7D2E2F751600F0322A /* Joyfill */,
-				9EFE7A7F2E2F751600F0322A /* JoyfillAPIService */,
-				9EFE7A812E2F751600F0322A /* JoyfillFormulas */,
-				9EFE7A832E2F751600F0322A /* JoyfillModel */,
 			);
 			productName = JoyfillExample;
 			productReference = FA529C4A2BA1D251000200F5 /* JoyfillExample.app */;
@@ -1309,8 +1292,8 @@
 			);
 			mainGroup = FA529C412BA1D251000200F5;
 			packageReferences = (
+				36143FE92E2F57AF006B9048 /* XCLocalSwiftPackageReference "../../components-swift" */,
 				36143FFA2E2F57F3006B9048 /* XCRemoteSwiftPackageReference "JSONSchema" */,
-				9EFE7A7A2E2F751600F0322A /* XCRemoteSwiftPackageReference "components-swift" */,
 			);
 			productRefGroup = FA529C4B2BA1D251000200F5 /* Products */;
 			projectDirPath = "";
@@ -1568,8 +1551,6 @@
 				E2F568C22E2A4A75005216A6 /* MultiSelectFieldTestData.json in Resources */,
 				36A5EF4E2E29725B0059C2A6 /* Joydocjson.json in Resources */,
 				369D45282E0E51AC00677280 /* FormulaTemplate_DateField.json in Resources */,
-<<<<<<< HEAD
-=======
 				36006C0B2E1BE5E000159BF0 /* FormulaTemplate_Arithmetic.json in Resources */,
 				E274CB202E2E84F700B35C09 /* collectionTableFieldValidation.json in Resources */,
 				E274CB212E2E84F700B35C09 /* collectionInputGroupFieldValidation.json in Resources */,
@@ -1597,7 +1578,6 @@
 				E274CB372E2E84F700B35C09 /* baseTableTemplate 2Validation.json in Resources */,
 				E2A67F7C2E2FF618000E057F /* TableFieldTestData.json in Resources */,
 				E274CB382E2E84F700B35C09 /* dropdownFieldValidation.json in Resources */,
->>>>>>> 1ca5b7cc
 				369D45712E0E52CA00677280 /* JoyfillResolver_LongChainIndirectCircularDependency.json in Resources */,
 				369D45722E0E52CA00677280 /* JoyfillResolverTemplate_ComplexWorking.json in Resources */,
 				E2F568C72E2A4A8F005216A6 /* ImageFieldTestData.json in Resources */,
@@ -1700,6 +1680,7 @@
 				E2A6843D2DCA41F000385FE1 /* JoyDoc+helper.swift in Sources */,
 				E27C87E52D39438C008EA35C /* CameraScannerViewController.swift in Sources */,
 				3656F8992DF076DA001590B2 /* FormBuilderView.swift in Sources */,
+				36CE14692DB7F90B00799B25 /* JoyDoc+helper.swift in Sources */,
 				13B544442BE37410008AF9BC /* JoyDoc+DummyModel.swift in Sources */,
 				364615AB2E29692D00F237F6 /* OnChangeHandlerTest.swift in Sources */,
 				364615AC2E29692D00F237F6 /* ManipulateDataOnChangeView.swift in Sources */,
@@ -1714,6 +1695,7 @@
 				FA529C7D2BA1D28B000200F5 /* TemplateListView.swift in Sources */,
 				E2ABC23F2DF06C7800A33038 /* ChangelogView.swift in Sources */,
 				E2B5F7612D75E67C0057FD85 /* TemplateSearchView.swift in Sources */,
+				E2A684372DCA40AF00385FE1 /* FormContainerTestView.swift in Sources */,
 				FA529C7F2BA1D28B000200F5 /* DocumentSubmissionsListView.swift in Sources */,
 				FA28C9692BB4356000A2D65C /* SaveButtonView.swift in Sources */,
 				FA529C4E2BA1D251000200F5 /* JoyfillExampleApp.swift in Sources */,
@@ -2071,6 +2053,13 @@
 		};
 /* End XCConfigurationList section */
 
+/* Begin XCLocalSwiftPackageReference section */
+		36143FE92E2F57AF006B9048 /* XCLocalSwiftPackageReference "../../components-swift" */ = {
+			isa = XCLocalSwiftPackageReference;
+			relativePath = "../../components-swift";
+		};
+/* End XCLocalSwiftPackageReference section */
+
 /* Begin XCRemoteSwiftPackageReference section */
 		36143FFA2E2F57F3006B9048 /* XCRemoteSwiftPackageReference "JSONSchema" */ = {
 			isa = XCRemoteSwiftPackageReference;
@@ -2080,14 +2069,6 @@
 				minimumVersion = 0.6.0;
 			};
 		};
-		9EFE7A7A2E2F751600F0322A /* XCRemoteSwiftPackageReference "components-swift" */ = {
-			isa = XCRemoteSwiftPackageReference;
-			repositoryURL = "https://github.com/joyfill/components-swift.git";
-			requirement = {
-				branch = "automation-ci";
-				kind = branch;
-			};
-		};
 /* End XCRemoteSwiftPackageReference section */
 
 /* Begin XCSwiftPackageProductDependency section */
@@ -2131,6 +2112,21 @@
 			isa = XCSwiftPackageProductDependency;
 			productName = JoyfillModel;
 		};
+		36143FF42E2F57D5006B9048 /* JoyfillModel */ = {
+			isa = XCSwiftPackageProductDependency;
+			package = 36143FE92E2F57AF006B9048 /* XCLocalSwiftPackageReference "../../components-swift" */;
+			productName = JoyfillModel;
+		};
+		36143FF62E2F57DA006B9048 /* Joyfill */ = {
+			isa = XCSwiftPackageProductDependency;
+			package = 36143FE92E2F57AF006B9048 /* XCLocalSwiftPackageReference "../../components-swift" */;
+			productName = Joyfill;
+		};
+		36143FF82E2F57DE006B9048 /* Joyfill */ = {
+			isa = XCSwiftPackageProductDependency;
+			package = 36143FE92E2F57AF006B9048 /* XCLocalSwiftPackageReference "../../components-swift" */;
+			productName = Joyfill;
+		};
 		36143FFB2E2F57F3006B9048 /* JSONSchema */ = {
 			isa = XCSwiftPackageProductDependency;
 			package = 36143FFA2E2F57F3006B9048 /* XCRemoteSwiftPackageReference "JSONSchema" */;
@@ -2211,36 +2207,6 @@
 		36CFA05A2CE4936100B7DE34 /* JoyfillAPIService */ = {
 			isa = XCSwiftPackageProductDependency;
 			productName = JoyfillAPIService;
-		};
-		9EFE7A7B2E2F751600F0322A /* Examples */ = {
-			isa = XCSwiftPackageProductDependency;
-			package = 9EFE7A7A2E2F751600F0322A /* XCRemoteSwiftPackageReference "components-swift" */;
-			productName = Examples;
-		};
-		9EFE7A7D2E2F751600F0322A /* Joyfill */ = {
-			isa = XCSwiftPackageProductDependency;
-			package = 9EFE7A7A2E2F751600F0322A /* XCRemoteSwiftPackageReference "components-swift" */;
-			productName = Joyfill;
-		};
-		9EFE7A7F2E2F751600F0322A /* JoyfillAPIService */ = {
-			isa = XCSwiftPackageProductDependency;
-			package = 9EFE7A7A2E2F751600F0322A /* XCRemoteSwiftPackageReference "components-swift" */;
-			productName = JoyfillAPIService;
-		};
-		9EFE7A812E2F751600F0322A /* JoyfillFormulas */ = {
-			isa = XCSwiftPackageProductDependency;
-			package = 9EFE7A7A2E2F751600F0322A /* XCRemoteSwiftPackageReference "components-swift" */;
-			productName = JoyfillFormulas;
-		};
-		9EFE7A832E2F751600F0322A /* JoyfillModel */ = {
-			isa = XCSwiftPackageProductDependency;
-			package = 9EFE7A7A2E2F751600F0322A /* XCRemoteSwiftPackageReference "components-swift" */;
-			productName = JoyfillModel;
-		};
-		9EFE7A852E2F772500F0322A /* Joyfill */ = {
-			isa = XCSwiftPackageProductDependency;
-			package = 9EFE7A7A2E2F751600F0322A /* XCRemoteSwiftPackageReference "components-swift" */;
-			productName = Joyfill;
 		};
 		E26A54632DFADD04006E05E9 /* JoyfillModel */ = {
 			isa = XCSwiftPackageProductDependency;

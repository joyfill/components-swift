// !$*UTF8*$!
{
	archiveVersion = 1;
	classes = {
	};
	objectVersion = 60;
	objects = {

/* Begin PBXBuildFile section */
		0448AE092D0C45AD00754EA0 /* ValidationTestCase.swift in Sources */ = {isa = PBXBuildFile; fileRef = 0448AE082D0C45AD00754EA0 /* ValidationTestCase.swift */; };
		048149FA2CDA8F8E0061FBDC /* JoyfillModel in Frameworks */ = {isa = PBXBuildFile; productRef = 048149F92CDA8F8E0061FBDC /* JoyfillModel */; };
		048149FD2CDA8F9A0061FBDC /* JoyfillAPIService in Frameworks */ = {isa = PBXBuildFile; productRef = 048149FC2CDA8F9A0061FBDC /* JoyfillAPIService */; };
		048149FF2CDA901F0061FBDC /* UserAccessTokenTextFieldView.swift in Sources */ = {isa = PBXBuildFile; fileRef = 048149FE2CDA901F0061FBDC /* UserAccessTokenTextFieldView.swift */; };
		04814A052CDA912F0061FBDC /* SelectionFieldHidePageLogicTests.swift in Sources */ = {isa = PBXBuildFile; fileRef = 04814A022CDA912F0061FBDC /* SelectionFieldHidePageLogicTests.swift */; };
		04814A062CDA912F0061FBDC /* SelectionFieldShowPageLogicTests.swift in Sources */ = {isa = PBXBuildFile; fileRef = 04814A042CDA912F0061FBDC /* SelectionFieldShowPageLogicTests.swift */; };
		04814A072CDA912F0061FBDC /* SelectionFieldLogicTests.swift in Sources */ = {isa = PBXBuildFile; fileRef = 04814A032CDA912F0061FBDC /* SelectionFieldLogicTests.swift */; };
		048BFEE02D1A980B0011159C /* JoyfillAPIService in Frameworks */ = {isa = PBXBuildFile; productRef = 048BFEDF2D1A980B0011159C /* JoyfillAPIService */; };
<<<<<<< HEAD
=======
		048BFEE32D1A9C6D0011159C /* JoyfillAPIService in Frameworks */ = {isa = PBXBuildFile; productRef = 048BFEE22D1A9C6D0011159C /* JoyfillAPIService */; };
		04E6BB872D6F0CA900668DE2 /* JoyfillModel in Frameworks */ = {isa = PBXBuildFile; productRef = 04E6BB862D6F0CA900668DE2 /* JoyfillModel */; };
		04E6BB8E2D6F11CB00668DE2 /* JoyfillModel in Frameworks */ = {isa = PBXBuildFile; productRef = 04E6BB8D2D6F11CB00668DE2 /* JoyfillModel */; };
>>>>>>> b4b1c4f2
		04FEBD8E2D5DD7D600163AC6 /* FirstPageHidden.json in Resources */ = {isa = PBXBuildFile; fileRef = 04FEBD8D2D5DD7D600163AC6 /* FirstPageHidden.json */; };
		04FEBD8F2D5DD7D600163AC6 /* FirstPageHidden.json in Resources */ = {isa = PBXBuildFile; fileRef = 04FEBD8D2D5DD7D600163AC6 /* FirstPageHidden.json */; };
		04FEBD902D5DD7D600163AC6 /* FirstPageHidden.json in Resources */ = {isa = PBXBuildFile; fileRef = 04FEBD8D2D5DD7D600163AC6 /* FirstPageHidden.json */; };
		04FEBD922D5DD8E300163AC6 /* FirstPageHiddenLogic.swift in Sources */ = {isa = PBXBuildFile; fileRef = 04FEBD912D5DD8E300163AC6 /* FirstPageHiddenLogic.swift */; };
		04FEBD982D5E0A4300163AC6 /* JoyfillModel in Frameworks */ = {isa = PBXBuildFile; productRef = 04FEBD972D5E0A4300163AC6 /* JoyfillModel */; };
		1307CF0D2BDB7E0700B19FBA /* Joydocjson.json in Resources */ = {isa = PBXBuildFile; fileRef = 1307CF0C2BDB7E0700B19FBA /* Joydocjson.json */; };
		1307CF0E2BDBC77600B19FBA /* Joydocjson.json in Resources */ = {isa = PBXBuildFile; fileRef = 1307CF0C2BDB7E0700B19FBA /* Joydocjson.json */; };
		1307CF122BE1290800B19FBA /* JoyDoc+DummyModel.swift in Sources */ = {isa = PBXBuildFile; fileRef = 1307CF112BE1290800B19FBA /* JoyDoc+DummyModel.swift */; };
		1307CF142BE1292900B19FBA /* JoyDoc+Assert.swift in Sources */ = {isa = PBXBuildFile; fileRef = 1307CF132BE1292900B19FBA /* JoyDoc+Assert.swift */; };
		1307CF1C2BE36ECE00B19FBA /* JoyfillUITests.swift in Sources */ = {isa = PBXBuildFile; fileRef = 1307CF1B2BE36ECE00B19FBA /* JoyfillUITests.swift */; };
		1307CF1E2BE36ECE00B19FBA /* JoyfillUITestsLaunchTests.swift in Sources */ = {isa = PBXBuildFile; fileRef = 1307CF1D2BE36ECE00B19FBA /* JoyfillUITestsLaunchTests.swift */; };
		1321F1782BECEC9400594112 /* Joydocjson.json in Resources */ = {isa = PBXBuildFile; fileRef = 1307CF0C2BDB7E0700B19FBA /* Joydocjson.json */; };
		1324937A2BA570F9002C6ADC /* Joyfill in Frameworks */ = {isa = PBXBuildFile; productRef = 132493792BA570F9002C6ADC /* Joyfill */; };
		1324937D2BAD5A42002C6ADC /* JoyfillModel in Frameworks */ = {isa = PBXBuildFile; productRef = 1324937C2BAD5A42002C6ADC /* JoyfillModel */; };
		1338AB962BEE38DD0001C203 /* TableFieldTests.swift in Sources */ = {isa = PBXBuildFile; fileRef = 1338AB952BEE38DD0001C203 /* TableFieldTests.swift */; };
		133EBABB2BF48804009B73AB /* SignatureFieldTests.swift in Sources */ = {isa = PBXBuildFile; fileRef = 133EBABA2BF48804009B73AB /* SignatureFieldTests.swift */; };
		134FC07A2BDA82E9008B7030 /* JoyfillTests.swift in Sources */ = {isa = PBXBuildFile; fileRef = 134FC0792BDA82E9008B7030 /* JoyfillTests.swift */; };
		136D3DBF2C103BD8008B1CA3 /* PageNavigationFieldTest.swift in Sources */ = {isa = PBXBuildFile; fileRef = 136D3DBE2C103BD8008B1CA3 /* PageNavigationFieldTest.swift */; };
		13A3F8EA2C34171A00B0A255 /* ConditionalLogicTests.swift in Sources */ = {isa = PBXBuildFile; fileRef = 13A3F8E92C34171A00B0A255 /* ConditionalLogicTests.swift */; };
		13A3F8EC2C356DB800B0A255 /* ConditinalPageLogicTests.swift in Sources */ = {isa = PBXBuildFile; fileRef = 13A3F8EB2C356DB800B0A255 /* ConditinalPageLogicTests.swift */; };
		13B544442BE37410008AF9BC /* JoyDoc+DummyModel.swift in Sources */ = {isa = PBXBuildFile; fileRef = 1307CF112BE1290800B19FBA /* JoyDoc+DummyModel.swift */; };
		13B544462BE37D2A008AF9BC /* UITestFormContainerView.swift in Sources */ = {isa = PBXBuildFile; fileRef = 13B544452BE37D2A008AF9BC /* UITestFormContainerView.swift */; };
		360BC7F62C3E88E500735516 /* JoyfillAPIService in Frameworks */ = {isa = PBXBuildFile; productRef = 360BC7F52C3E88E500735516 /* JoyfillAPIService */; };
		360BC7F92C3E896D00735516 /* JoyfillModel in Frameworks */ = {isa = PBXBuildFile; productRef = 360BC7F82C3E896D00735516 /* JoyfillModel */; };
		362211402BCEB10200BD98B5 /* JoyfillAPIService in Frameworks */ = {isa = PBXBuildFile; productRef = 3622113F2BCEB10200BD98B5 /* JoyfillAPIService */; };
		36294F1A2BD67884006C03A6 /* JoyfillModel in Frameworks */ = {isa = PBXBuildFile; productRef = 36294F192BD67884006C03A6 /* JoyfillModel */; };
		36294F1D2BD67FC4006C03A6 /* JoyfillAPIService in Frameworks */ = {isa = PBXBuildFile; productRef = 36294F1C2BD67FC4006C03A6 /* JoyfillAPIService */; };
		362A560B2BEE2EE600B54C14 /* ImageFieldTests.swift in Sources */ = {isa = PBXBuildFile; fileRef = 362A560A2BEE2EE600B54C14 /* ImageFieldTests.swift */; };
		362A560D2BEE304500B54C14 /* JoyfillUITestsBaseClass.swift in Sources */ = {isa = PBXBuildFile; fileRef = 362A560C2BEE304500B54C14 /* JoyfillUITestsBaseClass.swift */; };
		362A560F2BEE359400B54C14 /* ChartFieldTests.swift in Sources */ = {isa = PBXBuildFile; fileRef = 362A560E2BEE359400B54C14 /* ChartFieldTests.swift */; };
		362A56112BEE36CE00B54C14 /* DateTimeFieldTests.swift in Sources */ = {isa = PBXBuildFile; fileRef = 362A56102BEE36CE00B54C14 /* DateTimeFieldTests.swift */; };
		363AEF702C510DF00082359B /* JoyfillAPIService in Frameworks */ = {isa = PBXBuildFile; productRef = 363AEF6F2C510DF00082359B /* JoyfillAPIService */; };
		364300ED2C510BEC00BA870F /* JoyfillAPIService in Frameworks */ = {isa = PBXBuildFile; productRef = 364300EC2C510BEC00BA870F /* JoyfillAPIService */; };
		364300F02C510C4200BA870F /* JoyfillModel in Frameworks */ = {isa = PBXBuildFile; productRef = 364300EF2C510C4200BA870F /* JoyfillModel */; };
		3661908A2BF239BD006ED7CF /* JoyfillModel in Frameworks */ = {isa = PBXBuildFile; productRef = 366190892BF239BD006ED7CF /* JoyfillModel */; };
		36C6F4C52CEF4CEC001765CF /* JoyfillModel in Frameworks */ = {isa = PBXBuildFile; productRef = 36C6F4C42CEF4CEC001765CF /* JoyfillModel */; };
		36CFA0532CE2068300B7DE34 /* JoyfillModel in Frameworks */ = {isa = PBXBuildFile; productRef = 36CFA0522CE2068300B7DE34 /* JoyfillModel */; };
		36CFA05B2CE4936100B7DE34 /* JoyfillAPIService in Frameworks */ = {isa = PBXBuildFile; productRef = 36CFA05A2CE4936100B7DE34 /* JoyfillAPIService */; };
		9EA623F32D6836E700939C6A /* JoyfillAPIService in Frameworks */ = {isa = PBXBuildFile; productRef = 9EA623F22D6836E700939C6A /* JoyfillAPIService */; };
		9EA623F62D68371300939C6A /* JoyfillModel in Frameworks */ = {isa = PBXBuildFile; productRef = 9EA623F52D68371300939C6A /* JoyfillModel */; };
		9EA623F82D6837F700939C6A /* JoyfillModel in Frameworks */ = {isa = PBXBuildFile; productRef = 9EA623F72D6837F700939C6A /* JoyfillModel */; };
		9EA623FA2D68430F00939C6A /* TemplateSearchView.swift in Sources */ = {isa = PBXBuildFile; fileRef = 9EA623F92D68430F00939C6A /* TemplateSearchView.swift */; };
		FA1FEAE22BA466CB00ABD018 /* Joyfill in Frameworks */ = {isa = PBXBuildFile; productRef = FA1FEAE12BA466CB00ABD018 /* Joyfill */; };
		FA1FEAEB2BA46C1200ABD018 /* Joyfill in Frameworks */ = {isa = PBXBuildFile; productRef = FA1FEAEA2BA46C1200ABD018 /* Joyfill */; };
		FA1FEAEE2BA4C1F300ABD018 /* Joyfill in Frameworks */ = {isa = PBXBuildFile; productRef = FA1FEAED2BA4C1F300ABD018 /* Joyfill */; };
		FA1FEAF12BA4C34800ABD018 /* Joyfill in Frameworks */ = {isa = PBXBuildFile; productRef = FA1FEAF02BA4C34800ABD018 /* Joyfill */; };
		FA28C95F2BB18F1600A2D65C /* JoyfillAPIService in Frameworks */ = {isa = PBXBuildFile; productRef = FA28C95E2BB18F1600A2D65C /* JoyfillAPIService */; };
		FA28C9672BB4345C00A2D65C /* FormContainerView.swift in Sources */ = {isa = PBXBuildFile; fileRef = FA28C9662BB4345C00A2D65C /* FormContainerView.swift */; };
		FA28C9692BB4356000A2D65C /* SaveButtonView.swift in Sources */ = {isa = PBXBuildFile; fileRef = FA28C9682BB4356000A2D65C /* SaveButtonView.swift */; };
		FA28C96B2BB4359600A2D65C /* ChangeManager.swift in Sources */ = {isa = PBXBuildFile; fileRef = FA28C96A2BB4359600A2D65C /* ChangeManager.swift */; };
		FA28C96E2BB4456300A2D65C /* JoyfillAPIService in Frameworks */ = {isa = PBXBuildFile; productRef = FA28C96D2BB4456300A2D65C /* JoyfillAPIService */; };
		FA28C9712BB4456D00A2D65C /* JoyfillModel in Frameworks */ = {isa = PBXBuildFile; productRef = FA28C9702BB4456D00A2D65C /* JoyfillModel */; };
		FA529C4E2BA1D251000200F5 /* JoyfillExampleApp.swift in Sources */ = {isa = PBXBuildFile; fileRef = FA529C4D2BA1D251000200F5 /* JoyfillExampleApp.swift */; };
		FA529C522BA1D253000200F5 /* Assets.xcassets in Resources */ = {isa = PBXBuildFile; fileRef = FA529C512BA1D253000200F5 /* Assets.xcassets */; };
		FA529C562BA1D253000200F5 /* Preview Assets.xcassets in Resources */ = {isa = PBXBuildFile; fileRef = FA529C552BA1D253000200F5 /* Preview Assets.xcassets */; };
		FA529C7D2BA1D28B000200F5 /* TemplateListView.swift in Sources */ = {isa = PBXBuildFile; fileRef = FA529C792BA1D28B000200F5 /* TemplateListView.swift */; };
		FA529C7F2BA1D28B000200F5 /* DocumentSubmissionsListView.swift in Sources */ = {isa = PBXBuildFile; fileRef = FA529C7B2BA1D28B000200F5 /* DocumentSubmissionsListView.swift */; };
		FA529C822BA1D2D2000200F5 /* Joyfill in Frameworks */ = {isa = PBXBuildFile; productRef = FA529C812BA1D2D2000200F5 /* Joyfill */; };
		FAACBA602BA1D3AD00B610AB /* Joyfill in Frameworks */ = {isa = PBXBuildFile; productRef = FAACBA5F2BA1D3AD00B610AB /* Joyfill */; };
/* End PBXBuildFile section */

/* Begin PBXContainerItemProxy section */
		1307CF1F2BE36ECE00B19FBA /* PBXContainerItemProxy */ = {
			isa = PBXContainerItemProxy;
			containerPortal = FA529C422BA1D251000200F5 /* Project object */;
			proxyType = 1;
			remoteGlobalIDString = FA529C492BA1D251000200F5;
			remoteInfo = JoyfillExample;
		};
		134FC07B2BDA82E9008B7030 /* PBXContainerItemProxy */ = {
			isa = PBXContainerItemProxy;
			containerPortal = FA529C422BA1D251000200F5 /* Project object */;
			proxyType = 1;
			remoteGlobalIDString = FA529C492BA1D251000200F5;
			remoteInfo = JoyfillExample;
		};
/* End PBXContainerItemProxy section */

/* Begin PBXFileReference section */
		0448AE082D0C45AD00754EA0 /* ValidationTestCase.swift */ = {isa = PBXFileReference; lastKnownFileType = sourcecode.swift; path = ValidationTestCase.swift; sourceTree = "<group>"; };
		048149FE2CDA901F0061FBDC /* UserAccessTokenTextFieldView.swift */ = {isa = PBXFileReference; lastKnownFileType = sourcecode.swift; path = UserAccessTokenTextFieldView.swift; sourceTree = "<group>"; };
		04814A022CDA912F0061FBDC /* SelectionFieldHidePageLogicTests.swift */ = {isa = PBXFileReference; lastKnownFileType = sourcecode.swift; path = SelectionFieldHidePageLogicTests.swift; sourceTree = "<group>"; };
		04814A032CDA912F0061FBDC /* SelectionFieldLogicTests.swift */ = {isa = PBXFileReference; lastKnownFileType = sourcecode.swift; path = SelectionFieldLogicTests.swift; sourceTree = "<group>"; };
		04814A042CDA912F0061FBDC /* SelectionFieldShowPageLogicTests.swift */ = {isa = PBXFileReference; lastKnownFileType = sourcecode.swift; path = SelectionFieldShowPageLogicTests.swift; sourceTree = "<group>"; };
		04814A0B2CDA91520061FBDC /* JoyfillExample.entitlements */ = {isa = PBXFileReference; lastKnownFileType = text.plist.entitlements; path = JoyfillExample.entitlements; sourceTree = "<group>"; };
		04FEBD8D2D5DD7D600163AC6 /* FirstPageHidden.json */ = {isa = PBXFileReference; lastKnownFileType = text.json; path = FirstPageHidden.json; sourceTree = "<group>"; };
		04FEBD912D5DD8E300163AC6 /* FirstPageHiddenLogic.swift */ = {isa = PBXFileReference; lastKnownFileType = sourcecode.swift; path = FirstPageHiddenLogic.swift; sourceTree = "<group>"; };
		1307CF0C2BDB7E0700B19FBA /* Joydocjson.json */ = {isa = PBXFileReference; fileEncoding = 4; lastKnownFileType = text.json; path = Joydocjson.json; sourceTree = "<group>"; };
		1307CF112BE1290800B19FBA /* JoyDoc+DummyModel.swift */ = {isa = PBXFileReference; lastKnownFileType = sourcecode.swift; path = "JoyDoc+DummyModel.swift"; sourceTree = "<group>"; };
		1307CF132BE1292900B19FBA /* JoyDoc+Assert.swift */ = {isa = PBXFileReference; lastKnownFileType = sourcecode.swift; path = "JoyDoc+Assert.swift"; sourceTree = "<group>"; };
		1307CF192BE36ECE00B19FBA /* JoyfillUITests.xctest */ = {isa = PBXFileReference; explicitFileType = wrapper.cfbundle; includeInIndex = 0; path = JoyfillUITests.xctest; sourceTree = BUILT_PRODUCTS_DIR; };
		1307CF1B2BE36ECE00B19FBA /* JoyfillUITests.swift */ = {isa = PBXFileReference; lastKnownFileType = sourcecode.swift; path = JoyfillUITests.swift; sourceTree = "<group>"; };
		1307CF1D2BE36ECE00B19FBA /* JoyfillUITestsLaunchTests.swift */ = {isa = PBXFileReference; lastKnownFileType = sourcecode.swift; path = JoyfillUITestsLaunchTests.swift; sourceTree = "<group>"; };
		1338AB952BEE38DD0001C203 /* TableFieldTests.swift */ = {isa = PBXFileReference; lastKnownFileType = sourcecode.swift; path = TableFieldTests.swift; sourceTree = "<group>"; };
		133EBABA2BF48804009B73AB /* SignatureFieldTests.swift */ = {isa = PBXFileReference; lastKnownFileType = sourcecode.swift; path = SignatureFieldTests.swift; sourceTree = "<group>"; };
		134FC0772BDA82E9008B7030 /* JoyfillTests.xctest */ = {isa = PBXFileReference; explicitFileType = wrapper.cfbundle; includeInIndex = 0; path = JoyfillTests.xctest; sourceTree = BUILT_PRODUCTS_DIR; };
		134FC0792BDA82E9008B7030 /* JoyfillTests.swift */ = {isa = PBXFileReference; lastKnownFileType = sourcecode.swift; path = JoyfillTests.swift; sourceTree = "<group>"; };
		136D3DBE2C103BD8008B1CA3 /* PageNavigationFieldTest.swift */ = {isa = PBXFileReference; lastKnownFileType = sourcecode.swift; path = PageNavigationFieldTest.swift; sourceTree = "<group>"; };
		13A3F8E92C34171A00B0A255 /* ConditionalLogicTests.swift */ = {isa = PBXFileReference; lastKnownFileType = sourcecode.swift; path = ConditionalLogicTests.swift; sourceTree = "<group>"; };
		13A3F8EB2C356DB800B0A255 /* ConditinalPageLogicTests.swift */ = {isa = PBXFileReference; lastKnownFileType = sourcecode.swift; path = ConditinalPageLogicTests.swift; sourceTree = "<group>"; };
		13B544452BE37D2A008AF9BC /* UITestFormContainerView.swift */ = {isa = PBXFileReference; lastKnownFileType = sourcecode.swift; path = UITestFormContainerView.swift; sourceTree = "<group>"; };
		3607877F2BE900C400D9A187 /* JoyfillUITests.xctestplan */ = {isa = PBXFileReference; lastKnownFileType = text; path = JoyfillUITests.xctestplan; sourceTree = "<group>"; };
		360787802BE911C400D9A187 /* JoyfillExample.xctestplan */ = {isa = PBXFileReference; lastKnownFileType = text; path = JoyfillExample.xctestplan; sourceTree = "<group>"; };
		362A560A2BEE2EE600B54C14 /* ImageFieldTests.swift */ = {isa = PBXFileReference; lastKnownFileType = sourcecode.swift; path = ImageFieldTests.swift; sourceTree = "<group>"; };
		362A560C2BEE304500B54C14 /* JoyfillUITestsBaseClass.swift */ = {isa = PBXFileReference; lastKnownFileType = sourcecode.swift; path = JoyfillUITestsBaseClass.swift; sourceTree = "<group>"; };
		362A560E2BEE359400B54C14 /* ChartFieldTests.swift */ = {isa = PBXFileReference; lastKnownFileType = sourcecode.swift; path = ChartFieldTests.swift; sourceTree = "<group>"; };
		362A56102BEE36CE00B54C14 /* DateTimeFieldTests.swift */ = {isa = PBXFileReference; lastKnownFileType = sourcecode.swift; path = DateTimeFieldTests.swift; sourceTree = "<group>"; };
		366190942BF23EAB006ED7CF /* JoyfillTests.xctestplan */ = {isa = PBXFileReference; lastKnownFileType = text; path = JoyfillTests.xctestplan; sourceTree = "<group>"; };
		9EA623F92D68430F00939C6A /* TemplateSearchView.swift */ = {isa = PBXFileReference; lastKnownFileType = sourcecode.swift; path = TemplateSearchView.swift; sourceTree = "<group>"; };
		FA28C9662BB4345C00A2D65C /* FormContainerView.swift */ = {isa = PBXFileReference; lastKnownFileType = sourcecode.swift; path = FormContainerView.swift; sourceTree = "<group>"; };
		FA28C9682BB4356000A2D65C /* SaveButtonView.swift */ = {isa = PBXFileReference; lastKnownFileType = sourcecode.swift; path = SaveButtonView.swift; sourceTree = "<group>"; };
		FA28C96A2BB4359600A2D65C /* ChangeManager.swift */ = {isa = PBXFileReference; lastKnownFileType = sourcecode.swift; path = ChangeManager.swift; sourceTree = "<group>"; };
		FA529C4A2BA1D251000200F5 /* JoyfillExample.app */ = {isa = PBXFileReference; explicitFileType = wrapper.application; includeInIndex = 0; path = JoyfillExample.app; sourceTree = BUILT_PRODUCTS_DIR; };
		FA529C4D2BA1D251000200F5 /* JoyfillExampleApp.swift */ = {isa = PBXFileReference; lastKnownFileType = sourcecode.swift; path = JoyfillExampleApp.swift; sourceTree = "<group>"; };
		FA529C512BA1D253000200F5 /* Assets.xcassets */ = {isa = PBXFileReference; lastKnownFileType = folder.assetcatalog; path = Assets.xcassets; sourceTree = "<group>"; };
		FA529C532BA1D253000200F5 /* JoyfillExample.entitlements */ = {isa = PBXFileReference; lastKnownFileType = text.plist.entitlements; path = JoyfillExample.entitlements; sourceTree = "<group>"; };
		FA529C552BA1D253000200F5 /* Preview Assets.xcassets */ = {isa = PBXFileReference; lastKnownFileType = folder.assetcatalog; path = "Preview Assets.xcassets"; sourceTree = "<group>"; };
		FA529C792BA1D28B000200F5 /* TemplateListView.swift */ = {isa = PBXFileReference; fileEncoding = 4; lastKnownFileType = sourcecode.swift; path = TemplateListView.swift; sourceTree = "<group>"; };
		FA529C7B2BA1D28B000200F5 /* DocumentSubmissionsListView.swift */ = {isa = PBXFileReference; fileEncoding = 4; lastKnownFileType = sourcecode.swift; path = DocumentSubmissionsListView.swift; sourceTree = "<group>"; };
/* End PBXFileReference section */

/* Begin PBXFrameworksBuildPhase section */
		1307CF162BE36ECD00B19FBA /* Frameworks */ = {
			isa = PBXFrameworksBuildPhase;
			buildActionMask = 2147483647;
			files = (
<<<<<<< HEAD
				9EA623F82D6837F700939C6A /* JoyfillModel in Frameworks */,
=======
				04E6BB8E2D6F11CB00668DE2 /* JoyfillModel in Frameworks */,
>>>>>>> b4b1c4f2
			);
			runOnlyForDeploymentPostprocessing = 0;
		};
		134FC0742BDA82E9008B7030 /* Frameworks */ = {
			isa = PBXFrameworksBuildPhase;
			buildActionMask = 2147483647;
			files = (
			);
			runOnlyForDeploymentPostprocessing = 0;
		};
		FA529C472BA1D251000200F5 /* Frameworks */ = {
			isa = PBXFrameworksBuildPhase;
			buildActionMask = 2147483647;
			files = (
				048149FA2CDA8F8E0061FBDC /* JoyfillModel in Frameworks */,
				36294F1A2BD67884006C03A6 /* JoyfillModel in Frameworks */,
				1324937A2BA570F9002C6ADC /* Joyfill in Frameworks */,
				048149FD2CDA8F9A0061FBDC /* JoyfillAPIService in Frameworks */,
				362211402BCEB10200BD98B5 /* JoyfillAPIService in Frameworks */,
				36CFA0532CE2068300B7DE34 /* JoyfillModel in Frameworks */,
				364300F02C510C4200BA870F /* JoyfillModel in Frameworks */,
				048BFEE02D1A980B0011159C /* JoyfillAPIService in Frameworks */,
				36CFA05B2CE4936100B7DE34 /* JoyfillAPIService in Frameworks */,
				FA1FEAF12BA4C34800ABD018 /* Joyfill in Frameworks */,
				36C6F4C52CEF4CEC001765CF /* JoyfillModel in Frameworks */,
<<<<<<< HEAD
=======
				04E6BB872D6F0CA900668DE2 /* JoyfillModel in Frameworks */,
>>>>>>> b4b1c4f2
				FA1FEAEB2BA46C1200ABD018 /* Joyfill in Frameworks */,
				9EA623F62D68371300939C6A /* JoyfillModel in Frameworks */,
				360BC7F62C3E88E500735516 /* JoyfillAPIService in Frameworks */,
				04FEBD982D5E0A4300163AC6 /* JoyfillModel in Frameworks */,
				FA28C96E2BB4456300A2D65C /* JoyfillAPIService in Frameworks */,
				364300ED2C510BEC00BA870F /* JoyfillAPIService in Frameworks */,
				3661908A2BF239BD006ED7CF /* JoyfillModel in Frameworks */,
				FA28C95F2BB18F1600A2D65C /* JoyfillAPIService in Frameworks */,
				FA1FEAEE2BA4C1F300ABD018 /* Joyfill in Frameworks */,
				FA1FEAE22BA466CB00ABD018 /* Joyfill in Frameworks */,
				363AEF702C510DF00082359B /* JoyfillAPIService in Frameworks */,
				FA28C9712BB4456D00A2D65C /* JoyfillModel in Frameworks */,
				360BC7F92C3E896D00735516 /* JoyfillModel in Frameworks */,
				1324937D2BAD5A42002C6ADC /* JoyfillModel in Frameworks */,
				FAACBA602BA1D3AD00B610AB /* Joyfill in Frameworks */,
				FA529C822BA1D2D2000200F5 /* Joyfill in Frameworks */,
				9EA623F32D6836E700939C6A /* JoyfillAPIService in Frameworks */,
				36294F1D2BD67FC4006C03A6 /* JoyfillAPIService in Frameworks */,
			);
			runOnlyForDeploymentPostprocessing = 0;
		};
/* End PBXFrameworksBuildPhase section */

/* Begin PBXGroup section */
		1307CF1A2BE36ECE00B19FBA /* JoyfillUITests */ = {
			isa = PBXGroup;
			children = (
				1307CF1B2BE36ECE00B19FBA /* JoyfillUITests.swift */,
				362A56102BEE36CE00B54C14 /* DateTimeFieldTests.swift */,
				362A560A2BEE2EE600B54C14 /* ImageFieldTests.swift */,
				133EBABA2BF48804009B73AB /* SignatureFieldTests.swift */,
				362A560E2BEE359400B54C14 /* ChartFieldTests.swift */,
				1338AB952BEE38DD0001C203 /* TableFieldTests.swift */,
				136D3DBE2C103BD8008B1CA3 /* PageNavigationFieldTest.swift */,
				13A3F8E92C34171A00B0A255 /* ConditionalLogicTests.swift */,
				13A3F8EB2C356DB800B0A255 /* ConditinalPageLogicTests.swift */,
				362A560C2BEE304500B54C14 /* JoyfillUITestsBaseClass.swift */,
				04814A022CDA912F0061FBDC /* SelectionFieldHidePageLogicTests.swift */,
				04814A032CDA912F0061FBDC /* SelectionFieldLogicTests.swift */,
				04814A042CDA912F0061FBDC /* SelectionFieldShowPageLogicTests.swift */,
				1307CF1D2BE36ECE00B19FBA /* JoyfillUITestsLaunchTests.swift */,
				04FEBD912D5DD8E300163AC6 /* FirstPageHiddenLogic.swift */,
			);
			path = JoyfillUITests;
			sourceTree = "<group>";
		};
		134FC0782BDA82E9008B7030 /* JoyfillTests */ = {
			isa = PBXGroup;
			children = (
				134FC0792BDA82E9008B7030 /* JoyfillTests.swift */,
				0448AE082D0C45AD00754EA0 /* ValidationTestCase.swift */,
				1307CF132BE1292900B19FBA /* JoyDoc+Assert.swift */,
			);
			path = JoyfillTests;
			sourceTree = "<group>";
		};
		360787992BEB8CF600D9A187 /* Frameworks */ = {
			isa = PBXGroup;
			children = (
			);
			name = Frameworks;
			sourceTree = "<group>";
		};
		FA529C412BA1D251000200F5 = {
			isa = PBXGroup;
			children = (
				366190942BF23EAB006ED7CF /* JoyfillTests.xctestplan */,
				360787802BE911C400D9A187 /* JoyfillExample.xctestplan */,
				3607877F2BE900C400D9A187 /* JoyfillUITests.xctestplan */,
				FA529C4C2BA1D251000200F5 /* JoyfillExample */,
				134FC0782BDA82E9008B7030 /* JoyfillTests */,
				1307CF1A2BE36ECE00B19FBA /* JoyfillUITests */,
				FA529C4B2BA1D251000200F5 /* Products */,
				360787992BEB8CF600D9A187 /* Frameworks */,
			);
			sourceTree = "<group>";
		};
		FA529C4B2BA1D251000200F5 /* Products */ = {
			isa = PBXGroup;
			children = (
				FA529C4A2BA1D251000200F5 /* JoyfillExample.app */,
				134FC0772BDA82E9008B7030 /* JoyfillTests.xctest */,
				1307CF192BE36ECE00B19FBA /* JoyfillUITests.xctest */,
			);
			name = Products;
			sourceTree = "<group>";
		};
		FA529C4C2BA1D251000200F5 /* JoyfillExample */ = {
			isa = PBXGroup;
			children = (
				FA529C4D2BA1D251000200F5 /* JoyfillExampleApp.swift */,
				FA529C792BA1D28B000200F5 /* TemplateListView.swift */,
				9EA623F92D68430F00939C6A /* TemplateSearchView.swift */,
				FA529C7B2BA1D28B000200F5 /* DocumentSubmissionsListView.swift */,
				FA28C9662BB4345C00A2D65C /* FormContainerView.swift */,
				FA28C96A2BB4359600A2D65C /* ChangeManager.swift */,
				04814A0B2CDA91520061FBDC /* JoyfillExample.entitlements */,
				FA28C9682BB4356000A2D65C /* SaveButtonView.swift */,
				1307CF112BE1290800B19FBA /* JoyDoc+DummyModel.swift */,
				048149FE2CDA901F0061FBDC /* UserAccessTokenTextFieldView.swift */,
				13B544452BE37D2A008AF9BC /* UITestFormContainerView.swift */,
				04FEBD8D2D5DD7D600163AC6 /* FirstPageHidden.json */,
				1307CF0C2BDB7E0700B19FBA /* Joydocjson.json */,
				FA529C512BA1D253000200F5 /* Assets.xcassets */,
				FA529C532BA1D253000200F5 /* JoyfillExample.entitlements */,
				FA529C542BA1D253000200F5 /* Preview Content */,
			);
			path = JoyfillExample;
			sourceTree = "<group>";
		};
		FA529C542BA1D253000200F5 /* Preview Content */ = {
			isa = PBXGroup;
			children = (
				FA529C552BA1D253000200F5 /* Preview Assets.xcassets */,
			);
			path = "Preview Content";
			sourceTree = "<group>";
		};
/* End PBXGroup section */

/* Begin PBXNativeTarget section */
		1307CF182BE36ECD00B19FBA /* JoyfillUITests */ = {
			isa = PBXNativeTarget;
			buildConfigurationList = 1307CF212BE36ECE00B19FBA /* Build configuration list for PBXNativeTarget "JoyfillUITests" */;
			buildPhases = (
				1307CF152BE36ECD00B19FBA /* Sources */,
				1307CF162BE36ECD00B19FBA /* Frameworks */,
				1307CF172BE36ECD00B19FBA /* Resources */,
			);
			buildRules = (
			);
			dependencies = (
				1307CF202BE36ECE00B19FBA /* PBXTargetDependency */,
			);
			name = JoyfillUITests;
			packageProductDependencies = (
<<<<<<< HEAD
				9EA623F72D6837F700939C6A /* JoyfillModel */,
=======
				04E6BB8D2D6F11CB00668DE2 /* JoyfillModel */,
>>>>>>> b4b1c4f2
			);
			productName = JoyfillUITests;
			productReference = 1307CF192BE36ECE00B19FBA /* JoyfillUITests.xctest */;
			productType = "com.apple.product-type.bundle.ui-testing";
		};
		134FC0762BDA82E9008B7030 /* JoyfillTests */ = {
			isa = PBXNativeTarget;
			buildConfigurationList = 134FC07F2BDA82E9008B7030 /* Build configuration list for PBXNativeTarget "JoyfillTests" */;
			buildPhases = (
				134FC0732BDA82E9008B7030 /* Sources */,
				134FC0742BDA82E9008B7030 /* Frameworks */,
				134FC0752BDA82E9008B7030 /* Resources */,
			);
			buildRules = (
			);
			dependencies = (
				134FC07C2BDA82E9008B7030 /* PBXTargetDependency */,
			);
			name = JoyfillTests;
			packageProductDependencies = (
			);
			productName = JoyfillTests;
			productReference = 134FC0772BDA82E9008B7030 /* JoyfillTests.xctest */;
			productType = "com.apple.product-type.bundle.unit-test";
		};
		FA529C492BA1D251000200F5 /* JoyfillExample */ = {
			isa = PBXNativeTarget;
			buildConfigurationList = FA529C6F2BA1D253000200F5 /* Build configuration list for PBXNativeTarget "JoyfillExample" */;
			buildPhases = (
				FA529C462BA1D251000200F5 /* Sources */,
				FA529C472BA1D251000200F5 /* Frameworks */,
				FA529C482BA1D251000200F5 /* Resources */,
			);
			buildRules = (
			);
			dependencies = (
			);
			name = JoyfillExample;
			packageProductDependencies = (
				FA529C812BA1D2D2000200F5 /* Joyfill */,
				FAACBA5F2BA1D3AD00B610AB /* Joyfill */,
				FA1FEAE12BA466CB00ABD018 /* Joyfill */,
				FA1FEAEA2BA46C1200ABD018 /* Joyfill */,
				FA1FEAED2BA4C1F300ABD018 /* Joyfill */,
				FA1FEAF02BA4C34800ABD018 /* Joyfill */,
				132493792BA570F9002C6ADC /* Joyfill */,
				1324937C2BAD5A42002C6ADC /* JoyfillModel */,
				FA28C95E2BB18F1600A2D65C /* JoyfillAPIService */,
				FA28C96D2BB4456300A2D65C /* JoyfillAPIService */,
				FA28C9702BB4456D00A2D65C /* JoyfillModel */,
				3622113F2BCEB10200BD98B5 /* JoyfillAPIService */,
				36294F192BD67884006C03A6 /* JoyfillModel */,
				36294F1C2BD67FC4006C03A6 /* JoyfillAPIService */,
				366190892BF239BD006ED7CF /* JoyfillModel */,
				360BC7F52C3E88E500735516 /* JoyfillAPIService */,
				360BC7F82C3E896D00735516 /* JoyfillModel */,
				364300EC2C510BEC00BA870F /* JoyfillAPIService */,
				364300EF2C510C4200BA870F /* JoyfillModel */,
				363AEF6F2C510DF00082359B /* JoyfillAPIService */,
				048149F92CDA8F8E0061FBDC /* JoyfillModel */,
				048149FC2CDA8F9A0061FBDC /* JoyfillAPIService */,
				36CFA0522CE2068300B7DE34 /* JoyfillModel */,
				36CFA05A2CE4936100B7DE34 /* JoyfillAPIService */,
				36C6F4C42CEF4CEC001765CF /* JoyfillModel */,
				048BFEDF2D1A980B0011159C /* JoyfillAPIService */,
				04FEBD972D5E0A4300163AC6 /* JoyfillModel */,
<<<<<<< HEAD
				9EA623F22D6836E700939C6A /* JoyfillAPIService */,
				9EA623F52D68371300939C6A /* JoyfillModel */,
=======
				04E6BB862D6F0CA900668DE2 /* JoyfillModel */,
>>>>>>> b4b1c4f2
			);
			productName = JoyfillExample;
			productReference = FA529C4A2BA1D251000200F5 /* JoyfillExample.app */;
			productType = "com.apple.product-type.application";
		};
/* End PBXNativeTarget section */

/* Begin PBXProject section */
		FA529C422BA1D251000200F5 /* Project object */ = {
			isa = PBXProject;
			attributes = {
				BuildIndependentTargetsInParallel = 1;
				LastSwiftUpdateCheck = 1520;
				LastUpgradeCheck = 1520;
				TargetAttributes = {
					1307CF182BE36ECD00B19FBA = {
						CreatedOnToolsVersion = 15.2;
						TestTargetID = FA529C492BA1D251000200F5;
					};
					134FC0762BDA82E9008B7030 = {
						CreatedOnToolsVersion = 15.2;
						TestTargetID = FA529C492BA1D251000200F5;
					};
					FA529C492BA1D251000200F5 = {
						CreatedOnToolsVersion = 15.2;
					};
				};
			};
			buildConfigurationList = FA529C452BA1D251000200F5 /* Build configuration list for PBXProject "JoyfillExample" */;
			compatibilityVersion = "Xcode 14.0";
			developmentRegion = en;
			hasScannedForEncodings = 0;
			knownRegions = (
				en,
				Base,
			);
			mainGroup = FA529C412BA1D251000200F5;
			packageReferences = (
				132493782BA570F9002C6ADC /* XCLocalSwiftPackageReference ".." */,
<<<<<<< HEAD
				9EA623F12D6836E700939C6A /* XCLocalSwiftPackageReference "../../JoyfillAPIService/JoyfillAPIService" */,
				9EA623F42D68371300939C6A /* XCLocalSwiftPackageReference "../../JoyfillModel/JoyfillModel" */,
=======
				048BFEE12D1A9C6D0011159C /* XCRemoteSwiftPackageReference "JoyfillAPIService" */,
				04E6BB852D6F0CA900668DE2 /* XCRemoteSwiftPackageReference "JoyfillModel" */,
>>>>>>> b4b1c4f2
			);
			productRefGroup = FA529C4B2BA1D251000200F5 /* Products */;
			projectDirPath = "";
			projectRoot = "";
			targets = (
				FA529C492BA1D251000200F5 /* JoyfillExample */,
				134FC0762BDA82E9008B7030 /* JoyfillTests */,
				1307CF182BE36ECD00B19FBA /* JoyfillUITests */,
			);
		};
/* End PBXProject section */

/* Begin PBXResourcesBuildPhase section */
		1307CF172BE36ECD00B19FBA /* Resources */ = {
			isa = PBXResourcesBuildPhase;
			buildActionMask = 2147483647;
			files = (
				1321F1782BECEC9400594112 /* Joydocjson.json in Resources */,
				04FEBD8E2D5DD7D600163AC6 /* FirstPageHidden.json in Resources */,
			);
			runOnlyForDeploymentPostprocessing = 0;
		};
		134FC0752BDA82E9008B7030 /* Resources */ = {
			isa = PBXResourcesBuildPhase;
			buildActionMask = 2147483647;
			files = (
				1307CF0D2BDB7E0700B19FBA /* Joydocjson.json in Resources */,
				04FEBD902D5DD7D600163AC6 /* FirstPageHidden.json in Resources */,
			);
			runOnlyForDeploymentPostprocessing = 0;
		};
		FA529C482BA1D251000200F5 /* Resources */ = {
			isa = PBXResourcesBuildPhase;
			buildActionMask = 2147483647;
			files = (
				FA529C562BA1D253000200F5 /* Preview Assets.xcassets in Resources */,
				04FEBD8F2D5DD7D600163AC6 /* FirstPageHidden.json in Resources */,
				FA529C522BA1D253000200F5 /* Assets.xcassets in Resources */,
				1307CF0E2BDBC77600B19FBA /* Joydocjson.json in Resources */,
			);
			runOnlyForDeploymentPostprocessing = 0;
		};
/* End PBXResourcesBuildPhase section */

/* Begin PBXSourcesBuildPhase section */
		1307CF152BE36ECD00B19FBA /* Sources */ = {
			isa = PBXSourcesBuildPhase;
			buildActionMask = 2147483647;
			files = (
				1307CF1E2BE36ECE00B19FBA /* JoyfillUITestsLaunchTests.swift in Sources */,
				04814A052CDA912F0061FBDC /* SelectionFieldHidePageLogicTests.swift in Sources */,
				04814A062CDA912F0061FBDC /* SelectionFieldShowPageLogicTests.swift in Sources */,
				04814A072CDA912F0061FBDC /* SelectionFieldLogicTests.swift in Sources */,
				13A3F8EA2C34171A00B0A255 /* ConditionalLogicTests.swift in Sources */,
				136D3DBF2C103BD8008B1CA3 /* PageNavigationFieldTest.swift in Sources */,
				362A560B2BEE2EE600B54C14 /* ImageFieldTests.swift in Sources */,
				1338AB962BEE38DD0001C203 /* TableFieldTests.swift in Sources */,
				04FEBD922D5DD8E300163AC6 /* FirstPageHiddenLogic.swift in Sources */,
				1307CF1C2BE36ECE00B19FBA /* JoyfillUITests.swift in Sources */,
				133EBABB2BF48804009B73AB /* SignatureFieldTests.swift in Sources */,
				13A3F8EC2C356DB800B0A255 /* ConditinalPageLogicTests.swift in Sources */,
				362A56112BEE36CE00B54C14 /* DateTimeFieldTests.swift in Sources */,
				362A560F2BEE359400B54C14 /* ChartFieldTests.swift in Sources */,
				362A560D2BEE304500B54C14 /* JoyfillUITestsBaseClass.swift in Sources */,
			);
			runOnlyForDeploymentPostprocessing = 0;
		};
		134FC0732BDA82E9008B7030 /* Sources */ = {
			isa = PBXSourcesBuildPhase;
			buildActionMask = 2147483647;
			files = (
				1307CF142BE1292900B19FBA /* JoyDoc+Assert.swift in Sources */,
				1307CF122BE1290800B19FBA /* JoyDoc+DummyModel.swift in Sources */,
				0448AE092D0C45AD00754EA0 /* ValidationTestCase.swift in Sources */,
				134FC07A2BDA82E9008B7030 /* JoyfillTests.swift in Sources */,
			);
			runOnlyForDeploymentPostprocessing = 0;
		};
		FA529C462BA1D251000200F5 /* Sources */ = {
			isa = PBXSourcesBuildPhase;
			buildActionMask = 2147483647;
			files = (
				13B544462BE37D2A008AF9BC /* UITestFormContainerView.swift in Sources */,
				13B544442BE37410008AF9BC /* JoyDoc+DummyModel.swift in Sources */,
				048149FF2CDA901F0061FBDC /* UserAccessTokenTextFieldView.swift in Sources */,
				FA28C9672BB4345C00A2D65C /* FormContainerView.swift in Sources */,
				9EA623FA2D68430F00939C6A /* TemplateSearchView.swift in Sources */,
				FA28C96B2BB4359600A2D65C /* ChangeManager.swift in Sources */,
				FA529C7D2BA1D28B000200F5 /* TemplateListView.swift in Sources */,
				FA529C7F2BA1D28B000200F5 /* DocumentSubmissionsListView.swift in Sources */,
				FA28C9692BB4356000A2D65C /* SaveButtonView.swift in Sources */,
				FA529C4E2BA1D251000200F5 /* JoyfillExampleApp.swift in Sources */,
			);
			runOnlyForDeploymentPostprocessing = 0;
		};
/* End PBXSourcesBuildPhase section */

/* Begin PBXTargetDependency section */
		1307CF202BE36ECE00B19FBA /* PBXTargetDependency */ = {
			isa = PBXTargetDependency;
			target = FA529C492BA1D251000200F5 /* JoyfillExample */;
			targetProxy = 1307CF1F2BE36ECE00B19FBA /* PBXContainerItemProxy */;
		};
		134FC07C2BDA82E9008B7030 /* PBXTargetDependency */ = {
			isa = PBXTargetDependency;
			target = FA529C492BA1D251000200F5 /* JoyfillExample */;
			targetProxy = 134FC07B2BDA82E9008B7030 /* PBXContainerItemProxy */;
		};
/* End PBXTargetDependency section */

/* Begin XCBuildConfiguration section */
		1307CF222BE36ECE00B19FBA /* Debug */ = {
			isa = XCBuildConfiguration;
			buildSettings = {
				CODE_SIGN_STYLE = Automatic;
				CURRENT_PROJECT_VERSION = 1;
				DEVELOPMENT_TEAM = Z928FCJVR4;
				GENERATE_INFOPLIST_FILE = YES;
				IPHONEOS_DEPLOYMENT_TARGET = 15.4;
				MARKETING_VERSION = 1.0;
				PRODUCT_BUNDLE_IDENTIFIER = App.JoyfillUITests;
				"PRODUCT_BUNDLE_IDENTIFIER[sdk=iphoneos*]" = com.joyfill;
				PRODUCT_NAME = "$(TARGET_NAME)";
				SDKROOT = iphoneos;
				SWIFT_EMIT_LOC_STRINGS = NO;
				SWIFT_VERSION = 5.0;
				TARGETED_DEVICE_FAMILY = "1,2";
				TEST_TARGET_NAME = JoyfillExample;
			};
			name = Debug;
		};
		1307CF232BE36ECE00B19FBA /* Release */ = {
			isa = XCBuildConfiguration;
			buildSettings = {
				CODE_SIGN_STYLE = Automatic;
				CURRENT_PROJECT_VERSION = 1;
				DEVELOPMENT_TEAM = Z928FCJVR4;
				GENERATE_INFOPLIST_FILE = YES;
				IPHONEOS_DEPLOYMENT_TARGET = 15.4;
				MARKETING_VERSION = 1.0;
				PRODUCT_BUNDLE_IDENTIFIER = App.JoyfillUITests;
				"PRODUCT_BUNDLE_IDENTIFIER[sdk=iphoneos*]" = com.joyfill;
				PRODUCT_NAME = "$(TARGET_NAME)";
				SDKROOT = iphoneos;
				SWIFT_EMIT_LOC_STRINGS = NO;
				SWIFT_VERSION = 5.0;
				TARGETED_DEVICE_FAMILY = "1,2";
				TEST_TARGET_NAME = JoyfillExample;
				VALIDATE_PRODUCT = YES;
			};
			name = Release;
		};
		134FC07D2BDA82E9008B7030 /* Debug */ = {
			isa = XCBuildConfiguration;
			buildSettings = {
				BUNDLE_LOADER = "$(TEST_HOST)";
				CODE_SIGN_STYLE = Automatic;
				CURRENT_PROJECT_VERSION = 1;
				GENERATE_INFOPLIST_FILE = YES;
				IPHONEOS_DEPLOYMENT_TARGET = 16;
				MARKETING_VERSION = 1.0;
				PRODUCT_BUNDLE_IDENTIFIER = App.JoyfillTests;
				"PRODUCT_BUNDLE_IDENTIFIER[sdk=iphoneos*]" = com.joyfill;
				PRODUCT_NAME = "$(TARGET_NAME)";
				SDKROOT = iphoneos;
				SWIFT_EMIT_LOC_STRINGS = NO;
				SWIFT_VERSION = 5.0;
				TARGETED_DEVICE_FAMILY = "1,2";
				TEST_HOST = "$(BUILT_PRODUCTS_DIR)/JoyfillExample.app/$(BUNDLE_EXECUTABLE_FOLDER_PATH)/JoyfillExample";
			};
			name = Debug;
		};
		134FC07E2BDA82E9008B7030 /* Release */ = {
			isa = XCBuildConfiguration;
			buildSettings = {
				BUNDLE_LOADER = "$(TEST_HOST)";
				CODE_SIGN_STYLE = Automatic;
				CURRENT_PROJECT_VERSION = 1;
				DEVELOPMENT_TEAM = Y5JMZSQP2T;
				GENERATE_INFOPLIST_FILE = YES;
				IPHONEOS_DEPLOYMENT_TARGET = 16;
				MARKETING_VERSION = 1.0;
				PRODUCT_BUNDLE_IDENTIFIER = App.JoyfillTests;
				"PRODUCT_BUNDLE_IDENTIFIER[sdk=iphoneos*]" = com.joyfill;
				PRODUCT_NAME = "$(TARGET_NAME)";
				SDKROOT = iphoneos;
				SWIFT_EMIT_LOC_STRINGS = NO;
				SWIFT_VERSION = 5.0;
				TARGETED_DEVICE_FAMILY = "1,2";
				TEST_HOST = "$(BUILT_PRODUCTS_DIR)/JoyfillExample.app/$(BUNDLE_EXECUTABLE_FOLDER_PATH)/JoyfillExample";
				VALIDATE_PRODUCT = YES;
			};
			name = Release;
		};
		FA529C6D2BA1D253000200F5 /* Debug */ = {
			isa = XCBuildConfiguration;
			buildSettings = {
				ALWAYS_SEARCH_USER_PATHS = NO;
				ASSETCATALOG_COMPILER_GENERATE_SWIFT_ASSET_SYMBOL_EXTENSIONS = YES;
				CLANG_ANALYZER_NONNULL = YES;
				CLANG_ANALYZER_NUMBER_OBJECT_CONVERSION = YES_AGGRESSIVE;
				CLANG_CXX_LANGUAGE_STANDARD = "gnu++20";
				CLANG_ENABLE_MODULES = YES;
				CLANG_ENABLE_OBJC_ARC = YES;
				CLANG_ENABLE_OBJC_WEAK = YES;
				CLANG_WARN_BLOCK_CAPTURE_AUTORELEASING = YES;
				CLANG_WARN_BOOL_CONVERSION = YES;
				CLANG_WARN_COMMA = YES;
				CLANG_WARN_CONSTANT_CONVERSION = YES;
				CLANG_WARN_DEPRECATED_OBJC_IMPLEMENTATIONS = YES;
				CLANG_WARN_DIRECT_OBJC_ISA_USAGE = YES_ERROR;
				CLANG_WARN_DOCUMENTATION_COMMENTS = YES;
				CLANG_WARN_EMPTY_BODY = YES;
				CLANG_WARN_ENUM_CONVERSION = YES;
				CLANG_WARN_INFINITE_RECURSION = YES;
				CLANG_WARN_INT_CONVERSION = YES;
				CLANG_WARN_NON_LITERAL_NULL_CONVERSION = YES;
				CLANG_WARN_OBJC_IMPLICIT_RETAIN_SELF = YES;
				CLANG_WARN_OBJC_LITERAL_CONVERSION = YES;
				CLANG_WARN_OBJC_ROOT_CLASS = YES_ERROR;
				CLANG_WARN_QUOTED_INCLUDE_IN_FRAMEWORK_HEADER = YES;
				CLANG_WARN_RANGE_LOOP_ANALYSIS = YES;
				CLANG_WARN_STRICT_PROTOTYPES = YES;
				CLANG_WARN_SUSPICIOUS_MOVE = YES;
				CLANG_WARN_UNGUARDED_AVAILABILITY = YES_AGGRESSIVE;
				CLANG_WARN_UNREACHABLE_CODE = YES;
				CLANG_WARN__DUPLICATE_METHOD_MATCH = YES;
				COPY_PHASE_STRIP = NO;
				DEAD_CODE_STRIPPING = YES;
				DEBUG_INFORMATION_FORMAT = dwarf;
				ENABLE_STRICT_OBJC_MSGSEND = YES;
				ENABLE_TESTABILITY = YES;
				ENABLE_USER_SCRIPT_SANDBOXING = YES;
				GCC_C_LANGUAGE_STANDARD = gnu17;
				GCC_DYNAMIC_NO_PIC = NO;
				GCC_NO_COMMON_BLOCKS = YES;
				GCC_OPTIMIZATION_LEVEL = 0;
				GCC_PREPROCESSOR_DEFINITIONS = (
					"DEBUG=1",
					"$(inherited)",
				);
				GCC_WARN_64_TO_32_BIT_CONVERSION = YES;
				GCC_WARN_ABOUT_RETURN_TYPE = YES_ERROR;
				GCC_WARN_UNDECLARED_SELECTOR = YES;
				GCC_WARN_UNINITIALIZED_AUTOS = YES_AGGRESSIVE;
				GCC_WARN_UNUSED_FUNCTION = YES;
				GCC_WARN_UNUSED_VARIABLE = YES;
				LOCALIZATION_PREFERS_STRING_CATALOGS = YES;
				MTL_ENABLE_DEBUG_INFO = INCLUDE_SOURCE;
				MTL_FAST_MATH = YES;
				ONLY_ACTIVE_ARCH = YES;
				SWIFT_ACTIVE_COMPILATION_CONDITIONS = "DEBUG $(inherited)";
				SWIFT_OPTIMIZATION_LEVEL = "-Onone";
			};
			name = Debug;
		};
		FA529C6E2BA1D253000200F5 /* Release */ = {
			isa = XCBuildConfiguration;
			buildSettings = {
				ALWAYS_SEARCH_USER_PATHS = NO;
				ASSETCATALOG_COMPILER_GENERATE_SWIFT_ASSET_SYMBOL_EXTENSIONS = YES;
				CLANG_ANALYZER_NONNULL = YES;
				CLANG_ANALYZER_NUMBER_OBJECT_CONVERSION = YES_AGGRESSIVE;
				CLANG_CXX_LANGUAGE_STANDARD = "gnu++20";
				CLANG_ENABLE_MODULES = YES;
				CLANG_ENABLE_OBJC_ARC = YES;
				CLANG_ENABLE_OBJC_WEAK = YES;
				CLANG_WARN_BLOCK_CAPTURE_AUTORELEASING = YES;
				CLANG_WARN_BOOL_CONVERSION = YES;
				CLANG_WARN_COMMA = YES;
				CLANG_WARN_CONSTANT_CONVERSION = YES;
				CLANG_WARN_DEPRECATED_OBJC_IMPLEMENTATIONS = YES;
				CLANG_WARN_DIRECT_OBJC_ISA_USAGE = YES_ERROR;
				CLANG_WARN_DOCUMENTATION_COMMENTS = YES;
				CLANG_WARN_EMPTY_BODY = YES;
				CLANG_WARN_ENUM_CONVERSION = YES;
				CLANG_WARN_INFINITE_RECURSION = YES;
				CLANG_WARN_INT_CONVERSION = YES;
				CLANG_WARN_NON_LITERAL_NULL_CONVERSION = YES;
				CLANG_WARN_OBJC_IMPLICIT_RETAIN_SELF = YES;
				CLANG_WARN_OBJC_LITERAL_CONVERSION = YES;
				CLANG_WARN_OBJC_ROOT_CLASS = YES_ERROR;
				CLANG_WARN_QUOTED_INCLUDE_IN_FRAMEWORK_HEADER = YES;
				CLANG_WARN_RANGE_LOOP_ANALYSIS = YES;
				CLANG_WARN_STRICT_PROTOTYPES = YES;
				CLANG_WARN_SUSPICIOUS_MOVE = YES;
				CLANG_WARN_UNGUARDED_AVAILABILITY = YES_AGGRESSIVE;
				CLANG_WARN_UNREACHABLE_CODE = YES;
				CLANG_WARN__DUPLICATE_METHOD_MATCH = YES;
				COPY_PHASE_STRIP = NO;
				DEAD_CODE_STRIPPING = YES;
				DEBUG_INFORMATION_FORMAT = "dwarf-with-dsym";
				ENABLE_NS_ASSERTIONS = NO;
				ENABLE_STRICT_OBJC_MSGSEND = YES;
				ENABLE_USER_SCRIPT_SANDBOXING = YES;
				GCC_C_LANGUAGE_STANDARD = gnu17;
				GCC_NO_COMMON_BLOCKS = YES;
				GCC_WARN_64_TO_32_BIT_CONVERSION = YES;
				GCC_WARN_ABOUT_RETURN_TYPE = YES_ERROR;
				GCC_WARN_UNDECLARED_SELECTOR = YES;
				GCC_WARN_UNINITIALIZED_AUTOS = YES_AGGRESSIVE;
				GCC_WARN_UNUSED_FUNCTION = YES;
				GCC_WARN_UNUSED_VARIABLE = YES;
				LOCALIZATION_PREFERS_STRING_CATALOGS = YES;
				MTL_ENABLE_DEBUG_INFO = NO;
				MTL_FAST_MATH = YES;
				SWIFT_COMPILATION_MODE = wholemodule;
			};
			name = Release;
		};
		FA529C702BA1D253000200F5 /* Debug */ = {
			isa = XCBuildConfiguration;
			buildSettings = {
				ASSETCATALOG_COMPILER_APPICON_NAME = AppIcon;
				ASSETCATALOG_COMPILER_GLOBAL_ACCENT_COLOR_NAME = AccentColor;
				CODE_SIGN_ENTITLEMENTS = JoyfillExample/JoyfillExample.entitlements;
				CODE_SIGN_STYLE = Automatic;
				CURRENT_PROJECT_VERSION = 22;
				DEAD_CODE_STRIPPING = YES;
				DEVELOPMENT_ASSET_PATHS = "\"JoyfillExample/Preview Content\"";
				DEVELOPMENT_TEAM = Y5JMZSQP2T;
				ENABLE_PREVIEWS = YES;
				GENERATE_INFOPLIST_FILE = YES;
				"INFOPLIST_KEY_UIApplicationSceneManifest_Generation[sdk=iphoneos*]" = YES;
				"INFOPLIST_KEY_UIApplicationSceneManifest_Generation[sdk=iphonesimulator*]" = YES;
				"INFOPLIST_KEY_UIApplicationSupportsIndirectInputEvents[sdk=iphoneos*]" = YES;
				"INFOPLIST_KEY_UIApplicationSupportsIndirectInputEvents[sdk=iphonesimulator*]" = YES;
				"INFOPLIST_KEY_UILaunchScreen_Generation[sdk=iphoneos*]" = YES;
				"INFOPLIST_KEY_UILaunchScreen_Generation[sdk=iphonesimulator*]" = YES;
				"INFOPLIST_KEY_UIStatusBarStyle[sdk=iphoneos*]" = UIStatusBarStyleDefault;
				"INFOPLIST_KEY_UIStatusBarStyle[sdk=iphonesimulator*]" = UIStatusBarStyleDefault;
				INFOPLIST_KEY_UISupportedInterfaceOrientations_iPad = "UIInterfaceOrientationPortrait UIInterfaceOrientationPortraitUpsideDown UIInterfaceOrientationLandscapeLeft UIInterfaceOrientationLandscapeRight";
				INFOPLIST_KEY_UISupportedInterfaceOrientations_iPhone = "UIInterfaceOrientationPortrait UIInterfaceOrientationLandscapeLeft UIInterfaceOrientationLandscapeRight";
				IPHONEOS_DEPLOYMENT_TARGET = 15.0;
				LD_RUNPATH_SEARCH_PATHS = "@executable_path/Frameworks";
				"LD_RUNPATH_SEARCH_PATHS[sdk=macosx*]" = "@executable_path/../Frameworks";
				MACOSX_DEPLOYMENT_TARGET = 14.2;
				MARKETING_VERSION = 1.5;
				PRODUCT_BUNDLE_IDENTIFIER = Joyfill.JoyfillExample;
				"PRODUCT_BUNDLE_IDENTIFIER[sdk=iphoneos*]" = com.joyfill;
				PRODUCT_NAME = "$(TARGET_NAME)";
				SDKROOT = auto;
				SUPPORTED_PLATFORMS = "iphoneos iphonesimulator macosx";
				SWIFT_EMIT_LOC_STRINGS = YES;
				SWIFT_VERSION = 5.0;
				TARGETED_DEVICE_FAMILY = "1,2";
			};
			name = Debug;
		};
		FA529C712BA1D253000200F5 /* Release */ = {
			isa = XCBuildConfiguration;
			buildSettings = {
				ASSETCATALOG_COMPILER_APPICON_NAME = AppIcon;
				ASSETCATALOG_COMPILER_GLOBAL_ACCENT_COLOR_NAME = AccentColor;
				CODE_SIGN_ENTITLEMENTS = JoyfillExample/JoyfillExample.entitlements;
				CODE_SIGN_STYLE = Automatic;
				CURRENT_PROJECT_VERSION = 22;
				DEAD_CODE_STRIPPING = YES;
				DEVELOPMENT_ASSET_PATHS = "\"JoyfillExample/Preview Content\"";
				DEVELOPMENT_TEAM = Y5JMZSQP2T;
				ENABLE_PREVIEWS = YES;
				GENERATE_INFOPLIST_FILE = YES;
				"INFOPLIST_KEY_UIApplicationSceneManifest_Generation[sdk=iphoneos*]" = YES;
				"INFOPLIST_KEY_UIApplicationSceneManifest_Generation[sdk=iphonesimulator*]" = YES;
				"INFOPLIST_KEY_UIApplicationSupportsIndirectInputEvents[sdk=iphoneos*]" = YES;
				"INFOPLIST_KEY_UIApplicationSupportsIndirectInputEvents[sdk=iphonesimulator*]" = YES;
				"INFOPLIST_KEY_UILaunchScreen_Generation[sdk=iphoneos*]" = YES;
				"INFOPLIST_KEY_UILaunchScreen_Generation[sdk=iphonesimulator*]" = YES;
				"INFOPLIST_KEY_UIStatusBarStyle[sdk=iphoneos*]" = UIStatusBarStyleDefault;
				"INFOPLIST_KEY_UIStatusBarStyle[sdk=iphonesimulator*]" = UIStatusBarStyleDefault;
				INFOPLIST_KEY_UISupportedInterfaceOrientations_iPad = "UIInterfaceOrientationPortrait UIInterfaceOrientationPortraitUpsideDown UIInterfaceOrientationLandscapeLeft UIInterfaceOrientationLandscapeRight";
				INFOPLIST_KEY_UISupportedInterfaceOrientations_iPhone = "UIInterfaceOrientationPortrait UIInterfaceOrientationLandscapeLeft UIInterfaceOrientationLandscapeRight";
				IPHONEOS_DEPLOYMENT_TARGET = 15.0;
				LD_RUNPATH_SEARCH_PATHS = "@executable_path/Frameworks";
				"LD_RUNPATH_SEARCH_PATHS[sdk=macosx*]" = "@executable_path/../Frameworks";
				MACOSX_DEPLOYMENT_TARGET = 14.2;
				MARKETING_VERSION = 1.5;
				PRODUCT_BUNDLE_IDENTIFIER = Joyfill.JoyfillExample;
				"PRODUCT_BUNDLE_IDENTIFIER[sdk=iphoneos*]" = com.joyfill;
				PRODUCT_NAME = "$(TARGET_NAME)";
				SDKROOT = auto;
				SUPPORTED_PLATFORMS = "iphoneos iphonesimulator macosx";
				SWIFT_EMIT_LOC_STRINGS = YES;
				SWIFT_VERSION = 5.0;
				TARGETED_DEVICE_FAMILY = "1,2";
			};
			name = Release;
		};
/* End XCBuildConfiguration section */

/* Begin XCConfigurationList section */
		1307CF212BE36ECE00B19FBA /* Build configuration list for PBXNativeTarget "JoyfillUITests" */ = {
			isa = XCConfigurationList;
			buildConfigurations = (
				1307CF222BE36ECE00B19FBA /* Debug */,
				1307CF232BE36ECE00B19FBA /* Release */,
			);
			defaultConfigurationIsVisible = 0;
			defaultConfigurationName = Release;
		};
		134FC07F2BDA82E9008B7030 /* Build configuration list for PBXNativeTarget "JoyfillTests" */ = {
			isa = XCConfigurationList;
			buildConfigurations = (
				134FC07D2BDA82E9008B7030 /* Debug */,
				134FC07E2BDA82E9008B7030 /* Release */,
			);
			defaultConfigurationIsVisible = 0;
			defaultConfigurationName = Release;
		};
		FA529C452BA1D251000200F5 /* Build configuration list for PBXProject "JoyfillExample" */ = {
			isa = XCConfigurationList;
			buildConfigurations = (
				FA529C6D2BA1D253000200F5 /* Debug */,
				FA529C6E2BA1D253000200F5 /* Release */,
			);
			defaultConfigurationIsVisible = 0;
			defaultConfigurationName = Release;
		};
		FA529C6F2BA1D253000200F5 /* Build configuration list for PBXNativeTarget "JoyfillExample" */ = {
			isa = XCConfigurationList;
			buildConfigurations = (
				FA529C702BA1D253000200F5 /* Debug */,
				FA529C712BA1D253000200F5 /* Release */,
			);
			defaultConfigurationIsVisible = 0;
			defaultConfigurationName = Release;
		};
/* End XCConfigurationList section */

/* Begin XCLocalSwiftPackageReference section */
		132493782BA570F9002C6ADC /* XCLocalSwiftPackageReference ".." */ = {
			isa = XCLocalSwiftPackageReference;
			relativePath = ..;
		};
<<<<<<< HEAD
		9EA623F12D6836E700939C6A /* XCLocalSwiftPackageReference "../../JoyfillAPIService/JoyfillAPIService" */ = {
			isa = XCLocalSwiftPackageReference;
			relativePath = ../../JoyfillAPIService/JoyfillAPIService;
		};
		9EA623F42D68371300939C6A /* XCLocalSwiftPackageReference "../../JoyfillModel/JoyfillModel" */ = {
			isa = XCLocalSwiftPackageReference;
			relativePath = ../../JoyfillModel/JoyfillModel;
=======
/* End XCLocalSwiftPackageReference section */

/* Begin XCRemoteSwiftPackageReference section */
		048BFEE12D1A9C6D0011159C /* XCRemoteSwiftPackageReference "JoyfillAPIService" */ = {
			isa = XCRemoteSwiftPackageReference;
			repositoryURL = "https://github.com/joyfill/JoyfillAPIService";
			requirement = {
				kind = upToNextMajorVersion;
				minimumVersion = 2.0.0;
			};
		};
		04E6BB852D6F0CA900668DE2 /* XCRemoteSwiftPackageReference "JoyfillModel" */ = {
			isa = XCRemoteSwiftPackageReference;
			repositoryURL = "https://github.com/joyfill/JoyfillModel";
			requirement = {
				kind = upToNextMajorVersion;
				minimumVersion = 2.0.2;
			};
>>>>>>> b4b1c4f2
		};
/* End XCLocalSwiftPackageReference section */

/* Begin XCSwiftPackageProductDependency section */
		048149F92CDA8F8E0061FBDC /* JoyfillModel */ = {
			isa = XCSwiftPackageProductDependency;
			productName = JoyfillModel;
		};
		048149FC2CDA8F9A0061FBDC /* JoyfillAPIService */ = {
			isa = XCSwiftPackageProductDependency;
			productName = JoyfillAPIService;
		};
		048BFEDF2D1A980B0011159C /* JoyfillAPIService */ = {
			isa = XCSwiftPackageProductDependency;
			productName = JoyfillAPIService;
		};
<<<<<<< HEAD
=======
		048BFEE22D1A9C6D0011159C /* JoyfillAPIService */ = {
			isa = XCSwiftPackageProductDependency;
			package = 048BFEE12D1A9C6D0011159C /* XCRemoteSwiftPackageReference "JoyfillAPIService" */;
			productName = JoyfillAPIService;
		};
		04E6BB862D6F0CA900668DE2 /* JoyfillModel */ = {
			isa = XCSwiftPackageProductDependency;
			package = 04E6BB852D6F0CA900668DE2 /* XCRemoteSwiftPackageReference "JoyfillModel" */;
			productName = JoyfillModel;
		};
		04E6BB8D2D6F11CB00668DE2 /* JoyfillModel */ = {
			isa = XCSwiftPackageProductDependency;
			package = 04E6BB852D6F0CA900668DE2 /* XCRemoteSwiftPackageReference "JoyfillModel" */;
			productName = JoyfillModel;
		};
>>>>>>> b4b1c4f2
		04FEBD972D5E0A4300163AC6 /* JoyfillModel */ = {
			isa = XCSwiftPackageProductDependency;
			productName = JoyfillModel;
		};
		132493792BA570F9002C6ADC /* Joyfill */ = {
			isa = XCSwiftPackageProductDependency;
			productName = Joyfill;
		};
		1324937C2BAD5A42002C6ADC /* JoyfillModel */ = {
			isa = XCSwiftPackageProductDependency;
			productName = JoyfillModel;
		};
		360BC7F52C3E88E500735516 /* JoyfillAPIService */ = {
			isa = XCSwiftPackageProductDependency;
			productName = JoyfillAPIService;
		};
		360BC7F82C3E896D00735516 /* JoyfillModel */ = {
			isa = XCSwiftPackageProductDependency;
			productName = JoyfillModel;
		};
		3622113F2BCEB10200BD98B5 /* JoyfillAPIService */ = {
			isa = XCSwiftPackageProductDependency;
			productName = JoyfillAPIService;
		};
		36294F192BD67884006C03A6 /* JoyfillModel */ = {
			isa = XCSwiftPackageProductDependency;
			productName = JoyfillModel;
		};
		36294F1C2BD67FC4006C03A6 /* JoyfillAPIService */ = {
			isa = XCSwiftPackageProductDependency;
			productName = JoyfillAPIService;
		};
		363AEF6F2C510DF00082359B /* JoyfillAPIService */ = {
			isa = XCSwiftPackageProductDependency;
			productName = JoyfillAPIService;
		};
		364300EC2C510BEC00BA870F /* JoyfillAPIService */ = {
			isa = XCSwiftPackageProductDependency;
			productName = JoyfillAPIService;
		};
		364300EF2C510C4200BA870F /* JoyfillModel */ = {
			isa = XCSwiftPackageProductDependency;
			productName = JoyfillModel;
		};
		366190892BF239BD006ED7CF /* JoyfillModel */ = {
			isa = XCSwiftPackageProductDependency;
			productName = JoyfillModel;
		};
		36C6F4C42CEF4CEC001765CF /* JoyfillModel */ = {
			isa = XCSwiftPackageProductDependency;
			productName = JoyfillModel;
		};
		36CFA0522CE2068300B7DE34 /* JoyfillModel */ = {
			isa = XCSwiftPackageProductDependency;
			productName = JoyfillModel;
		};
		36CFA05A2CE4936100B7DE34 /* JoyfillAPIService */ = {
			isa = XCSwiftPackageProductDependency;
			productName = JoyfillAPIService;
		};
		9EA623F22D6836E700939C6A /* JoyfillAPIService */ = {
			isa = XCSwiftPackageProductDependency;
			productName = JoyfillAPIService;
		};
		9EA623F52D68371300939C6A /* JoyfillModel */ = {
			isa = XCSwiftPackageProductDependency;
			productName = JoyfillModel;
		};
		9EA623F72D6837F700939C6A /* JoyfillModel */ = {
			isa = XCSwiftPackageProductDependency;
			package = 9EA623F42D68371300939C6A /* XCLocalSwiftPackageReference "../../JoyfillModel/JoyfillModel" */;
			productName = JoyfillModel;
		};
		FA1FEAE12BA466CB00ABD018 /* Joyfill */ = {
			isa = XCSwiftPackageProductDependency;
			productName = Joyfill;
		};
		FA1FEAEA2BA46C1200ABD018 /* Joyfill */ = {
			isa = XCSwiftPackageProductDependency;
			productName = Joyfill;
		};
		FA1FEAED2BA4C1F300ABD018 /* Joyfill */ = {
			isa = XCSwiftPackageProductDependency;
			productName = Joyfill;
		};
		FA1FEAF02BA4C34800ABD018 /* Joyfill */ = {
			isa = XCSwiftPackageProductDependency;
			productName = Joyfill;
		};
		FA28C95E2BB18F1600A2D65C /* JoyfillAPIService */ = {
			isa = XCSwiftPackageProductDependency;
			productName = JoyfillAPIService;
		};
		FA28C96D2BB4456300A2D65C /* JoyfillAPIService */ = {
			isa = XCSwiftPackageProductDependency;
			productName = JoyfillAPIService;
		};
		FA28C9702BB4456D00A2D65C /* JoyfillModel */ = {
			isa = XCSwiftPackageProductDependency;
			productName = JoyfillModel;
		};
		FA529C812BA1D2D2000200F5 /* Joyfill */ = {
			isa = XCSwiftPackageProductDependency;
			productName = Joyfill;
		};
		FAACBA5F2BA1D3AD00B610AB /* Joyfill */ = {
			isa = XCSwiftPackageProductDependency;
			productName = Joyfill;
		};
/* End XCSwiftPackageProductDependency section */
	};
	rootObject = FA529C422BA1D251000200F5 /* Project object */;
}<|MERGE_RESOLUTION|>--- conflicted
+++ resolved
@@ -15,12 +15,9 @@
 		04814A062CDA912F0061FBDC /* SelectionFieldShowPageLogicTests.swift in Sources */ = {isa = PBXBuildFile; fileRef = 04814A042CDA912F0061FBDC /* SelectionFieldShowPageLogicTests.swift */; };
 		04814A072CDA912F0061FBDC /* SelectionFieldLogicTests.swift in Sources */ = {isa = PBXBuildFile; fileRef = 04814A032CDA912F0061FBDC /* SelectionFieldLogicTests.swift */; };
 		048BFEE02D1A980B0011159C /* JoyfillAPIService in Frameworks */ = {isa = PBXBuildFile; productRef = 048BFEDF2D1A980B0011159C /* JoyfillAPIService */; };
-<<<<<<< HEAD
-=======
 		048BFEE32D1A9C6D0011159C /* JoyfillAPIService in Frameworks */ = {isa = PBXBuildFile; productRef = 048BFEE22D1A9C6D0011159C /* JoyfillAPIService */; };
 		04E6BB872D6F0CA900668DE2 /* JoyfillModel in Frameworks */ = {isa = PBXBuildFile; productRef = 04E6BB862D6F0CA900668DE2 /* JoyfillModel */; };
 		04E6BB8E2D6F11CB00668DE2 /* JoyfillModel in Frameworks */ = {isa = PBXBuildFile; productRef = 04E6BB8D2D6F11CB00668DE2 /* JoyfillModel */; };
->>>>>>> b4b1c4f2
 		04FEBD8E2D5DD7D600163AC6 /* FirstPageHidden.json in Resources */ = {isa = PBXBuildFile; fileRef = 04FEBD8D2D5DD7D600163AC6 /* FirstPageHidden.json */; };
 		04FEBD8F2D5DD7D600163AC6 /* FirstPageHidden.json in Resources */ = {isa = PBXBuildFile; fileRef = 04FEBD8D2D5DD7D600163AC6 /* FirstPageHidden.json */; };
 		04FEBD902D5DD7D600163AC6 /* FirstPageHidden.json in Resources */ = {isa = PBXBuildFile; fileRef = 04FEBD8D2D5DD7D600163AC6 /* FirstPageHidden.json */; };
@@ -59,10 +56,6 @@
 		36C6F4C52CEF4CEC001765CF /* JoyfillModel in Frameworks */ = {isa = PBXBuildFile; productRef = 36C6F4C42CEF4CEC001765CF /* JoyfillModel */; };
 		36CFA0532CE2068300B7DE34 /* JoyfillModel in Frameworks */ = {isa = PBXBuildFile; productRef = 36CFA0522CE2068300B7DE34 /* JoyfillModel */; };
 		36CFA05B2CE4936100B7DE34 /* JoyfillAPIService in Frameworks */ = {isa = PBXBuildFile; productRef = 36CFA05A2CE4936100B7DE34 /* JoyfillAPIService */; };
-		9EA623F32D6836E700939C6A /* JoyfillAPIService in Frameworks */ = {isa = PBXBuildFile; productRef = 9EA623F22D6836E700939C6A /* JoyfillAPIService */; };
-		9EA623F62D68371300939C6A /* JoyfillModel in Frameworks */ = {isa = PBXBuildFile; productRef = 9EA623F52D68371300939C6A /* JoyfillModel */; };
-		9EA623F82D6837F700939C6A /* JoyfillModel in Frameworks */ = {isa = PBXBuildFile; productRef = 9EA623F72D6837F700939C6A /* JoyfillModel */; };
-		9EA623FA2D68430F00939C6A /* TemplateSearchView.swift in Sources */ = {isa = PBXBuildFile; fileRef = 9EA623F92D68430F00939C6A /* TemplateSearchView.swift */; };
 		FA1FEAE22BA466CB00ABD018 /* Joyfill in Frameworks */ = {isa = PBXBuildFile; productRef = FA1FEAE12BA466CB00ABD018 /* Joyfill */; };
 		FA1FEAEB2BA46C1200ABD018 /* Joyfill in Frameworks */ = {isa = PBXBuildFile; productRef = FA1FEAEA2BA46C1200ABD018 /* Joyfill */; };
 		FA1FEAEE2BA4C1F300ABD018 /* Joyfill in Frameworks */ = {isa = PBXBuildFile; productRef = FA1FEAED2BA4C1F300ABD018 /* Joyfill */; };
@@ -129,7 +122,6 @@
 		362A560E2BEE359400B54C14 /* ChartFieldTests.swift */ = {isa = PBXFileReference; lastKnownFileType = sourcecode.swift; path = ChartFieldTests.swift; sourceTree = "<group>"; };
 		362A56102BEE36CE00B54C14 /* DateTimeFieldTests.swift */ = {isa = PBXFileReference; lastKnownFileType = sourcecode.swift; path = DateTimeFieldTests.swift; sourceTree = "<group>"; };
 		366190942BF23EAB006ED7CF /* JoyfillTests.xctestplan */ = {isa = PBXFileReference; lastKnownFileType = text; path = JoyfillTests.xctestplan; sourceTree = "<group>"; };
-		9EA623F92D68430F00939C6A /* TemplateSearchView.swift */ = {isa = PBXFileReference; lastKnownFileType = sourcecode.swift; path = TemplateSearchView.swift; sourceTree = "<group>"; };
 		FA28C9662BB4345C00A2D65C /* FormContainerView.swift */ = {isa = PBXFileReference; lastKnownFileType = sourcecode.swift; path = FormContainerView.swift; sourceTree = "<group>"; };
 		FA28C9682BB4356000A2D65C /* SaveButtonView.swift */ = {isa = PBXFileReference; lastKnownFileType = sourcecode.swift; path = SaveButtonView.swift; sourceTree = "<group>"; };
 		FA28C96A2BB4359600A2D65C /* ChangeManager.swift */ = {isa = PBXFileReference; lastKnownFileType = sourcecode.swift; path = ChangeManager.swift; sourceTree = "<group>"; };
@@ -147,11 +139,7 @@
 			isa = PBXFrameworksBuildPhase;
 			buildActionMask = 2147483647;
 			files = (
-<<<<<<< HEAD
-				9EA623F82D6837F700939C6A /* JoyfillModel in Frameworks */,
-=======
 				04E6BB8E2D6F11CB00668DE2 /* JoyfillModel in Frameworks */,
->>>>>>> b4b1c4f2
 			);
 			runOnlyForDeploymentPostprocessing = 0;
 		};
@@ -173,16 +161,13 @@
 				362211402BCEB10200BD98B5 /* JoyfillAPIService in Frameworks */,
 				36CFA0532CE2068300B7DE34 /* JoyfillModel in Frameworks */,
 				364300F02C510C4200BA870F /* JoyfillModel in Frameworks */,
+				048BFEE32D1A9C6D0011159C /* JoyfillAPIService in Frameworks */,
 				048BFEE02D1A980B0011159C /* JoyfillAPIService in Frameworks */,
 				36CFA05B2CE4936100B7DE34 /* JoyfillAPIService in Frameworks */,
 				FA1FEAF12BA4C34800ABD018 /* Joyfill in Frameworks */,
 				36C6F4C52CEF4CEC001765CF /* JoyfillModel in Frameworks */,
-<<<<<<< HEAD
-=======
 				04E6BB872D6F0CA900668DE2 /* JoyfillModel in Frameworks */,
->>>>>>> b4b1c4f2
 				FA1FEAEB2BA46C1200ABD018 /* Joyfill in Frameworks */,
-				9EA623F62D68371300939C6A /* JoyfillModel in Frameworks */,
 				360BC7F62C3E88E500735516 /* JoyfillAPIService in Frameworks */,
 				04FEBD982D5E0A4300163AC6 /* JoyfillModel in Frameworks */,
 				FA28C96E2BB4456300A2D65C /* JoyfillAPIService in Frameworks */,
@@ -197,7 +182,6 @@
 				1324937D2BAD5A42002C6ADC /* JoyfillModel in Frameworks */,
 				FAACBA602BA1D3AD00B610AB /* Joyfill in Frameworks */,
 				FA529C822BA1D2D2000200F5 /* Joyfill in Frameworks */,
-				9EA623F32D6836E700939C6A /* JoyfillAPIService in Frameworks */,
 				36294F1D2BD67FC4006C03A6 /* JoyfillAPIService in Frameworks */,
 			);
 			runOnlyForDeploymentPostprocessing = 0;
@@ -273,7 +257,6 @@
 			children = (
 				FA529C4D2BA1D251000200F5 /* JoyfillExampleApp.swift */,
 				FA529C792BA1D28B000200F5 /* TemplateListView.swift */,
-				9EA623F92D68430F00939C6A /* TemplateSearchView.swift */,
 				FA529C7B2BA1D28B000200F5 /* DocumentSubmissionsListView.swift */,
 				FA28C9662BB4345C00A2D65C /* FormContainerView.swift */,
 				FA28C96A2BB4359600A2D65C /* ChangeManager.swift */,
@@ -317,11 +300,7 @@
 			);
 			name = JoyfillUITests;
 			packageProductDependencies = (
-<<<<<<< HEAD
-				9EA623F72D6837F700939C6A /* JoyfillModel */,
-=======
 				04E6BB8D2D6F11CB00668DE2 /* JoyfillModel */,
->>>>>>> b4b1c4f2
 			);
 			productName = JoyfillUITests;
 			productReference = 1307CF192BE36ECE00B19FBA /* JoyfillUITests.xctest */;
@@ -387,13 +366,9 @@
 				36CFA05A2CE4936100B7DE34 /* JoyfillAPIService */,
 				36C6F4C42CEF4CEC001765CF /* JoyfillModel */,
 				048BFEDF2D1A980B0011159C /* JoyfillAPIService */,
+				048BFEE22D1A9C6D0011159C /* JoyfillAPIService */,
 				04FEBD972D5E0A4300163AC6 /* JoyfillModel */,
-<<<<<<< HEAD
-				9EA623F22D6836E700939C6A /* JoyfillAPIService */,
-				9EA623F52D68371300939C6A /* JoyfillModel */,
-=======
 				04E6BB862D6F0CA900668DE2 /* JoyfillModel */,
->>>>>>> b4b1c4f2
 			);
 			productName = JoyfillExample;
 			productReference = FA529C4A2BA1D251000200F5 /* JoyfillExample.app */;
@@ -433,13 +408,8 @@
 			mainGroup = FA529C412BA1D251000200F5;
 			packageReferences = (
 				132493782BA570F9002C6ADC /* XCLocalSwiftPackageReference ".." */,
-<<<<<<< HEAD
-				9EA623F12D6836E700939C6A /* XCLocalSwiftPackageReference "../../JoyfillAPIService/JoyfillAPIService" */,
-				9EA623F42D68371300939C6A /* XCLocalSwiftPackageReference "../../JoyfillModel/JoyfillModel" */,
-=======
 				048BFEE12D1A9C6D0011159C /* XCRemoteSwiftPackageReference "JoyfillAPIService" */,
 				04E6BB852D6F0CA900668DE2 /* XCRemoteSwiftPackageReference "JoyfillModel" */,
->>>>>>> b4b1c4f2
 			);
 			productRefGroup = FA529C4B2BA1D251000200F5 /* Products */;
 			projectDirPath = "";
@@ -526,7 +496,6 @@
 				13B544442BE37410008AF9BC /* JoyDoc+DummyModel.swift in Sources */,
 				048149FF2CDA901F0061FBDC /* UserAccessTokenTextFieldView.swift in Sources */,
 				FA28C9672BB4345C00A2D65C /* FormContainerView.swift in Sources */,
-				9EA623FA2D68430F00939C6A /* TemplateSearchView.swift in Sources */,
 				FA28C96B2BB4359600A2D65C /* ChangeManager.swift in Sources */,
 				FA529C7D2BA1D28B000200F5 /* TemplateListView.swift in Sources */,
 				FA529C7F2BA1D28B000200F5 /* DocumentSubmissionsListView.swift in Sources */,
@@ -874,15 +843,6 @@
 			isa = XCLocalSwiftPackageReference;
 			relativePath = ..;
 		};
-<<<<<<< HEAD
-		9EA623F12D6836E700939C6A /* XCLocalSwiftPackageReference "../../JoyfillAPIService/JoyfillAPIService" */ = {
-			isa = XCLocalSwiftPackageReference;
-			relativePath = ../../JoyfillAPIService/JoyfillAPIService;
-		};
-		9EA623F42D68371300939C6A /* XCLocalSwiftPackageReference "../../JoyfillModel/JoyfillModel" */ = {
-			isa = XCLocalSwiftPackageReference;
-			relativePath = ../../JoyfillModel/JoyfillModel;
-=======
 /* End XCLocalSwiftPackageReference section */
 
 /* Begin XCRemoteSwiftPackageReference section */
@@ -901,9 +861,8 @@
 				kind = upToNextMajorVersion;
 				minimumVersion = 2.0.2;
 			};
->>>>>>> b4b1c4f2
-		};
-/* End XCLocalSwiftPackageReference section */
+		};
+/* End XCRemoteSwiftPackageReference section */
 
 /* Begin XCSwiftPackageProductDependency section */
 		048149F92CDA8F8E0061FBDC /* JoyfillModel */ = {
@@ -918,8 +877,6 @@
 			isa = XCSwiftPackageProductDependency;
 			productName = JoyfillAPIService;
 		};
-<<<<<<< HEAD
-=======
 		048BFEE22D1A9C6D0011159C /* JoyfillAPIService */ = {
 			isa = XCSwiftPackageProductDependency;
 			package = 048BFEE12D1A9C6D0011159C /* XCRemoteSwiftPackageReference "JoyfillAPIService" */;
@@ -935,7 +892,6 @@
 			package = 04E6BB852D6F0CA900668DE2 /* XCRemoteSwiftPackageReference "JoyfillModel" */;
 			productName = JoyfillModel;
 		};
->>>>>>> b4b1c4f2
 		04FEBD972D5E0A4300163AC6 /* JoyfillModel */ = {
 			isa = XCSwiftPackageProductDependency;
 			productName = JoyfillModel;
@@ -995,19 +951,6 @@
 		36CFA05A2CE4936100B7DE34 /* JoyfillAPIService */ = {
 			isa = XCSwiftPackageProductDependency;
 			productName = JoyfillAPIService;
-		};
-		9EA623F22D6836E700939C6A /* JoyfillAPIService */ = {
-			isa = XCSwiftPackageProductDependency;
-			productName = JoyfillAPIService;
-		};
-		9EA623F52D68371300939C6A /* JoyfillModel */ = {
-			isa = XCSwiftPackageProductDependency;
-			productName = JoyfillModel;
-		};
-		9EA623F72D6837F700939C6A /* JoyfillModel */ = {
-			isa = XCSwiftPackageProductDependency;
-			package = 9EA623F42D68371300939C6A /* XCLocalSwiftPackageReference "../../JoyfillModel/JoyfillModel" */;
-			productName = JoyfillModel;
 		};
 		FA1FEAE12BA466CB00ABD018 /* Joyfill */ = {
 			isa = XCSwiftPackageProductDependency;

--- conflicted
+++ resolved
@@ -48,7 +48,6 @@
 		36CFA0532CE2068300B7DE34 /* JoyfillModel in Frameworks */ = {isa = PBXBuildFile; productRef = 36CFA0522CE2068300B7DE34 /* JoyfillModel */; };
 		36CFA05B2CE4936100B7DE34 /* JoyfillAPIService in Frameworks */ = {isa = PBXBuildFile; productRef = 36CFA05A2CE4936100B7DE34 /* JoyfillAPIService */; };
 		36CFA05E2CE493E600B7DE34 /* JoyfillAPIService in Frameworks */ = {isa = PBXBuildFile; productRef = 36CFA05D2CE493E600B7DE34 /* JoyfillAPIService */; };
-		E2E369992CF1077C000DF6BE /* 3000-fields.json in Resources */ = {isa = PBXBuildFile; fileRef = E2E369982CF1077C000DF6BE /* 3000-fields.json */; };
 		FA1FEAE22BA466CB00ABD018 /* Joyfill in Frameworks */ = {isa = PBXBuildFile; productRef = FA1FEAE12BA466CB00ABD018 /* Joyfill */; };
 		FA1FEAEB2BA46C1200ABD018 /* Joyfill in Frameworks */ = {isa = PBXBuildFile; productRef = FA1FEAEA2BA46C1200ABD018 /* Joyfill */; };
 		FA1FEAEE2BA4C1F300ABD018 /* Joyfill in Frameworks */ = {isa = PBXBuildFile; productRef = FA1FEAED2BA4C1F300ABD018 /* Joyfill */; };
@@ -112,10 +111,6 @@
 		362A560E2BEE359400B54C14 /* ChartFieldTests.swift */ = {isa = PBXFileReference; lastKnownFileType = sourcecode.swift; path = ChartFieldTests.swift; sourceTree = "<group>"; };
 		362A56102BEE36CE00B54C14 /* DateTimeFieldTests.swift */ = {isa = PBXFileReference; lastKnownFileType = sourcecode.swift; path = DateTimeFieldTests.swift; sourceTree = "<group>"; };
 		366190942BF23EAB006ED7CF /* JoyfillTests.xctestplan */ = {isa = PBXFileReference; lastKnownFileType = text; path = JoyfillTests.xctestplan; sourceTree = "<group>"; };
-<<<<<<< HEAD
-		E2E369982CF1077C000DF6BE /* 3000-fields.json */ = {isa = PBXFileReference; lastKnownFileType = text.json; path = "3000-fields.json"; sourceTree = "<group>"; };
-=======
->>>>>>> 3824938d
 		FA28C9662BB4345C00A2D65C /* FormContainerView.swift */ = {isa = PBXFileReference; lastKnownFileType = sourcecode.swift; path = FormContainerView.swift; sourceTree = "<group>"; };
 		FA28C9682BB4356000A2D65C /* SaveButtonView.swift */ = {isa = PBXFileReference; lastKnownFileType = sourcecode.swift; path = SaveButtonView.swift; sourceTree = "<group>"; };
 		FA28C96A2BB4359600A2D65C /* ChangeManager.swift */ = {isa = PBXFileReference; lastKnownFileType = sourcecode.swift; path = ChangeManager.swift; sourceTree = "<group>"; };
@@ -254,7 +249,6 @@
 				1307CF112BE1290800B19FBA /* JoyDoc+DummyModel.swift */,
 				048149FE2CDA901F0061FBDC /* UserAccessTokenTextFieldView.swift */,
 				13B544452BE37D2A008AF9BC /* UITestFormContainerView.swift */,
-				E2E369982CF1077C000DF6BE /* 3000-fields.json */,
 				1307CF0C2BDB7E0700B19FBA /* Joydocjson.json */,
 				FA529C512BA1D253000200F5 /* Assets.xcassets */,
 				FA529C532BA1D253000200F5 /* JoyfillExample.entitlements */,
@@ -432,10 +426,6 @@
 				FA529C562BA1D253000200F5 /* Preview Assets.xcassets in Resources */,
 				FA529C522BA1D253000200F5 /* Assets.xcassets in Resources */,
 				1307CF0E2BDBC77600B19FBA /* Joydocjson.json in Resources */,
-<<<<<<< HEAD
-				E2E369992CF1077C000DF6BE /* 3000-fields.json in Resources */,
-=======
->>>>>>> 3824938d
 			);
 			runOnlyForDeploymentPostprocessing = 0;
 		};

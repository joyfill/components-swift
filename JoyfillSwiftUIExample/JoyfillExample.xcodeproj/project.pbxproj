--- conflicted
+++ resolved
@@ -39,7 +39,6 @@
 		360BC7F62C3E88E500735516 /* JoyfillAPIService in Frameworks */ = {isa = PBXBuildFile; productRef = 360BC7F52C3E88E500735516 /* JoyfillAPIService */; };
 		360BC7F92C3E896D00735516 /* JoyfillModel in Frameworks */ = {isa = PBXBuildFile; productRef = 360BC7F82C3E896D00735516 /* JoyfillModel */; };
 		361164DA2DD70625003DEB4F /* WisdomTests.swift in Sources */ = {isa = PBXBuildFile; fileRef = 361164D92DD70625003DEB4F /* WisdomTests.swift */; };
-		361164DC2DD70A09003DEB4F /* JoyfillModel in Frameworks */ = {isa = PBXBuildFile; productRef = 361164DB2DD70A09003DEB4F /* JoyfillModel */; };
 		362211402BCEB10200BD98B5 /* JoyfillAPIService in Frameworks */ = {isa = PBXBuildFile; productRef = 3622113F2BCEB10200BD98B5 /* JoyfillAPIService */; };
 		3627464B2E24F0D0005B0FA7 /* FormulaTemplate_EqualityOperator.json in Resources */ = {isa = PBXBuildFile; fileRef = 362746452E24F0D0005B0FA7 /* FormulaTemplate_EqualityOperator.json */; };
 		3627464C2E24F0D0005B0FA7 /* FormulaTemplate_LessThanOperator.json in Resources */ = {isa = PBXBuildFile; fileRef = 362746482E24F0D0005B0FA7 /* FormulaTemplate_LessThanOperator.json */; };
@@ -84,9 +83,6 @@
 		3656F8992DF076DA001590B2 /* FormBuilderView.swift in Sources */ = {isa = PBXBuildFile; fileRef = 3656F8982DF076DA001590B2 /* FormBuilderView.swift */; };
 		3661908A2BF239BD006ED7CF /* JoyfillModel in Frameworks */ = {isa = PBXBuildFile; productRef = 366190892BF239BD006ED7CF /* JoyfillModel */; };
 		366FD1472DD35C9100F9BE3E /* JoyfillAPIService in Frameworks */ = {isa = PBXBuildFile; productRef = 366FD1462DD35C9100F9BE3E /* JoyfillAPIService */; };
-		366FD14A2DD35D8600F9BE3E /* Examples in Frameworks */ = {isa = PBXBuildFile; productRef = 366FD1492DD35D8600F9BE3E /* Examples */; };
-		366FD14C2DD35D8600F9BE3E /* JoyfillFormulas in Frameworks */ = {isa = PBXBuildFile; productRef = 366FD14B2DD35D8600F9BE3E /* JoyfillFormulas */; };
-		366FD14E2DD35D8600F9BE3E /* FormulaRunner in Frameworks */ = {isa = PBXBuildFile; productRef = 366FD14D2DD35D8600F9BE3E /* FormulaRunner */; };
 		3682A4C02E153D43005B73C3 /* FormulaTemplate_Read_ChartField.json in Resources */ = {isa = PBXBuildFile; fileRef = 3682A4BF2E153D43005B73C3 /* FormulaTemplate_Read_ChartField.json */; };
 		3682A4C12E153D43005B73C3 /* FormulaTemplate_Read_ChartField.json in Resources */ = {isa = PBXBuildFile; fileRef = 3682A4BF2E153D43005B73C3 /* FormulaTemplate_Read_ChartField.json */; };
 		3682A4C22E153D43005B73C3 /* FormulaTemplate_Read_ChartField.json in Resources */ = {isa = PBXBuildFile; fileRef = 3682A4BF2E153D43005B73C3 /* FormulaTemplate_Read_ChartField.json */; };
@@ -96,6 +92,10 @@
 		3682A4CA2E158AA4005B73C3 /* FormulaTemplate_Write_ChartField.json in Resources */ = {isa = PBXBuildFile; fileRef = 3682A4C72E158AA4005B73C3 /* FormulaTemplate_Write_ChartField.json */; };
 		3682A4CC2E158D21005B73C3 /* FormulaTemplate_Write_ChartField.swift in Sources */ = {isa = PBXBuildFile; fileRef = 3682A4CB2E158D21005B73C3 /* FormulaTemplate_Write_ChartField.swift */; };
 		369025652E06E8EC00DCFF5B /* SimpleTableTest.swift in Sources */ = {isa = PBXBuildFile; fileRef = 369025642E06E8EC00DCFF5B /* SimpleTableTest.swift */; };
+		3697A95D2E27837600FA87E3 /* JoyfillModel in Frameworks */ = {isa = PBXBuildFile; productRef = 3697A95C2E27837600FA87E3 /* JoyfillModel */; };
+		3697A9602E27839100FA87E3 /* Examples in Frameworks */ = {isa = PBXBuildFile; productRef = 3697A95F2E27839100FA87E3 /* Examples */; };
+		3697A9622E27839100FA87E3 /* JoyfillFormulas in Frameworks */ = {isa = PBXBuildFile; productRef = 3697A9612E27839100FA87E3 /* JoyfillFormulas */; };
+		3697A9642E27839100FA87E3 /* FormulaRunner in Frameworks */ = {isa = PBXBuildFile; productRef = 3697A9632E27839100FA87E3 /* FormulaRunner */; };
 		369D45042E0E4C3F00677280 /* AllSampleJSONs.swift in Sources */ = {isa = PBXBuildFile; fileRef = 369D45032E0E4C2600677280 /* AllSampleJSONs.swift */; };
 		369D451E2E0E51AC00677280 /* FormulaTemplate_TextField.json in Resources */ = {isa = PBXBuildFile; fileRef = 369D45102E0E51AC00677280 /* FormulaTemplate_TextField.json */; };
 		369D45222E0E51AC00677280 /* TableNewColumns.json in Resources */ = {isa = PBXBuildFile; fileRef = 369D451B2E0E51AC00677280 /* TableNewColumns.json */; };
@@ -317,7 +317,6 @@
 			isa = PBXFrameworksBuildPhase;
 			buildActionMask = 2147483647;
 			files = (
-				361164DC2DD70A09003DEB4F /* JoyfillModel in Frameworks */,
 			);
 			runOnlyForDeploymentPostprocessing = 0;
 		};
@@ -329,22 +328,24 @@
 				36294F1A2BD67884006C03A6 /* JoyfillModel in Frameworks */,
 				1324937A2BA570F9002C6ADC /* Joyfill in Frameworks */,
 				048149FD2CDA8F9A0061FBDC /* JoyfillAPIService in Frameworks */,
+				3697A9602E27839100FA87E3 /* Examples in Frameworks */,
 				362211402BCEB10200BD98B5 /* JoyfillAPIService in Frameworks */,
 				36CFA0532CE2068300B7DE34 /* JoyfillModel in Frameworks */,
 				364300F02C510C4200BA870F /* JoyfillModel in Frameworks */,
 				E2B5F75F2D75E5F30057FD85 /* JoyfillAPIService in Frameworks */,
 				36CFA05B2CE4936100B7DE34 /* JoyfillAPIService in Frameworks */,
-				366FD14C2DD35D8600F9BE3E /* JoyfillFormulas in Frameworks */,
-				366FD14E2DD35D8600F9BE3E /* FormulaRunner in Frameworks */,
 				FA1FEAF12BA4C34800ABD018 /* Joyfill in Frameworks */,
+				3697A9642E27839100FA87E3 /* FormulaRunner in Frameworks */,
 				36C6F4C52CEF4CEC001765CF /* JoyfillModel in Frameworks */,
 				FA1FEAEB2BA46C1200ABD018 /* Joyfill in Frameworks */,
 				360BC7F62C3E88E500735516 /* JoyfillAPIService in Frameworks */,
 				366FD1472DD35C9100F9BE3E /* JoyfillAPIService in Frameworks */,
 				FA28C96E2BB4456300A2D65C /* JoyfillAPIService in Frameworks */,
 				E26A54642DFADD04006E05E9 /* JoyfillModel in Frameworks */,
+				3697A9622E27839100FA87E3 /* JoyfillFormulas in Frameworks */,
 				364300ED2C510BEC00BA870F /* JoyfillAPIService in Frameworks */,
 				3661908A2BF239BD006ED7CF /* JoyfillModel in Frameworks */,
+				3697A95D2E27837600FA87E3 /* JoyfillModel in Frameworks */,
 				FA28C95F2BB18F1600A2D65C /* JoyfillAPIService in Frameworks */,
 				FA1FEAEE2BA4C1F300ABD018 /* Joyfill in Frameworks */,
 				FA1FEAE22BA466CB00ABD018 /* Joyfill in Frameworks */,
@@ -352,7 +353,6 @@
 				FA28C9712BB4456D00A2D65C /* JoyfillModel in Frameworks */,
 				360BC7F92C3E896D00735516 /* JoyfillModel in Frameworks */,
 				1324937D2BAD5A42002C6ADC /* JoyfillModel in Frameworks */,
-				366FD14A2DD35D8600F9BE3E /* Examples in Frameworks */,
 				FAACBA602BA1D3AD00B610AB /* Joyfill in Frameworks */,
 				E2A683EE2DC8F5FC00385FE1 /* JoyfillModel in Frameworks */,
 				FA529C822BA1D2D2000200F5 /* Joyfill in Frameworks */,
@@ -537,12 +537,7 @@
 				36CE14682DB7F90100799B25 /* JoyDoc+helper.swift */,
 				048149FE2CDA901F0061FBDC /* UserAccessTokenTextFieldView.swift */,
 				13B544452BE37D2A008AF9BC /* UITestFormContainerView.swift */,
-<<<<<<< HEAD
-=======
-				045B41832D19BD8500F3D6C1 /* TableNewColumns.json */,
 				E26130322E0ABC5E0024B2FA /* CollectionFilter.json */,
-				1307CF0C2BDB7E0700B19FBA /* Joydocjson.json */,
->>>>>>> 5dc91d1c
 				FA529C512BA1D253000200F5 /* Assets.xcassets */,
 				FA529C532BA1D253000200F5 /* JoyfillExample.entitlements */,
 				FA529C542BA1D253000200F5 /* Preview Content */,
@@ -597,7 +592,6 @@
 			);
 			name = JoyfillTests;
 			packageProductDependencies = (
-				361164DB2DD70A09003DEB4F /* JoyfillModel */,
 			);
 			productName = JoyfillTests;
 			productReference = 134FC0772BDA82E9008B7030 /* JoyfillTests.xctest */;
@@ -643,15 +637,13 @@
 				36CFA05A2CE4936100B7DE34 /* JoyfillAPIService */,
 				36C6F4C42CEF4CEC001765CF /* JoyfillModel */,
 				E2B5F75E2D75E5F30057FD85 /* JoyfillAPIService */,
-<<<<<<< HEAD
 				366FD1462DD35C9100F9BE3E /* JoyfillAPIService */,
-				366FD1492DD35D8600F9BE3E /* Examples */,
-				366FD14B2DD35D8600F9BE3E /* JoyfillFormulas */,
-				366FD14D2DD35D8600F9BE3E /* FormulaRunner */,
-=======
 				E2A683ED2DC8F5FC00385FE1 /* JoyfillModel */,
 				E26A54632DFADD04006E05E9 /* JoyfillModel */,
->>>>>>> 5dc91d1c
+				3697A95C2E27837600FA87E3 /* JoyfillModel */,
+				3697A95F2E27839100FA87E3 /* Examples */,
+				3697A9612E27839100FA87E3 /* JoyfillFormulas */,
+				3697A9632E27839100FA87E3 /* FormulaRunner */,
 			);
 			productName = JoyfillExample;
 			productReference = FA529C4A2BA1D251000200F5 /* JoyfillExample.app */;
@@ -691,14 +683,9 @@
 			mainGroup = FA529C412BA1D251000200F5;
 			packageReferences = (
 				132493782BA570F9002C6ADC /* XCLocalSwiftPackageReference ".." */,
-<<<<<<< HEAD
-				E2C9BB252D8F2AAF006A9047 /* XCRemoteSwiftPackageReference "JoyfillModel" */,
 				366FD1452DD35C9100F9BE3E /* XCRemoteSwiftPackageReference "JoyfillAPIService" */,
-				366FD1482DD35D8600F9BE3E /* XCRemoteSwiftPackageReference "Swift-Formulas" */,
-=======
-				E2B5F75D2D75E5F30057FD85 /* XCLocalSwiftPackageReference "../../JoyfillAPIService" */,
-				E26A54622DFADD04006E05E9 /* XCLocalSwiftPackageReference "../../JoyfillModel" */,
->>>>>>> 5dc91d1c
+				3697A95B2E27837600FA87E3 /* XCLocalSwiftPackageReference "../../JoyfillModel" */,
+				3697A95E2E27839100FA87E3 /* XCLocalSwiftPackageReference "../../../Swift-Formulas" */,
 			);
 			productRefGroup = FA529C4B2BA1D251000200F5 /* Products */;
 			projectDirPath = "";
@@ -816,12 +803,7 @@
 				369D452C2E0E51AC00677280 /* FormulaTemplate_TextareaField.json in Resources */,
 				FA529C562BA1D253000200F5 /* Preview Assets.xcassets in Resources */,
 				FA529C522BA1D253000200F5 /* Assets.xcassets in Resources */,
-<<<<<<< HEAD
-=======
-				1307CF0E2BDBC77600B19FBA /* Joydocjson.json in Resources */,
-				045B41842D19BD8500F3D6C1 /* TableNewColumns.json in Resources */,
 				E26130332E0ABC5E0024B2FA /* CollectionFilter.json in Resources */,
->>>>>>> 5dc91d1c
 			);
 			runOnlyForDeploymentPostprocessing = 0;
 		};
@@ -1263,7 +1245,14 @@
 			isa = XCLocalSwiftPackageReference;
 			relativePath = ..;
 		};
-<<<<<<< HEAD
+		3697A95B2E27837600FA87E3 /* XCLocalSwiftPackageReference "../../JoyfillModel" */ = {
+			isa = XCLocalSwiftPackageReference;
+			relativePath = ../../JoyfillModel;
+		};
+		3697A95E2E27839100FA87E3 /* XCLocalSwiftPackageReference "../../../Swift-Formulas" */ = {
+			isa = XCLocalSwiftPackageReference;
+			relativePath = "../../../Swift-Formulas";
+		};
 /* End XCLocalSwiftPackageReference section */
 
 /* Begin XCRemoteSwiftPackageReference section */
@@ -1275,36 +1264,8 @@
 				minimumVersion = 2.0.1;
 			};
 		};
-		366FD1482DD35D8600F9BE3E /* XCRemoteSwiftPackageReference "Swift-Formulas" */ = {
-			isa = XCRemoteSwiftPackageReference;
-			repositoryURL = "git@github.com:joyfill/Swift-Formulas.git";
-			requirement = {
-				branch = main;
-				kind = branch;
-			};
-		};
-		E2C9BB252D8F2AAF006A9047 /* XCRemoteSwiftPackageReference "JoyfillModel" */ = {
-			isa = XCRemoteSwiftPackageReference;
-			repositoryURL = "https://github.com/joyfill/JoyfillModel.git";
-			requirement = {
-				branch = "collection-development";
-				kind = branch;
-			};
-		};
 /* End XCRemoteSwiftPackageReference section */
 
-=======
-		E26A54622DFADD04006E05E9 /* XCLocalSwiftPackageReference "../../JoyfillModel" */ = {
-			isa = XCLocalSwiftPackageReference;
-			relativePath = ../../JoyfillModel;
-		};
-		E2B5F75D2D75E5F30057FD85 /* XCLocalSwiftPackageReference "../../JoyfillAPIService" */ = {
-			isa = XCLocalSwiftPackageReference;
-			relativePath = ../../JoyfillAPIService;
-		};
-/* End XCLocalSwiftPackageReference section */
-
->>>>>>> 5dc91d1c
 /* Begin XCSwiftPackageProductDependency section */
 		048149F92CDA8F8E0061FBDC /* JoyfillModel */ = {
 			isa = XCSwiftPackageProductDependency;
@@ -1330,11 +1291,6 @@
 			isa = XCSwiftPackageProductDependency;
 			productName = JoyfillModel;
 		};
-		361164DB2DD70A09003DEB4F /* JoyfillModel */ = {
-			isa = XCSwiftPackageProductDependency;
-			package = E2C9BB252D8F2AAF006A9047 /* XCRemoteSwiftPackageReference "JoyfillModel" */;
-			productName = JoyfillModel;
-		};
 		3622113F2BCEB10200BD98B5 /* JoyfillAPIService */ = {
 			isa = XCSwiftPackageProductDependency;
 			productName = JoyfillAPIService;
@@ -1368,19 +1324,20 @@
 			package = 366FD1452DD35C9100F9BE3E /* XCRemoteSwiftPackageReference "JoyfillAPIService" */;
 			productName = JoyfillAPIService;
 		};
-		366FD1492DD35D8600F9BE3E /* Examples */ = {
-			isa = XCSwiftPackageProductDependency;
-			package = 366FD1482DD35D8600F9BE3E /* XCRemoteSwiftPackageReference "Swift-Formulas" */;
+		3697A95C2E27837600FA87E3 /* JoyfillModel */ = {
+			isa = XCSwiftPackageProductDependency;
+			productName = JoyfillModel;
+		};
+		3697A95F2E27839100FA87E3 /* Examples */ = {
+			isa = XCSwiftPackageProductDependency;
 			productName = Examples;
 		};
-		366FD14B2DD35D8600F9BE3E /* JoyfillFormulas */ = {
-			isa = XCSwiftPackageProductDependency;
-			package = 366FD1482DD35D8600F9BE3E /* XCRemoteSwiftPackageReference "Swift-Formulas" */;
+		3697A9612E27839100FA87E3 /* JoyfillFormulas */ = {
+			isa = XCSwiftPackageProductDependency;
 			productName = JoyfillFormulas;
 		};
-		366FD14D2DD35D8600F9BE3E /* FormulaRunner */ = {
-			isa = XCSwiftPackageProductDependency;
-			package = 366FD1482DD35D8600F9BE3E /* XCRemoteSwiftPackageReference "Swift-Formulas" */;
+		3697A9632E27839100FA87E3 /* FormulaRunner */ = {
+			isa = XCSwiftPackageProductDependency;
 			productName = FormulaRunner;
 		};
 		36C6F4C42CEF4CEC001765CF /* JoyfillModel */ = {
@@ -1401,7 +1358,6 @@
 		};
 		E26A54652DFADD72006E05E9 /* JoyfillModel */ = {
 			isa = XCSwiftPackageProductDependency;
-			package = E26A54622DFADD04006E05E9 /* XCLocalSwiftPackageReference "../../JoyfillModel" */;
 			productName = JoyfillModel;
 		};
 		E2A683ED2DC8F5FC00385FE1 /* JoyfillModel */ = {
@@ -1410,11 +1366,7 @@
 		};
 		E2B5F75E2D75E5F30057FD85 /* JoyfillAPIService */ = {
 			isa = XCSwiftPackageProductDependency;
-<<<<<<< HEAD
-			productName = JoyfillModel;
-=======
 			productName = JoyfillAPIService;
->>>>>>> 5dc91d1c
 		};
 		FA1FEAE12BA466CB00ABD018 /* Joyfill */ = {
 			isa = XCSwiftPackageProductDependency;

// !$*UTF8*$!
{
	archiveVersion = 1;
	classes = {
	};
	objectVersion = 73;
	objects = {

/* Begin PBXBuildFile section */
		0448AE092D0C45AD00754EA0 /* ValidationTestCase.swift in Sources */ = {isa = PBXBuildFile; fileRef = 0448AE082D0C45AD00754EA0 /* ValidationTestCase.swift */; };
		045B41842D19BD8500F3D6C1 /* TableNewColumns.json in Resources */ = {isa = PBXBuildFile; fileRef = 045B41832D19BD8500F3D6C1 /* TableNewColumns.json */; };
		048149FA2CDA8F8E0061FBDC /* JoyfillModel in Frameworks */ = {isa = PBXBuildFile; productRef = 048149F92CDA8F8E0061FBDC /* JoyfillModel */; };
		048149FD2CDA8F9A0061FBDC /* JoyfillAPIService in Frameworks */ = {isa = PBXBuildFile; productRef = 048149FC2CDA8F9A0061FBDC /* JoyfillAPIService */; };
		048149FF2CDA901F0061FBDC /* UserAccessTokenTextFieldView.swift in Sources */ = {isa = PBXBuildFile; fileRef = 048149FE2CDA901F0061FBDC /* UserAccessTokenTextFieldView.swift */; };
		04814A052CDA912F0061FBDC /* SelectionFieldHidePageLogicTests.swift in Sources */ = {isa = PBXBuildFile; fileRef = 04814A022CDA912F0061FBDC /* SelectionFieldHidePageLogicTests.swift */; };
		04814A062CDA912F0061FBDC /* SelectionFieldShowPageLogicTests.swift in Sources */ = {isa = PBXBuildFile; fileRef = 04814A042CDA912F0061FBDC /* SelectionFieldShowPageLogicTests.swift */; };
		04814A072CDA912F0061FBDC /* SelectionFieldLogicTests.swift in Sources */ = {isa = PBXBuildFile; fileRef = 04814A032CDA912F0061FBDC /* SelectionFieldLogicTests.swift */; };
		1307CF0D2BDB7E0700B19FBA /* Joydocjson.json in Resources */ = {isa = PBXBuildFile; fileRef = 1307CF0C2BDB7E0700B19FBA /* Joydocjson.json */; };
		1307CF0E2BDBC77600B19FBA /* Joydocjson.json in Resources */ = {isa = PBXBuildFile; fileRef = 1307CF0C2BDB7E0700B19FBA /* Joydocjson.json */; };
		1307CF122BE1290800B19FBA /* JoyDoc+DummyModel.swift in Sources */ = {isa = PBXBuildFile; fileRef = 1307CF112BE1290800B19FBA /* JoyDoc+DummyModel.swift */; };
		1307CF142BE1292900B19FBA /* JoyDoc+Assert.swift in Sources */ = {isa = PBXBuildFile; fileRef = 1307CF132BE1292900B19FBA /* JoyDoc+Assert.swift */; };
		1307CF1C2BE36ECE00B19FBA /* JoyfillUITests.swift in Sources */ = {isa = PBXBuildFile; fileRef = 1307CF1B2BE36ECE00B19FBA /* JoyfillUITests.swift */; };
		1307CF1E2BE36ECE00B19FBA /* JoyfillUITestsLaunchTests.swift in Sources */ = {isa = PBXBuildFile; fileRef = 1307CF1D2BE36ECE00B19FBA /* JoyfillUITestsLaunchTests.swift */; };
		1321F1782BECEC9400594112 /* Joydocjson.json in Resources */ = {isa = PBXBuildFile; fileRef = 1307CF0C2BDB7E0700B19FBA /* Joydocjson.json */; };
		1324937A2BA570F9002C6ADC /* Joyfill in Frameworks */ = {isa = PBXBuildFile; productRef = 132493792BA570F9002C6ADC /* Joyfill */; };
		1324937D2BAD5A42002C6ADC /* JoyfillModel in Frameworks */ = {isa = PBXBuildFile; productRef = 1324937C2BAD5A42002C6ADC /* JoyfillModel */; };
		134FC07A2BDA82E9008B7030 /* JoyfillTests.swift in Sources */ = {isa = PBXBuildFile; fileRef = 134FC0792BDA82E9008B7030 /* JoyfillTests.swift */; };
		136D3DBF2C103BD8008B1CA3 /* PageNavigationFieldTest.swift in Sources */ = {isa = PBXBuildFile; fileRef = 136D3DBE2C103BD8008B1CA3 /* PageNavigationFieldTest.swift */; };
		13A3F8EA2C34171A00B0A255 /* ConditionalLogicTests.swift in Sources */ = {isa = PBXBuildFile; fileRef = 13A3F8E92C34171A00B0A255 /* ConditionalLogicTests.swift */; };
		13A3F8EC2C356DB800B0A255 /* ConditinalPageLogicTests.swift in Sources */ = {isa = PBXBuildFile; fileRef = 13A3F8EB2C356DB800B0A255 /* ConditinalPageLogicTests.swift */; };
		13B544442BE37410008AF9BC /* JoyDoc+DummyModel.swift in Sources */ = {isa = PBXBuildFile; fileRef = 1307CF112BE1290800B19FBA /* JoyDoc+DummyModel.swift */; };
		13B544462BE37D2A008AF9BC /* UITestFormContainerView.swift in Sources */ = {isa = PBXBuildFile; fileRef = 13B544452BE37D2A008AF9BC /* UITestFormContainerView.swift */; };
		360BC7F62C3E88E500735516 /* JoyfillAPIService in Frameworks */ = {isa = PBXBuildFile; productRef = 360BC7F52C3E88E500735516 /* JoyfillAPIService */; };
		360BC7F92C3E896D00735516 /* JoyfillModel in Frameworks */ = {isa = PBXBuildFile; productRef = 360BC7F82C3E896D00735516 /* JoyfillModel */; };
		362211402BCEB10200BD98B5 /* JoyfillAPIService in Frameworks */ = {isa = PBXBuildFile; productRef = 3622113F2BCEB10200BD98B5 /* JoyfillAPIService */; };
		3627466A2E26A30D005B0FA7 /* ErrorHandling.json in Resources */ = {isa = PBXBuildFile; fileRef = 362746692E26A30D005B0FA7 /* ErrorHandling.json */; };
		36294F1A2BD67884006C03A6 /* JoyfillModel in Frameworks */ = {isa = PBXBuildFile; productRef = 36294F192BD67884006C03A6 /* JoyfillModel */; };
		36294F1D2BD67FC4006C03A6 /* JoyfillAPIService in Frameworks */ = {isa = PBXBuildFile; productRef = 36294F1C2BD67FC4006C03A6 /* JoyfillAPIService */; };
		362A560D2BEE304500B54C14 /* JoyfillUITestsBaseClass.swift in Sources */ = {isa = PBXBuildFile; fileRef = 362A560C2BEE304500B54C14 /* JoyfillUITestsBaseClass.swift */; };
		362A56112BEE36CE00B54C14 /* DateTimeFieldTests.swift in Sources */ = {isa = PBXBuildFile; fileRef = 362A56102BEE36CE00B54C14 /* DateTimeFieldTests.swift */; };
		363AEF702C510DF00082359B /* JoyfillAPIService in Frameworks */ = {isa = PBXBuildFile; productRef = 363AEF6F2C510DF00082359B /* JoyfillAPIService */; };
		364300ED2C510BEC00BA870F /* JoyfillAPIService in Frameworks */ = {isa = PBXBuildFile; productRef = 364300EC2C510BEC00BA870F /* JoyfillAPIService */; };
		364300F02C510C4200BA870F /* JoyfillModel in Frameworks */ = {isa = PBXBuildFile; productRef = 364300EF2C510C4200BA870F /* JoyfillModel */; };
		3661908A2BF239BD006ED7CF /* JoyfillModel in Frameworks */ = {isa = PBXBuildFile; productRef = 366190892BF239BD006ED7CF /* JoyfillModel */; };
<<<<<<< HEAD
		367BFC822E2801650077FAA5 /* JSONSchema in Frameworks */ = {isa = PBXBuildFile; productRef = 367BFC812E2801650077FAA5 /* JSONSchema */; };
		367BFC842E28016D0077FAA5 /* JSONSchema in Frameworks */ = {isa = PBXBuildFile; productRef = 367BFC832E28016D0077FAA5 /* JSONSchema */; };
		3697A96B2E27C10C00FA87E3 /* JoyfillModel in Frameworks */ = {isa = PBXBuildFile; productRef = 3697A96A2E27C10C00FA87E3 /* JoyfillModel */; };
		3697A96E2E27C41700FA87E3 /* Joyfill in Frameworks */ = {isa = PBXBuildFile; productRef = 3697A96D2E27C41700FA87E3 /* Joyfill */; };
		3697A9702E27C42900FA87E3 /* Joyfill in Frameworks */ = {isa = PBXBuildFile; productRef = 3697A96F2E27C42900FA87E3 /* Joyfill */; };
		3697A9722E27C42E00FA87E3 /* Joyfill in Frameworks */ = {isa = PBXBuildFile; productRef = 3697A9712E27C42E00FA87E3 /* Joyfill */; };
		3697A9762E27F42400FA87E3 /* SchemaValidationTests.swift in Sources */ = {isa = PBXBuildFile; fileRef = 3697A9752E27F42400FA87E3 /* SchemaValidationTests.swift */; };
=======
		367F26052E28F73100561997 /* Joyfill in Frameworks */ = {isa = PBXBuildFile; productRef = 367F26042E28F73100561997 /* Joyfill */; };
		367F26082E28F74A00561997 /* JoyfillModel in Frameworks */ = {isa = PBXBuildFile; productRef = 367F26072E28F74A00561997 /* JoyfillModel */; };
		367F260B2E28F75A00561997 /* JoyfillAPIService in Frameworks */ = {isa = PBXBuildFile; productRef = 367F260A2E28F75A00561997 /* JoyfillAPIService */; };
		367F26252E291A9100561997 /* CollectionFilter.json in Resources */ = {isa = PBXBuildFile; fileRef = 367F26242E291A9100561997 /* CollectionFilter.json */; };
		367F26262E291A9100561997 /* CollectionFilter.json in Resources */ = {isa = PBXBuildFile; fileRef = 367F26242E291A9100561997 /* CollectionFilter.json */; };
		367F26272E291A9100561997 /* CollectionFilter.json in Resources */ = {isa = PBXBuildFile; fileRef = 367F26242E291A9100561997 /* CollectionFilter.json */; };
>>>>>>> 8f7e97ff
		36C6F4C52CEF4CEC001765CF /* JoyfillModel in Frameworks */ = {isa = PBXBuildFile; productRef = 36C6F4C42CEF4CEC001765CF /* JoyfillModel */; };
		36CFA0532CE2068300B7DE34 /* JoyfillModel in Frameworks */ = {isa = PBXBuildFile; productRef = 36CFA0522CE2068300B7DE34 /* JoyfillModel */; };
		36CFA05B2CE4936100B7DE34 /* JoyfillAPIService in Frameworks */ = {isa = PBXBuildFile; productRef = 36CFA05A2CE4936100B7DE34 /* JoyfillAPIService */; };
		36E088BE2E1D84570048A303 /* OnChangeHandlerTest.swift in Sources */ = {isa = PBXBuildFile; fileRef = 36E088BD2E1D84570048A303 /* OnChangeHandlerTest.swift */; };
		36E088C02E1D95F70048A303 /* FieldTemplate_TableCollection_Poplated.json in Resources */ = {isa = PBXBuildFile; fileRef = 36E088BF2E1D95F70048A303 /* FieldTemplate_TableCollection_Poplated.json */; };
		9E484FAE2E1FE1040027C9CD /* JoyfillAPIService in Frameworks */ = {isa = PBXBuildFile; productRef = 9E484FAD2E1FE1040027C9CD /* JoyfillAPIService */; };
		9E484FB12E1FE1110027C9CD /* JoyfillModel in Frameworks */ = {isa = PBXBuildFile; productRef = 9E484FB02E1FE1110027C9CD /* JoyfillModel */; };
		9E70180B2E20C4AB003651A4 /* NumberFieldUITestCases.swift in Sources */ = {isa = PBXBuildFile; fileRef = 9E7018082E20C4AB003651A4 /* NumberFieldUITestCases.swift */; };
		9E7018102E20FF60003651A4 /* MultilineTestData.json in Resources */ = {isa = PBXBuildFile; fileRef = 9E70180D2E20FF60003651A4 /* MultilineTestData.json */; };
		9E7018112E20FF60003651A4 /* MultilineTextFieldUITestCases.swift in Sources */ = {isa = PBXBuildFile; fileRef = 9E70180E2E20FF60003651A4 /* MultilineTextFieldUITestCases.swift */; };
		9E7018122E210528003651A4 /* MultilineTestData.json in Resources */ = {isa = PBXBuildFile; fileRef = 9E70180D2E20FF60003651A4 /* MultilineTestData.json */; };
		9E7018132E21213D003651A4 /* ImageFieldTestData.json in Resources */ = {isa = PBXBuildFile; fileRef = E2A692962E1ECE13005AD17B /* ImageFieldTestData.json */; };
		9E7018182E22039F003651A4 /* DisplayTextFieldUITestCases.swift in Sources */ = {isa = PBXBuildFile; fileRef = 9E7018152E22039F003651A4 /* DisplayTextFieldUITestCases.swift */; };
		9E70181D2E220F7B003651A4 /* DropdownFieldTestData.json in Resources */ = {isa = PBXBuildFile; fileRef = 9E70181A2E220F7A003651A4 /* DropdownFieldTestData.json */; };
		9E70181E2E220F7B003651A4 /* DropdownFieldUITestCases.swift in Sources */ = {isa = PBXBuildFile; fileRef = 9E70181B2E220F7A003651A4 /* DropdownFieldUITestCases.swift */; };
		9E70181F2E220F83003651A4 /* DropdownFieldTestData.json in Resources */ = {isa = PBXBuildFile; fileRef = 9E70181A2E220F7A003651A4 /* DropdownFieldTestData.json */; };
		9E7018242E224692003651A4 /* DateTimeFieldUITestCases.swift in Sources */ = {isa = PBXBuildFile; fileRef = 9E7018212E224692003651A4 /* DateTimeFieldUITestCases.swift */; };
		E223B7EF2E291299002ACB19 /* DateTimeFieldTestData.json in Resources */ = {isa = PBXBuildFile; fileRef = E223B7EE2E291299002ACB19 /* DateTimeFieldTestData.json */; };
		E223B7F12E2912B2002ACB19 /* DisplayTextFieldTestData.json in Resources */ = {isa = PBXBuildFile; fileRef = E223B7F02E2912B2002ACB19 /* DisplayTextFieldTestData.json */; };
		E223B7F22E2912B2002ACB19 /* DisplayTextFieldTestData.json in Resources */ = {isa = PBXBuildFile; fileRef = E223B7F02E2912B2002ACB19 /* DisplayTextFieldTestData.json */; };
		E223B7F42E2912F1002ACB19 /* NumberFieldTestData.json in Resources */ = {isa = PBXBuildFile; fileRef = E223B7F32E2912F1002ACB19 /* NumberFieldTestData.json */; };
		E223B7F52E2912F1002ACB19 /* NumberFieldTestData.json in Resources */ = {isa = PBXBuildFile; fileRef = E223B7F32E2912F1002ACB19 /* NumberFieldTestData.json */; };
		E223B7FA2E291318002ACB19 /* JoyfillModel in Frameworks */ = {isa = PBXBuildFile; productRef = E223B7F92E291318002ACB19 /* JoyfillModel */; };
		E254BF802D410F990083C3E4 /* ConditionLogicUnitTests.swift in Sources */ = {isa = PBXBuildFile; fileRef = E254BF7F2D410F990083C3E4 /* ConditionLogicUnitTests.swift */; };
		E254BF822D410FA00083C3E4 /* DocumentEditor+ChangeHandlerTests.swift in Sources */ = {isa = PBXBuildFile; fileRef = E254BF812D410FA00083C3E4 /* DocumentEditor+ChangeHandlerTests.swift */; };
		E26A54642DFADD04006E05E9 /* JoyfillModel in Frameworks */ = {isa = PBXBuildFile; productRef = E26A54632DFADD04006E05E9 /* JoyfillModel */; };
		E26A6D662E1C00DD00D6B829 /* TextFieldTestData.json in Resources */ = {isa = PBXBuildFile; fileRef = E26A6D642E1C00B800D6B829 /* TextFieldTestData.json */; };
		E27C87E32D394387008EA35C /* CameraScanner.swift in Sources */ = {isa = PBXBuildFile; fileRef = E27C87E22D394387008EA35C /* CameraScanner.swift */; };
		E27C87E52D39438C008EA35C /* CameraScannerViewController.swift in Sources */ = {isa = PBXBuildFile; fileRef = E27C87E42D39438C008EA35C /* CameraScannerViewController.swift */; };
<<<<<<< HEAD
		E27E13152E0AC1A000BA734D /* CollectionFieldSearchFilterTests.swift in Sources */ = {isa = PBXBuildFile; fileRef = E27E13142E0AC1A000BA734D /* CollectionFieldSearchFilterTests.swift */; };
		E285E2DF2E264E3000CB75BD /* SchemaValidationExampleView.swift in Sources */ = {isa = PBXBuildFile; fileRef = E285E2DE2E264E3000CB75BD /* SchemaValidationExampleView.swift */; };
=======
>>>>>>> 8f7e97ff
		E2A683EE2DC8F5FC00385FE1 /* JoyfillModel in Frameworks */ = {isa = PBXBuildFile; productRef = E2A683ED2DC8F5FC00385FE1 /* JoyfillModel */; };
		E2A683F22DC8FC3A00385FE1 /* FormContainerTestView.swift in Sources */ = {isa = PBXBuildFile; fileRef = E2A683F12DC8FC3A00385FE1 /* FormContainerTestView.swift */; };
		E2A684372DCA40AF00385FE1 /* FormContainerTestView.swift in Sources */ = {isa = PBXBuildFile; fileRef = E2A684362DCA40AF00385FE1 /* FormContainerTestView.swift */; };
		E2A6843B2DCA413B00385FE1 /* ImageReplacementTest.swift in Sources */ = {isa = PBXBuildFile; fileRef = E2A6843A2DCA413B00385FE1 /* ImageReplacementTest.swift */; };
		E2A6843D2DCA41F000385FE1 /* JoyDoc+helper.swift in Sources */ = {isa = PBXBuildFile; fileRef = E2A6843C2DCA41F000385FE1 /* JoyDoc+helper.swift */; };
		E2A6928D2E1ECDB6005AD17B /* CollectionFieldSearchFilterTests.swift in Sources */ = {isa = PBXBuildFile; fileRef = E2A692882E1ECDB6005AD17B /* CollectionFieldSearchFilterTests.swift */; };
		E2A6928E2E1ECDB6005AD17B /* CollectionFieldTests.swift in Sources */ = {isa = PBXBuildFile; fileRef = E2A692892E1ECDB6005AD17B /* CollectionFieldTests.swift */; };
		E2A6929A2E1ECE13005AD17B /* ImageFieldTestData.json in Resources */ = {isa = PBXBuildFile; fileRef = E2A692962E1ECE13005AD17B /* ImageFieldTestData.json */; };
		E2A6929B2E1ECE13005AD17B /* ImageFieldUITestCases.swift in Sources */ = {isa = PBXBuildFile; fileRef = E2A692982E1ECE13005AD17B /* ImageFieldUITestCases.swift */; };
		E2A6929C2E1ECE13005AD17B /* ImageFieldTests.swift in Sources */ = {isa = PBXBuildFile; fileRef = E2A692972E1ECE13005AD17B /* ImageFieldTests.swift */; };
		E2A6929E2E20D2EA005AD17B /* ManipulateDataOnChangeView.swift in Sources */ = {isa = PBXBuildFile; fileRef = E2A6929D2E20D29C005AD17B /* ManipulateDataOnChangeView.swift */; };
		E2A692A02E20F199005AD17B /* hint_and_deficiency_demo.json in Resources */ = {isa = PBXBuildFile; fileRef = E2A6929F2E20F199005AD17B /* hint_and_deficiency_demo.json */; };
		E2ABC23F2DF06C7800A33038 /* ChangelogView.swift in Sources */ = {isa = PBXBuildFile; fileRef = E2ABC23E2DF06C7800A33038 /* ChangelogView.swift */; };
		E2B5F75F2D75E5F30057FD85 /* JoyfillAPIService in Frameworks */ = {isa = PBXBuildFile; productRef = E2B5F75E2D75E5F30057FD85 /* JoyfillAPIService */; };
		E2B5F7612D75E67C0057FD85 /* TemplateSearchView.swift in Sources */ = {isa = PBXBuildFile; fileRef = E2B5F7602D75E67C0057FD85 /* TemplateSearchView.swift */; };
		E2E38B2D2E1B707000D6EEDE /* UITestHelpers.swift in Sources */ = {isa = PBXBuildFile; fileRef = E2E38B2B2E1B707000D6EEDE /* UITestHelpers.swift */; };
		E2E38B2F2E1B9D1C00D6EEDE /* MultiSelectFieldUITestCases.swift in Sources */ = {isa = PBXBuildFile; fileRef = E2E38B2E2E1B9D1C00D6EEDE /* MultiSelectFieldUITestCases.swift */; };
		E2E38B312E1BC41A00D6EEDE /* MultiSelectFieldTestData.json in Resources */ = {isa = PBXBuildFile; fileRef = E2E38B302E1BC41A00D6EEDE /* MultiSelectFieldTestData.json */; };
		E2E38B3A2E1BF8CA00D6EEDE /* TextFieldUITestCases.swift in Sources */ = {isa = PBXBuildFile; fileRef = E2E38B392E1BF8CA00D6EEDE /* TextFieldUITestCases.swift */; };
		FA1FEAE22BA466CB00ABD018 /* Joyfill in Frameworks */ = {isa = PBXBuildFile; productRef = FA1FEAE12BA466CB00ABD018 /* Joyfill */; };
		FA1FEAEB2BA46C1200ABD018 /* Joyfill in Frameworks */ = {isa = PBXBuildFile; productRef = FA1FEAEA2BA46C1200ABD018 /* Joyfill */; };
		FA1FEAEE2BA4C1F300ABD018 /* Joyfill in Frameworks */ = {isa = PBXBuildFile; productRef = FA1FEAED2BA4C1F300ABD018 /* Joyfill */; };
		FA1FEAF12BA4C34800ABD018 /* Joyfill in Frameworks */ = {isa = PBXBuildFile; productRef = FA1FEAF02BA4C34800ABD018 /* Joyfill */; };
		FA28C95F2BB18F1600A2D65C /* JoyfillAPIService in Frameworks */ = {isa = PBXBuildFile; productRef = FA28C95E2BB18F1600A2D65C /* JoyfillAPIService */; };
		FA28C9672BB4345C00A2D65C /* FormContainerView.swift in Sources */ = {isa = PBXBuildFile; fileRef = FA28C9662BB4345C00A2D65C /* FormContainerView.swift */; };
		FA28C9692BB4356000A2D65C /* SaveButtonView.swift in Sources */ = {isa = PBXBuildFile; fileRef = FA28C9682BB4356000A2D65C /* SaveButtonView.swift */; };
		FA28C96B2BB4359600A2D65C /* ChangeManager.swift in Sources */ = {isa = PBXBuildFile; fileRef = FA28C96A2BB4359600A2D65C /* ChangeManager.swift */; };
		FA28C96E2BB4456300A2D65C /* JoyfillAPIService in Frameworks */ = {isa = PBXBuildFile; productRef = FA28C96D2BB4456300A2D65C /* JoyfillAPIService */; };
		FA28C9712BB4456D00A2D65C /* JoyfillModel in Frameworks */ = {isa = PBXBuildFile; productRef = FA28C9702BB4456D00A2D65C /* JoyfillModel */; };
		FA529C4E2BA1D251000200F5 /* JoyfillExampleApp.swift in Sources */ = {isa = PBXBuildFile; fileRef = FA529C4D2BA1D251000200F5 /* JoyfillExampleApp.swift */; };
		FA529C522BA1D253000200F5 /* Assets.xcassets in Resources */ = {isa = PBXBuildFile; fileRef = FA529C512BA1D253000200F5 /* Assets.xcassets */; };
		FA529C562BA1D253000200F5 /* Preview Assets.xcassets in Resources */ = {isa = PBXBuildFile; fileRef = FA529C552BA1D253000200F5 /* Preview Assets.xcassets */; };
		FA529C7D2BA1D28B000200F5 /* TemplateListView.swift in Sources */ = {isa = PBXBuildFile; fileRef = FA529C792BA1D28B000200F5 /* TemplateListView.swift */; };
		FA529C7F2BA1D28B000200F5 /* DocumentSubmissionsListView.swift in Sources */ = {isa = PBXBuildFile; fileRef = FA529C7B2BA1D28B000200F5 /* DocumentSubmissionsListView.swift */; };
		FA529C822BA1D2D2000200F5 /* Joyfill in Frameworks */ = {isa = PBXBuildFile; productRef = FA529C812BA1D2D2000200F5 /* Joyfill */; };
		FAACBA602BA1D3AD00B610AB /* Joyfill in Frameworks */ = {isa = PBXBuildFile; productRef = FAACBA5F2BA1D3AD00B610AB /* Joyfill */; };
/* End PBXBuildFile section */

/* Begin PBXContainerItemProxy section */
		1307CF1F2BE36ECE00B19FBA /* PBXContainerItemProxy */ = {
			isa = PBXContainerItemProxy;
			containerPortal = FA529C422BA1D251000200F5 /* Project object */;
			proxyType = 1;
			remoteGlobalIDString = FA529C492BA1D251000200F5;
			remoteInfo = JoyfillExample;
		};
		134FC07B2BDA82E9008B7030 /* PBXContainerItemProxy */ = {
			isa = PBXContainerItemProxy;
			containerPortal = FA529C422BA1D251000200F5 /* Project object */;
			proxyType = 1;
			remoteGlobalIDString = FA529C492BA1D251000200F5;
			remoteInfo = JoyfillExample;
		};
/* End PBXContainerItemProxy section */

/* Begin PBXFileReference section */
		0448AE082D0C45AD00754EA0 /* ValidationTestCase.swift */ = {isa = PBXFileReference; lastKnownFileType = sourcecode.swift; path = ValidationTestCase.swift; sourceTree = "<group>"; };
		045B41832D19BD8500F3D6C1 /* TableNewColumns.json */ = {isa = PBXFileReference; lastKnownFileType = text.json; path = TableNewColumns.json; sourceTree = "<group>"; };
		048149FE2CDA901F0061FBDC /* UserAccessTokenTextFieldView.swift */ = {isa = PBXFileReference; lastKnownFileType = sourcecode.swift; path = UserAccessTokenTextFieldView.swift; sourceTree = "<group>"; };
		04814A022CDA912F0061FBDC /* SelectionFieldHidePageLogicTests.swift */ = {isa = PBXFileReference; lastKnownFileType = sourcecode.swift; path = SelectionFieldHidePageLogicTests.swift; sourceTree = "<group>"; };
		04814A032CDA912F0061FBDC /* SelectionFieldLogicTests.swift */ = {isa = PBXFileReference; lastKnownFileType = sourcecode.swift; path = SelectionFieldLogicTests.swift; sourceTree = "<group>"; };
		04814A042CDA912F0061FBDC /* SelectionFieldShowPageLogicTests.swift */ = {isa = PBXFileReference; lastKnownFileType = sourcecode.swift; path = SelectionFieldShowPageLogicTests.swift; sourceTree = "<group>"; };
		04814A0B2CDA91520061FBDC /* JoyfillExample.entitlements */ = {isa = PBXFileReference; lastKnownFileType = text.plist.entitlements; path = JoyfillExample.entitlements; sourceTree = "<group>"; };
		1307CF0C2BDB7E0700B19FBA /* Joydocjson.json */ = {isa = PBXFileReference; fileEncoding = 4; lastKnownFileType = text.json; path = Joydocjson.json; sourceTree = "<group>"; };
		1307CF112BE1290800B19FBA /* JoyDoc+DummyModel.swift */ = {isa = PBXFileReference; lastKnownFileType = sourcecode.swift; path = "JoyDoc+DummyModel.swift"; sourceTree = "<group>"; };
		1307CF132BE1292900B19FBA /* JoyDoc+Assert.swift */ = {isa = PBXFileReference; lastKnownFileType = sourcecode.swift; path = "JoyDoc+Assert.swift"; sourceTree = "<group>"; };
		1307CF192BE36ECE00B19FBA /* JoyfillUITests.xctest */ = {isa = PBXFileReference; explicitFileType = wrapper.cfbundle; includeInIndex = 0; path = JoyfillUITests.xctest; sourceTree = BUILT_PRODUCTS_DIR; };
		1307CF1B2BE36ECE00B19FBA /* JoyfillUITests.swift */ = {isa = PBXFileReference; lastKnownFileType = sourcecode.swift; path = JoyfillUITests.swift; sourceTree = "<group>"; };
		1307CF1D2BE36ECE00B19FBA /* JoyfillUITestsLaunchTests.swift */ = {isa = PBXFileReference; lastKnownFileType = sourcecode.swift; path = JoyfillUITestsLaunchTests.swift; sourceTree = "<group>"; };
		134FC0772BDA82E9008B7030 /* JoyfillTests.xctest */ = {isa = PBXFileReference; explicitFileType = wrapper.cfbundle; includeInIndex = 0; path = JoyfillTests.xctest; sourceTree = BUILT_PRODUCTS_DIR; };
		134FC0792BDA82E9008B7030 /* JoyfillTests.swift */ = {isa = PBXFileReference; lastKnownFileType = sourcecode.swift; path = JoyfillTests.swift; sourceTree = "<group>"; };
		136D3DBE2C103BD8008B1CA3 /* PageNavigationFieldTest.swift */ = {isa = PBXFileReference; lastKnownFileType = sourcecode.swift; path = PageNavigationFieldTest.swift; sourceTree = "<group>"; };
		13A3F8E92C34171A00B0A255 /* ConditionalLogicTests.swift */ = {isa = PBXFileReference; lastKnownFileType = sourcecode.swift; path = ConditionalLogicTests.swift; sourceTree = "<group>"; };
		13A3F8EB2C356DB800B0A255 /* ConditinalPageLogicTests.swift */ = {isa = PBXFileReference; lastKnownFileType = sourcecode.swift; path = ConditinalPageLogicTests.swift; sourceTree = "<group>"; };
		13B544452BE37D2A008AF9BC /* UITestFormContainerView.swift */ = {isa = PBXFileReference; lastKnownFileType = sourcecode.swift; path = UITestFormContainerView.swift; sourceTree = "<group>"; };
		3607877F2BE900C400D9A187 /* JoyfillUITests.xctestplan */ = {isa = PBXFileReference; lastKnownFileType = text; path = JoyfillUITests.xctestplan; sourceTree = "<group>"; };
		360787802BE911C400D9A187 /* JoyfillExample.xctestplan */ = {isa = PBXFileReference; lastKnownFileType = text; path = JoyfillExample.xctestplan; sourceTree = "<group>"; };
<<<<<<< HEAD
		362746692E26A30D005B0FA7 /* ErrorHandling.json */ = {isa = PBXFileReference; lastKnownFileType = text.json; path = ErrorHandling.json; sourceTree = "<group>"; };
		362A560A2BEE2EE600B54C14 /* ImageFieldTests.swift */ = {isa = PBXFileReference; lastKnownFileType = sourcecode.swift; path = ImageFieldTests.swift; sourceTree = "<group>"; };
=======
>>>>>>> 8f7e97ff
		362A560C2BEE304500B54C14 /* JoyfillUITestsBaseClass.swift */ = {isa = PBXFileReference; lastKnownFileType = sourcecode.swift; path = JoyfillUITestsBaseClass.swift; sourceTree = "<group>"; };
		362A56102BEE36CE00B54C14 /* DateTimeFieldTests.swift */ = {isa = PBXFileReference; lastKnownFileType = sourcecode.swift; path = DateTimeFieldTests.swift; sourceTree = "<group>"; };
		366190942BF23EAB006ED7CF /* JoyfillTests.xctestplan */ = {isa = PBXFileReference; lastKnownFileType = text; path = JoyfillTests.xctestplan; sourceTree = "<group>"; };
<<<<<<< HEAD
		3697A9752E27F42400FA87E3 /* SchemaValidationTests.swift */ = {isa = PBXFileReference; lastKnownFileType = sourcecode.swift; path = SchemaValidationTests.swift; sourceTree = "<group>"; };
=======
		367F26242E291A9100561997 /* CollectionFilter.json */ = {isa = PBXFileReference; lastKnownFileType = text.json; path = CollectionFilter.json; sourceTree = "<group>"; };
>>>>>>> 8f7e97ff
		36E088BD2E1D84570048A303 /* OnChangeHandlerTest.swift */ = {isa = PBXFileReference; lastKnownFileType = sourcecode.swift; path = OnChangeHandlerTest.swift; sourceTree = "<group>"; };
		36E088BF2E1D95F70048A303 /* FieldTemplate_TableCollection_Poplated.json */ = {isa = PBXFileReference; lastKnownFileType = text.json; path = FieldTemplate_TableCollection_Poplated.json; sourceTree = "<group>"; };
		9E7018082E20C4AB003651A4 /* NumberFieldUITestCases.swift */ = {isa = PBXFileReference; lastKnownFileType = sourcecode.swift; path = NumberFieldUITestCases.swift; sourceTree = "<group>"; };
		9E70180D2E20FF60003651A4 /* MultilineTestData.json */ = {isa = PBXFileReference; lastKnownFileType = text.json; path = MultilineTestData.json; sourceTree = "<group>"; };
		9E70180E2E20FF60003651A4 /* MultilineTextFieldUITestCases.swift */ = {isa = PBXFileReference; lastKnownFileType = sourcecode.swift; path = MultilineTextFieldUITestCases.swift; sourceTree = "<group>"; };
		9E7018152E22039F003651A4 /* DisplayTextFieldUITestCases.swift */ = {isa = PBXFileReference; lastKnownFileType = sourcecode.swift; path = DisplayTextFieldUITestCases.swift; sourceTree = "<group>"; };
		9E70181A2E220F7A003651A4 /* DropdownFieldTestData.json */ = {isa = PBXFileReference; lastKnownFileType = text.json; path = DropdownFieldTestData.json; sourceTree = "<group>"; };
		9E70181B2E220F7A003651A4 /* DropdownFieldUITestCases.swift */ = {isa = PBXFileReference; lastKnownFileType = sourcecode.swift; path = DropdownFieldUITestCases.swift; sourceTree = "<group>"; };
		9E7018212E224692003651A4 /* DateTimeFieldUITestCases.swift */ = {isa = PBXFileReference; lastKnownFileType = sourcecode.swift; path = DateTimeFieldUITestCases.swift; sourceTree = "<group>"; };
		E223B7EE2E291299002ACB19 /* DateTimeFieldTestData.json */ = {isa = PBXFileReference; lastKnownFileType = text.json; path = DateTimeFieldTestData.json; sourceTree = "<group>"; };
		E223B7F02E2912B2002ACB19 /* DisplayTextFieldTestData.json */ = {isa = PBXFileReference; lastKnownFileType = text.json; path = DisplayTextFieldTestData.json; sourceTree = "<group>"; };
		E223B7F32E2912F1002ACB19 /* NumberFieldTestData.json */ = {isa = PBXFileReference; lastKnownFileType = text.json; path = NumberFieldTestData.json; sourceTree = "<group>"; };
		E254BF7F2D410F990083C3E4 /* ConditionLogicUnitTests.swift */ = {isa = PBXFileReference; lastKnownFileType = sourcecode.swift; path = ConditionLogicUnitTests.swift; sourceTree = "<group>"; };
		E254BF812D410FA00083C3E4 /* DocumentEditor+ChangeHandlerTests.swift */ = {isa = PBXFileReference; lastKnownFileType = sourcecode.swift; path = "DocumentEditor+ChangeHandlerTests.swift"; sourceTree = "<group>"; };
		E26A6D642E1C00B800D6B829 /* TextFieldTestData.json */ = {isa = PBXFileReference; lastKnownFileType = text.json; path = TextFieldTestData.json; sourceTree = "<group>"; };
		E27C87E22D394387008EA35C /* CameraScanner.swift */ = {isa = PBXFileReference; lastKnownFileType = sourcecode.swift; path = CameraScanner.swift; sourceTree = "<group>"; };
		E27C87E42D39438C008EA35C /* CameraScannerViewController.swift */ = {isa = PBXFileReference; lastKnownFileType = sourcecode.swift; path = CameraScannerViewController.swift; sourceTree = "<group>"; };
<<<<<<< HEAD
		E27E13142E0AC1A000BA734D /* CollectionFieldSearchFilterTests.swift */ = {isa = PBXFileReference; lastKnownFileType = sourcecode.swift; path = CollectionFieldSearchFilterTests.swift; sourceTree = "<group>"; };
		E285E2DE2E264E3000CB75BD /* SchemaValidationExampleView.swift */ = {isa = PBXFileReference; lastKnownFileType = sourcecode.swift; path = SchemaValidationExampleView.swift; sourceTree = "<group>"; };
=======
>>>>>>> 8f7e97ff
		E2A683F12DC8FC3A00385FE1 /* FormContainerTestView.swift */ = {isa = PBXFileReference; lastKnownFileType = sourcecode.swift; path = FormContainerTestView.swift; sourceTree = "<group>"; };
		E2A684362DCA40AF00385FE1 /* FormContainerTestView.swift */ = {isa = PBXFileReference; lastKnownFileType = sourcecode.swift; path = FormContainerTestView.swift; sourceTree = "<group>"; };
		E2A6843A2DCA413B00385FE1 /* ImageReplacementTest.swift */ = {isa = PBXFileReference; lastKnownFileType = sourcecode.swift; path = ImageReplacementTest.swift; sourceTree = "<group>"; };
		E2A6843C2DCA41F000385FE1 /* JoyDoc+helper.swift */ = {isa = PBXFileReference; lastKnownFileType = sourcecode.swift; path = "JoyDoc+helper.swift"; sourceTree = "<group>"; };
		E2A692882E1ECDB6005AD17B /* CollectionFieldSearchFilterTests.swift */ = {isa = PBXFileReference; lastKnownFileType = sourcecode.swift; path = CollectionFieldSearchFilterTests.swift; sourceTree = "<group>"; };
		E2A692892E1ECDB6005AD17B /* CollectionFieldTests.swift */ = {isa = PBXFileReference; lastKnownFileType = sourcecode.swift; path = CollectionFieldTests.swift; sourceTree = "<group>"; };
		E2A692962E1ECE13005AD17B /* ImageFieldTestData.json */ = {isa = PBXFileReference; lastKnownFileType = text.json; path = ImageFieldTestData.json; sourceTree = "<group>"; };
		E2A692972E1ECE13005AD17B /* ImageFieldTests.swift */ = {isa = PBXFileReference; lastKnownFileType = sourcecode.swift; path = ImageFieldTests.swift; sourceTree = "<group>"; };
		E2A692982E1ECE13005AD17B /* ImageFieldUITestCases.swift */ = {isa = PBXFileReference; lastKnownFileType = sourcecode.swift; path = ImageFieldUITestCases.swift; sourceTree = "<group>"; };
		E2A6929D2E20D29C005AD17B /* ManipulateDataOnChangeView.swift */ = {isa = PBXFileReference; lastKnownFileType = sourcecode.swift; path = ManipulateDataOnChangeView.swift; sourceTree = "<group>"; };
		E2A6929F2E20F199005AD17B /* hint_and_deficiency_demo.json */ = {isa = PBXFileReference; lastKnownFileType = text.json; path = hint_and_deficiency_demo.json; sourceTree = "<group>"; };
		E2ABC23E2DF06C7800A33038 /* ChangelogView.swift */ = {isa = PBXFileReference; lastKnownFileType = sourcecode.swift; path = ChangelogView.swift; sourceTree = "<group>"; };
		E2B5F7602D75E67C0057FD85 /* TemplateSearchView.swift */ = {isa = PBXFileReference; lastKnownFileType = sourcecode.swift; path = TemplateSearchView.swift; sourceTree = "<group>"; };
		E2E38B2B2E1B707000D6EEDE /* UITestHelpers.swift */ = {isa = PBXFileReference; lastKnownFileType = sourcecode.swift; path = UITestHelpers.swift; sourceTree = "<group>"; };
		E2E38B2E2E1B9D1C00D6EEDE /* MultiSelectFieldUITestCases.swift */ = {isa = PBXFileReference; lastKnownFileType = sourcecode.swift; path = MultiSelectFieldUITestCases.swift; sourceTree = "<group>"; };
		E2E38B302E1BC41A00D6EEDE /* MultiSelectFieldTestData.json */ = {isa = PBXFileReference; lastKnownFileType = text.json; path = MultiSelectFieldTestData.json; sourceTree = "<group>"; };
		E2E38B392E1BF8CA00D6EEDE /* TextFieldUITestCases.swift */ = {isa = PBXFileReference; lastKnownFileType = sourcecode.swift; path = TextFieldUITestCases.swift; sourceTree = "<group>"; };
		FA28C9662BB4345C00A2D65C /* FormContainerView.swift */ = {isa = PBXFileReference; lastKnownFileType = sourcecode.swift; path = FormContainerView.swift; sourceTree = "<group>"; };
		FA28C9682BB4356000A2D65C /* SaveButtonView.swift */ = {isa = PBXFileReference; lastKnownFileType = sourcecode.swift; path = SaveButtonView.swift; sourceTree = "<group>"; };
		FA28C96A2BB4359600A2D65C /* ChangeManager.swift */ = {isa = PBXFileReference; lastKnownFileType = sourcecode.swift; path = ChangeManager.swift; sourceTree = "<group>"; };
		FA529C4A2BA1D251000200F5 /* JoyfillExample.app */ = {isa = PBXFileReference; explicitFileType = wrapper.application; includeInIndex = 0; path = JoyfillExample.app; sourceTree = BUILT_PRODUCTS_DIR; };
		FA529C4D2BA1D251000200F5 /* JoyfillExampleApp.swift */ = {isa = PBXFileReference; lastKnownFileType = sourcecode.swift; path = JoyfillExampleApp.swift; sourceTree = "<group>"; };
		FA529C512BA1D253000200F5 /* Assets.xcassets */ = {isa = PBXFileReference; lastKnownFileType = folder.assetcatalog; path = Assets.xcassets; sourceTree = "<group>"; };
		FA529C532BA1D253000200F5 /* JoyfillExample.entitlements */ = {isa = PBXFileReference; lastKnownFileType = text.plist.entitlements; path = JoyfillExample.entitlements; sourceTree = "<group>"; };
		FA529C552BA1D253000200F5 /* Preview Assets.xcassets */ = {isa = PBXFileReference; lastKnownFileType = folder.assetcatalog; path = "Preview Assets.xcassets"; sourceTree = "<group>"; };
		FA529C792BA1D28B000200F5 /* TemplateListView.swift */ = {isa = PBXFileReference; fileEncoding = 4; lastKnownFileType = sourcecode.swift; path = TemplateListView.swift; sourceTree = "<group>"; };
		FA529C7B2BA1D28B000200F5 /* DocumentSubmissionsListView.swift */ = {isa = PBXFileReference; fileEncoding = 4; lastKnownFileType = sourcecode.swift; path = DocumentSubmissionsListView.swift; sourceTree = "<group>"; };
/* End PBXFileReference section */

/* Begin PBXFileSystemSynchronizedBuildFileExceptionSet section */
		9E22F32D2E25063A008B5D47 /* PBXFileSystemSynchronizedBuildFileExceptionSet */ = {
			isa = PBXFileSystemSynchronizedBuildFileExceptionSet;
			membershipExceptions = (
				ChartFieldTestData.json,
			);
			target = FA529C492BA1D251000200F5 /* JoyfillExample */;
		};
		9E22F3332E25FFB0008B5D47 /* PBXFileSystemSynchronizedBuildFileExceptionSet */ = {
			isa = PBXFileSystemSynchronizedBuildFileExceptionSet;
			membershipExceptions = (
				TableFieldTestData.json,
			);
			target = FA529C492BA1D251000200F5 /* JoyfillExample */;
		};
		9E70182D2E2265E4003651A4 /* PBXFileSystemSynchronizedBuildFileExceptionSet */ = {
			isa = PBXFileSystemSynchronizedBuildFileExceptionSet;
			membershipExceptions = (
				SignatureFieldTestData.json,
			);
			target = 1307CF182BE36ECD00B19FBA /* JoyfillUITests */;
		};
		9E7018302E2265ED003651A4 /* PBXFileSystemSynchronizedBuildFileExceptionSet */ = {
			isa = PBXFileSystemSynchronizedBuildFileExceptionSet;
			membershipExceptions = (
				SignatureFieldTestData.json,
			);
			target = FA529C492BA1D251000200F5 /* JoyfillExample */;
		};
/* End PBXFileSystemSynchronizedBuildFileExceptionSet section */

/* Begin PBXFileSystemSynchronizedGroupBuildPhaseMembershipExceptionSet section */
		9E70182E2E2265E4003651A4 /* PBXFileSystemSynchronizedGroupBuildPhaseMembershipExceptionSet */ = {
			isa = PBXFileSystemSynchronizedGroupBuildPhaseMembershipExceptionSet;
			buildPhase = 1307CF152BE36ECD00B19FBA /* Sources */;
			membershipExceptions = (
				SignatureFieldTestData.json,
			);
		};
/* End PBXFileSystemSynchronizedGroupBuildPhaseMembershipExceptionSet section */

/* Begin PBXFileSystemSynchronizedRootGroup section */
		9E22F3252E2503E1008B5D47 /* ChartField */ = {isa = PBXFileSystemSynchronizedRootGroup; exceptions = (9E22F32D2E25063A008B5D47 /* PBXFileSystemSynchronizedBuildFileExceptionSet */, ); explicitFileTypes = {}; explicitFolders = (); path = ChartField; sourceTree = "<group>"; };
		9E22F32E2E25FF74008B5D47 /* TableField */ = {isa = PBXFileSystemSynchronizedRootGroup; exceptions = (9E22F3332E25FFB0008B5D47 /* PBXFileSystemSynchronizedBuildFileExceptionSet */, ); explicitFileTypes = {}; explicitFolders = (); path = TableField; sourceTree = "<group>"; };
		9E7018262E226180003651A4 /* SignatureField */ = {isa = PBXFileSystemSynchronizedRootGroup; exceptions = (9E7018302E2265ED003651A4 /* PBXFileSystemSynchronizedBuildFileExceptionSet */, 9E70182D2E2265E4003651A4 /* PBXFileSystemSynchronizedBuildFileExceptionSet */, 9E70182E2E2265E4003651A4 /* PBXFileSystemSynchronizedGroupBuildPhaseMembershipExceptionSet */, ); explicitFileTypes = {}; explicitFolders = (); path = SignatureField; sourceTree = "<group>"; };
/* End PBXFileSystemSynchronizedRootGroup section */

/* Begin PBXFrameworksBuildPhase section */
		1307CF162BE36ECD00B19FBA /* Frameworks */ = {
			isa = PBXFrameworksBuildPhase;
			buildActionMask = 2147483647;
			files = (
<<<<<<< HEAD
				3697A9722E27C42E00FA87E3 /* Joyfill in Frameworks */,
				E26A54662DFADD72006E05E9 /* JoyfillModel in Frameworks */,
=======
				E223B7FA2E291318002ACB19 /* JoyfillModel in Frameworks */,
>>>>>>> 8f7e97ff
			);
			runOnlyForDeploymentPostprocessing = 0;
		};
		134FC0742BDA82E9008B7030 /* Frameworks */ = {
			isa = PBXFrameworksBuildPhase;
			buildActionMask = 2147483647;
			files = (
				3697A9702E27C42900FA87E3 /* Joyfill in Frameworks */,
				3697A96B2E27C10C00FA87E3 /* JoyfillModel in Frameworks */,
				367BFC842E28016D0077FAA5 /* JSONSchema in Frameworks */,
			);
			runOnlyForDeploymentPostprocessing = 0;
		};
		FA529C472BA1D251000200F5 /* Frameworks */ = {
			isa = PBXFrameworksBuildPhase;
			buildActionMask = 2147483647;
			files = (
				048149FA2CDA8F8E0061FBDC /* JoyfillModel in Frameworks */,
				36294F1A2BD67884006C03A6 /* JoyfillModel in Frameworks */,
				1324937A2BA570F9002C6ADC /* Joyfill in Frameworks */,
				048149FD2CDA8F9A0061FBDC /* JoyfillAPIService in Frameworks */,
				362211402BCEB10200BD98B5 /* JoyfillAPIService in Frameworks */,
				36CFA0532CE2068300B7DE34 /* JoyfillModel in Frameworks */,
				3697A96E2E27C41700FA87E3 /* Joyfill in Frameworks */,
				364300F02C510C4200BA870F /* JoyfillModel in Frameworks */,
				E2B5F75F2D75E5F30057FD85 /* JoyfillAPIService in Frameworks */,
				36CFA05B2CE4936100B7DE34 /* JoyfillAPIService in Frameworks */,
				FA1FEAF12BA4C34800ABD018 /* Joyfill in Frameworks */,
				367BFC822E2801650077FAA5 /* JSONSchema in Frameworks */,
				36C6F4C52CEF4CEC001765CF /* JoyfillModel in Frameworks */,
				FA1FEAEB2BA46C1200ABD018 /* Joyfill in Frameworks */,
				360BC7F62C3E88E500735516 /* JoyfillAPIService in Frameworks */,
				FA28C96E2BB4456300A2D65C /* JoyfillAPIService in Frameworks */,
				E26A54642DFADD04006E05E9 /* JoyfillModel in Frameworks */,
				364300ED2C510BEC00BA870F /* JoyfillAPIService in Frameworks */,
				3661908A2BF239BD006ED7CF /* JoyfillModel in Frameworks */,
				FA28C95F2BB18F1600A2D65C /* JoyfillAPIService in Frameworks */,
				9E484FB12E1FE1110027C9CD /* JoyfillModel in Frameworks */,
				367F26052E28F73100561997 /* Joyfill in Frameworks */,
				FA1FEAEE2BA4C1F300ABD018 /* Joyfill in Frameworks */,
				FA1FEAE22BA466CB00ABD018 /* Joyfill in Frameworks */,
				367F26082E28F74A00561997 /* JoyfillModel in Frameworks */,
				363AEF702C510DF00082359B /* JoyfillAPIService in Frameworks */,
				FA28C9712BB4456D00A2D65C /* JoyfillModel in Frameworks */,
				367F260B2E28F75A00561997 /* JoyfillAPIService in Frameworks */,
				360BC7F92C3E896D00735516 /* JoyfillModel in Frameworks */,
				1324937D2BAD5A42002C6ADC /* JoyfillModel in Frameworks */,
				FAACBA602BA1D3AD00B610AB /* Joyfill in Frameworks */,
				E2A683EE2DC8F5FC00385FE1 /* JoyfillModel in Frameworks */,
				FA529C822BA1D2D2000200F5 /* Joyfill in Frameworks */,
				9E484FAE2E1FE1040027C9CD /* JoyfillAPIService in Frameworks */,
				36294F1D2BD67FC4006C03A6 /* JoyfillAPIService in Frameworks */,
			);
			runOnlyForDeploymentPostprocessing = 0;
		};
/* End PBXFrameworksBuildPhase section */

/* Begin PBXGroup section */
		1307CF1A2BE36ECE00B19FBA /* JoyfillUITests */ = {
			isa = PBXGroup;
			children = (
				9E22F32E2E25FF74008B5D47 /* TableField */,
				9E22F3252E2503E1008B5D47 /* ChartField */,
				9E7018262E226180003651A4 /* SignatureField */,
				E2E38B372E1BF88500D6EEDE /* TextField */,
				E2E38B322E1BDDC000D6EEDE /* MultiSelect */,
				1307CF1B2BE36ECE00B19FBA /* JoyfillUITests.swift */,
				E2A6928B2E1ECDB6005AD17B /* Collection */,
				E2A692992E1ECE13005AD17B /* ImageField */,
				E2E38B2C2E1B707000D6EEDE /* Helper */,
				136D3DBE2C103BD8008B1CA3 /* PageNavigationFieldTest.swift */,
				13A3F8E92C34171A00B0A255 /* ConditionalLogicTests.swift */,
				13A3F8EB2C356DB800B0A255 /* ConditinalPageLogicTests.swift */,
				362A560C2BEE304500B54C14 /* JoyfillUITestsBaseClass.swift */,
				1307CF1D2BE36ECE00B19FBA /* JoyfillUITestsLaunchTests.swift */,
				9E7018092E20C4AB003651A4 /* NumberField */,
				9E70180F2E20FF60003651A4 /* MultilineTextField */,
				9E7018162E22039F003651A4 /* DisplayTextField */,
				9E70181C2E220F7A003651A4 /* DropdownField */,
				9E7018222E224692003651A4 /* DateTimeField */,
			);
			path = JoyfillUITests;
			sourceTree = "<group>";
		};
		134FC0782BDA82E9008B7030 /* JoyfillTests */ = {
			isa = PBXGroup;
			children = (
				134FC0792BDA82E9008B7030 /* JoyfillTests.swift */,
				3697A9752E27F42400FA87E3 /* SchemaValidationTests.swift */,
				0448AE082D0C45AD00754EA0 /* ValidationTestCase.swift */,
				1307CF132BE1292900B19FBA /* JoyDoc+Assert.swift */,
				E254BF7F2D410F990083C3E4 /* ConditionLogicUnitTests.swift */,
				E254BF812D410FA00083C3E4 /* DocumentEditor+ChangeHandlerTests.swift */,
			);
			path = JoyfillTests;
			sourceTree = "<group>";
		};
		360787992BEB8CF600D9A187 /* Frameworks */ = {
			isa = PBXGroup;
			children = (
			);
			name = Frameworks;
			sourceTree = "<group>";
		};
		9E7018092E20C4AB003651A4 /* NumberField */ = {
			isa = PBXGroup;
			children = (
				E223B7F32E2912F1002ACB19 /* NumberFieldTestData.json */,
				9E7018082E20C4AB003651A4 /* NumberFieldUITestCases.swift */,
			);
			path = NumberField;
			sourceTree = "<group>";
		};
		9E70180F2E20FF60003651A4 /* MultilineTextField */ = {
			isa = PBXGroup;
			children = (
				9E70180D2E20FF60003651A4 /* MultilineTestData.json */,
				9E70180E2E20FF60003651A4 /* MultilineTextFieldUITestCases.swift */,
			);
			path = MultilineTextField;
			sourceTree = "<group>";
		};
		9E7018162E22039F003651A4 /* DisplayTextField */ = {
			isa = PBXGroup;
			children = (
				E223B7F02E2912B2002ACB19 /* DisplayTextFieldTestData.json */,
				9E7018152E22039F003651A4 /* DisplayTextFieldUITestCases.swift */,
			);
			path = DisplayTextField;
			sourceTree = "<group>";
		};
		9E70181C2E220F7A003651A4 /* DropdownField */ = {
			isa = PBXGroup;
			children = (
				9E70181A2E220F7A003651A4 /* DropdownFieldTestData.json */,
				9E70181B2E220F7A003651A4 /* DropdownFieldUITestCases.swift */,
				04814A042CDA912F0061FBDC /* SelectionFieldShowPageLogicTests.swift */,
				04814A032CDA912F0061FBDC /* SelectionFieldLogicTests.swift */,
				04814A022CDA912F0061FBDC /* SelectionFieldHidePageLogicTests.swift */,
			);
			path = DropdownField;
			sourceTree = "<group>";
		};
		9E7018222E224692003651A4 /* DateTimeField */ = {
			isa = PBXGroup;
			children = (
				E223B7EE2E291299002ACB19 /* DateTimeFieldTestData.json */,
				9E7018212E224692003651A4 /* DateTimeFieldUITestCases.swift */,
				362A56102BEE36CE00B54C14 /* DateTimeFieldTests.swift */,
			);
			path = DateTimeField;
			sourceTree = "<group>";
		};
		E2A6928B2E1ECDB6005AD17B /* Collection */ = {
			isa = PBXGroup;
			children = (
				E2A692882E1ECDB6005AD17B /* CollectionFieldSearchFilterTests.swift */,
				E2A692892E1ECDB6005AD17B /* CollectionFieldTests.swift */,
			);
			path = Collection;
			sourceTree = "<group>";
		};
		E2A692992E1ECE13005AD17B /* ImageField */ = {
			isa = PBXGroup;
			children = (
				E2A692962E1ECE13005AD17B /* ImageFieldTestData.json */,
				E2A692972E1ECE13005AD17B /* ImageFieldTests.swift */,
				E2A692982E1ECE13005AD17B /* ImageFieldUITestCases.swift */,
			);
			path = ImageField;
			sourceTree = "<group>";
		};
		E2E38B2C2E1B707000D6EEDE /* Helper */ = {
			isa = PBXGroup;
			children = (
				E2E38B2B2E1B707000D6EEDE /* UITestHelpers.swift */,
			);
			path = Helper;
			sourceTree = "<group>";
		};
		E2E38B322E1BDDC000D6EEDE /* MultiSelect */ = {
			isa = PBXGroup;
			children = (
				E2E38B302E1BC41A00D6EEDE /* MultiSelectFieldTestData.json */,
				E2E38B2E2E1B9D1C00D6EEDE /* MultiSelectFieldUITestCases.swift */,
			);
			path = MultiSelect;
			sourceTree = "<group>";
		};
		E2E38B372E1BF88500D6EEDE /* TextField */ = {
			isa = PBXGroup;
			children = (
				E26A6D642E1C00B800D6B829 /* TextFieldTestData.json */,
				E2E38B392E1BF8CA00D6EEDE /* TextFieldUITestCases.swift */,
			);
			name = TextField;
			path = JoyfillUITests/TextField;
			sourceTree = SOURCE_ROOT;
		};
		FA529C412BA1D251000200F5 = {
			isa = PBXGroup;
			children = (
				366190942BF23EAB006ED7CF /* JoyfillTests.xctestplan */,
				360787802BE911C400D9A187 /* JoyfillExample.xctestplan */,
				3607877F2BE900C400D9A187 /* JoyfillUITests.xctestplan */,
				FA529C4C2BA1D251000200F5 /* JoyfillExample */,
				134FC0782BDA82E9008B7030 /* JoyfillTests */,
				1307CF1A2BE36ECE00B19FBA /* JoyfillUITests */,
				FA529C4B2BA1D251000200F5 /* Products */,
				360787992BEB8CF600D9A187 /* Frameworks */,
			);
			sourceTree = "<group>";
		};
		FA529C4B2BA1D251000200F5 /* Products */ = {
			isa = PBXGroup;
			children = (
				FA529C4A2BA1D251000200F5 /* JoyfillExample.app */,
				134FC0772BDA82E9008B7030 /* JoyfillTests.xctest */,
				1307CF192BE36ECE00B19FBA /* JoyfillUITests.xctest */,
			);
			name = Products;
			sourceTree = "<group>";
		};
		FA529C4C2BA1D251000200F5 /* JoyfillExample */ = {
			isa = PBXGroup;
			children = (
				FA529C4D2BA1D251000200F5 /* JoyfillExampleApp.swift */,
				FA529C792BA1D28B000200F5 /* TemplateListView.swift */,
				FA529C7B2BA1D28B000200F5 /* DocumentSubmissionsListView.swift */,
				FA28C9662BB4345C00A2D65C /* FormContainerView.swift */,
				FA28C96A2BB4359600A2D65C /* ChangeManager.swift */,
				E2A684362DCA40AF00385FE1 /* FormContainerTestView.swift */,
				E2B5F7602D75E67C0057FD85 /* TemplateSearchView.swift */,
				E2A6843C2DCA41F000385FE1 /* JoyDoc+helper.swift */,
				E2ABC23E2DF06C7800A33038 /* ChangelogView.swift */,
				E27C87E22D394387008EA35C /* CameraScanner.swift */,
				E2A6843A2DCA413B00385FE1 /* ImageReplacementTest.swift */,
				36E088BD2E1D84570048A303 /* OnChangeHandlerTest.swift */,
				362746692E26A30D005B0FA7 /* ErrorHandling.json */,
				E2A6929D2E20D29C005AD17B /* ManipulateDataOnChangeView.swift */,
				E285E2DE2E264E3000CB75BD /* SchemaValidationExampleView.swift */,
				36E088BF2E1D95F70048A303 /* FieldTemplate_TableCollection_Poplated.json */,
				E2A6929F2E20F199005AD17B /* hint_and_deficiency_demo.json */,
				E2A683F12DC8FC3A00385FE1 /* FormContainerTestView.swift */,
				E27C87E42D39438C008EA35C /* CameraScannerViewController.swift */,
				04814A0B2CDA91520061FBDC /* JoyfillExample.entitlements */,
				FA28C9682BB4356000A2D65C /* SaveButtonView.swift */,
				1307CF112BE1290800B19FBA /* JoyDoc+DummyModel.swift */,
				048149FE2CDA901F0061FBDC /* UserAccessTokenTextFieldView.swift */,
				13B544452BE37D2A008AF9BC /* UITestFormContainerView.swift */,
				367F26242E291A9100561997 /* CollectionFilter.json */,
				045B41832D19BD8500F3D6C1 /* TableNewColumns.json */,
				1307CF0C2BDB7E0700B19FBA /* Joydocjson.json */,
				FA529C512BA1D253000200F5 /* Assets.xcassets */,
				FA529C532BA1D253000200F5 /* JoyfillExample.entitlements */,
				FA529C542BA1D253000200F5 /* Preview Content */,
			);
			path = JoyfillExample;
			sourceTree = "<group>";
		};
		FA529C542BA1D253000200F5 /* Preview Content */ = {
			isa = PBXGroup;
			children = (
				FA529C552BA1D253000200F5 /* Preview Assets.xcassets */,
			);
			path = "Preview Content";
			sourceTree = "<group>";
		};
/* End PBXGroup section */

/* Begin PBXNativeTarget section */
		1307CF182BE36ECD00B19FBA /* JoyfillUITests */ = {
			isa = PBXNativeTarget;
			buildConfigurationList = 1307CF212BE36ECE00B19FBA /* Build configuration list for PBXNativeTarget "JoyfillUITests" */;
			buildPhases = (
				1307CF152BE36ECD00B19FBA /* Sources */,
				1307CF162BE36ECD00B19FBA /* Frameworks */,
				1307CF172BE36ECD00B19FBA /* Resources */,
			);
			buildRules = (
			);
			dependencies = (
				1307CF202BE36ECE00B19FBA /* PBXTargetDependency */,
			);
			fileSystemSynchronizedGroups = (
				9E22F3252E2503E1008B5D47 /* ChartField */,
				9E22F32E2E25FF74008B5D47 /* TableField */,
				9E7018262E226180003651A4 /* SignatureField */,
			);
			name = JoyfillUITests;
			packageProductDependencies = (
<<<<<<< HEAD
				E26A54652DFADD72006E05E9 /* JoyfillModel */,
				3697A9712E27C42E00FA87E3 /* Joyfill */,
=======
				E223B7F92E291318002ACB19 /* JoyfillModel */,
>>>>>>> 8f7e97ff
			);
			productName = JoyfillUITests;
			productReference = 1307CF192BE36ECE00B19FBA /* JoyfillUITests.xctest */;
			productType = "com.apple.product-type.bundle.ui-testing";
		};
		134FC0762BDA82E9008B7030 /* JoyfillTests */ = {
			isa = PBXNativeTarget;
			buildConfigurationList = 134FC07F2BDA82E9008B7030 /* Build configuration list for PBXNativeTarget "JoyfillTests" */;
			buildPhases = (
				134FC0732BDA82E9008B7030 /* Sources */,
				134FC0742BDA82E9008B7030 /* Frameworks */,
				134FC0752BDA82E9008B7030 /* Resources */,
			);
			buildRules = (
			);
			dependencies = (
				134FC07C2BDA82E9008B7030 /* PBXTargetDependency */,
			);
			name = JoyfillTests;
			packageProductDependencies = (
				3697A96A2E27C10C00FA87E3 /* JoyfillModel */,
				3697A96F2E27C42900FA87E3 /* Joyfill */,
				367BFC832E28016D0077FAA5 /* JSONSchema */,
			);
			productName = JoyfillTests;
			productReference = 134FC0772BDA82E9008B7030 /* JoyfillTests.xctest */;
			productType = "com.apple.product-type.bundle.unit-test";
		};
		FA529C492BA1D251000200F5 /* JoyfillExample */ = {
			isa = PBXNativeTarget;
			buildConfigurationList = FA529C6F2BA1D253000200F5 /* Build configuration list for PBXNativeTarget "JoyfillExample" */;
			buildPhases = (
				FA529C462BA1D251000200F5 /* Sources */,
				FA529C472BA1D251000200F5 /* Frameworks */,
				FA529C482BA1D251000200F5 /* Resources */,
			);
			buildRules = (
			);
			dependencies = (
			);
			name = JoyfillExample;
			packageProductDependencies = (
				FA529C812BA1D2D2000200F5 /* Joyfill */,
				FAACBA5F2BA1D3AD00B610AB /* Joyfill */,
				FA1FEAE12BA466CB00ABD018 /* Joyfill */,
				FA1FEAEA2BA46C1200ABD018 /* Joyfill */,
				FA1FEAED2BA4C1F300ABD018 /* Joyfill */,
				FA1FEAF02BA4C34800ABD018 /* Joyfill */,
				132493792BA570F9002C6ADC /* Joyfill */,
				1324937C2BAD5A42002C6ADC /* JoyfillModel */,
				FA28C95E2BB18F1600A2D65C /* JoyfillAPIService */,
				FA28C96D2BB4456300A2D65C /* JoyfillAPIService */,
				FA28C9702BB4456D00A2D65C /* JoyfillModel */,
				3622113F2BCEB10200BD98B5 /* JoyfillAPIService */,
				36294F192BD67884006C03A6 /* JoyfillModel */,
				36294F1C2BD67FC4006C03A6 /* JoyfillAPIService */,
				366190892BF239BD006ED7CF /* JoyfillModel */,
				360BC7F52C3E88E500735516 /* JoyfillAPIService */,
				360BC7F82C3E896D00735516 /* JoyfillModel */,
				364300EC2C510BEC00BA870F /* JoyfillAPIService */,
				364300EF2C510C4200BA870F /* JoyfillModel */,
				363AEF6F2C510DF00082359B /* JoyfillAPIService */,
				048149F92CDA8F8E0061FBDC /* JoyfillModel */,
				048149FC2CDA8F9A0061FBDC /* JoyfillAPIService */,
				36CFA0522CE2068300B7DE34 /* JoyfillModel */,
				36CFA05A2CE4936100B7DE34 /* JoyfillAPIService */,
				36C6F4C42CEF4CEC001765CF /* JoyfillModel */,
				E2B5F75E2D75E5F30057FD85 /* JoyfillAPIService */,
				E2A683ED2DC8F5FC00385FE1 /* JoyfillModel */,
				E26A54632DFADD04006E05E9 /* JoyfillModel */,
<<<<<<< HEAD
				3697A96D2E27C41700FA87E3 /* Joyfill */,
				367BFC812E2801650077FAA5 /* JSONSchema */,
=======
				9E484FAD2E1FE1040027C9CD /* JoyfillAPIService */,
				9E484FB02E1FE1110027C9CD /* JoyfillModel */,
				367F26042E28F73100561997 /* Joyfill */,
				367F26072E28F74A00561997 /* JoyfillModel */,
				367F260A2E28F75A00561997 /* JoyfillAPIService */,
>>>>>>> 8f7e97ff
			);
			productName = JoyfillExample;
			productReference = FA529C4A2BA1D251000200F5 /* JoyfillExample.app */;
			productType = "com.apple.product-type.application";
		};
/* End PBXNativeTarget section */

/* Begin PBXProject section */
		FA529C422BA1D251000200F5 /* Project object */ = {
			isa = PBXProject;
			attributes = {
				BuildIndependentTargetsInParallel = 1;
				LastSwiftUpdateCheck = 1520;
				LastUpgradeCheck = 1520;
				TargetAttributes = {
					1307CF182BE36ECD00B19FBA = {
						CreatedOnToolsVersion = 15.2;
						TestTargetID = FA529C492BA1D251000200F5;
					};
					134FC0762BDA82E9008B7030 = {
						CreatedOnToolsVersion = 15.2;
						TestTargetID = FA529C492BA1D251000200F5;
					};
					FA529C492BA1D251000200F5 = {
						CreatedOnToolsVersion = 15.2;
					};
				};
			};
			buildConfigurationList = FA529C452BA1D251000200F5 /* Build configuration list for PBXProject "JoyfillExample" */;
			developmentRegion = en;
			hasScannedForEncodings = 0;
			knownRegions = (
				en,
				Base,
			);
			mainGroup = FA529C412BA1D251000200F5;
			packageReferences = (
<<<<<<< HEAD
				E2B5F75D2D75E5F30057FD85 /* XCLocalSwiftPackageReference "../../JoyfillAPIService" */,
				E26A54622DFADD04006E05E9 /* XCLocalSwiftPackageReference "../../JoyfillModel" */,
				3697A96C2E27C41700FA87E3 /* XCLocalSwiftPackageReference "../../components-swift" */,
				367BFC802E2801650077FAA5 /* XCRemoteSwiftPackageReference "JSONSchema" */,
=======
				367F26032E28F73100561997 /* XCLocalSwiftPackageReference "../../components-swift" */,
				367F26062E28F74A00561997 /* XCLocalSwiftPackageReference "../../JoyfillModel" */,
				367F26092E28F75A00561997 /* XCLocalSwiftPackageReference "../../JoyfillAPIService" */,
>>>>>>> 8f7e97ff
			);
			preferredProjectObjectVersion = 56;
			productRefGroup = FA529C4B2BA1D251000200F5 /* Products */;
			projectDirPath = "";
			projectRoot = "";
			targets = (
				FA529C492BA1D251000200F5 /* JoyfillExample */,
				134FC0762BDA82E9008B7030 /* JoyfillTests */,
				1307CF182BE36ECD00B19FBA /* JoyfillUITests */,
			);
		};
/* End PBXProject section */

/* Begin PBXResourcesBuildPhase section */
		1307CF172BE36ECD00B19FBA /* Resources */ = {
			isa = PBXResourcesBuildPhase;
			buildActionMask = 2147483647;
			files = (
				E223B7F12E2912B2002ACB19 /* DisplayTextFieldTestData.json in Resources */,
				E223B7EF2E291299002ACB19 /* DateTimeFieldTestData.json in Resources */,
				9E7018102E20FF60003651A4 /* MultilineTestData.json in Resources */,
				1321F1782BECEC9400594112 /* Joydocjson.json in Resources */,
				9E70181D2E220F7B003651A4 /* DropdownFieldTestData.json in Resources */,
				E2A6929A2E1ECE13005AD17B /* ImageFieldTestData.json in Resources */,
				E223B7F52E2912F1002ACB19 /* NumberFieldTestData.json in Resources */,
				367F26262E291A9100561997 /* CollectionFilter.json in Resources */,
			);
			runOnlyForDeploymentPostprocessing = 0;
		};
		134FC0752BDA82E9008B7030 /* Resources */ = {
			isa = PBXResourcesBuildPhase;
			buildActionMask = 2147483647;
			files = (
				1307CF0D2BDB7E0700B19FBA /* Joydocjson.json in Resources */,
				367F26252E291A9100561997 /* CollectionFilter.json in Resources */,
			);
			runOnlyForDeploymentPostprocessing = 0;
		};
		FA529C482BA1D251000200F5 /* Resources */ = {
			isa = PBXResourcesBuildPhase;
			buildActionMask = 2147483647;
			files = (
				E2E38B312E1BC41A00D6EEDE /* MultiSelectFieldTestData.json in Resources */,
				E2A692A02E20F199005AD17B /* hint_and_deficiency_demo.json in Resources */,
				3627466A2E26A30D005B0FA7 /* ErrorHandling.json in Resources */,
				FA529C562BA1D253000200F5 /* Preview Assets.xcassets in Resources */,
				367F26272E291A9100561997 /* CollectionFilter.json in Resources */,
				E223B7F22E2912B2002ACB19 /* DisplayTextFieldTestData.json in Resources */,
				FA529C522BA1D253000200F5 /* Assets.xcassets in Resources */,
				36E088C02E1D95F70048A303 /* FieldTemplate_TableCollection_Poplated.json in Resources */,
				1307CF0E2BDBC77600B19FBA /* Joydocjson.json in Resources */,
				E223B7F42E2912F1002ACB19 /* NumberFieldTestData.json in Resources */,
				045B41842D19BD8500F3D6C1 /* TableNewColumns.json in Resources */,
				E26A6D662E1C00DD00D6B829 /* TextFieldTestData.json in Resources */,
				9E70181F2E220F83003651A4 /* DropdownFieldTestData.json in Resources */,
				9E7018132E21213D003651A4 /* ImageFieldTestData.json in Resources */,
				9E7018122E210528003651A4 /* MultilineTestData.json in Resources */,
			);
			runOnlyForDeploymentPostprocessing = 0;
		};
/* End PBXResourcesBuildPhase section */

/* Begin PBXSourcesBuildPhase section */
		1307CF152BE36ECD00B19FBA /* Sources */ = {
			isa = PBXSourcesBuildPhase;
			buildActionMask = 2147483647;
			files = (
				1307CF1E2BE36ECE00B19FBA /* JoyfillUITestsLaunchTests.swift in Sources */,
				04814A052CDA912F0061FBDC /* SelectionFieldHidePageLogicTests.swift in Sources */,
				04814A062CDA912F0061FBDC /* SelectionFieldShowPageLogicTests.swift in Sources */,
				04814A072CDA912F0061FBDC /* SelectionFieldLogicTests.swift in Sources */,
				13A3F8EA2C34171A00B0A255 /* ConditionalLogicTests.swift in Sources */,
				E2E38B2F2E1B9D1C00D6EEDE /* MultiSelectFieldUITestCases.swift in Sources */,
				E2E38B2D2E1B707000D6EEDE /* UITestHelpers.swift in Sources */,
				9E7018182E22039F003651A4 /* DisplayTextFieldUITestCases.swift in Sources */,
				136D3DBF2C103BD8008B1CA3 /* PageNavigationFieldTest.swift in Sources */,
				E2A6929B2E1ECE13005AD17B /* ImageFieldUITestCases.swift in Sources */,
				E2A6929C2E1ECE13005AD17B /* ImageFieldTests.swift in Sources */,
				9E7018242E224692003651A4 /* DateTimeFieldUITestCases.swift in Sources */,
				E2A6928D2E1ECDB6005AD17B /* CollectionFieldSearchFilterTests.swift in Sources */,
				9E70180B2E20C4AB003651A4 /* NumberFieldUITestCases.swift in Sources */,
				E2A6928E2E1ECDB6005AD17B /* CollectionFieldTests.swift in Sources */,
				1307CF1C2BE36ECE00B19FBA /* JoyfillUITests.swift in Sources */,
				9E7018112E20FF60003651A4 /* MultilineTextFieldUITestCases.swift in Sources */,
				E2E38B3A2E1BF8CA00D6EEDE /* TextFieldUITestCases.swift in Sources */,
				13A3F8EC2C356DB800B0A255 /* ConditinalPageLogicTests.swift in Sources */,
				362A56112BEE36CE00B54C14 /* DateTimeFieldTests.swift in Sources */,
				9E70181E2E220F7B003651A4 /* DropdownFieldUITestCases.swift in Sources */,
				362A560D2BEE304500B54C14 /* JoyfillUITestsBaseClass.swift in Sources */,
			);
			runOnlyForDeploymentPostprocessing = 0;
		};
		134FC0732BDA82E9008B7030 /* Sources */ = {
			isa = PBXSourcesBuildPhase;
			buildActionMask = 2147483647;
			files = (
				1307CF142BE1292900B19FBA /* JoyDoc+Assert.swift in Sources */,
				3697A9762E27F42400FA87E3 /* SchemaValidationTests.swift in Sources */,
				E254BF802D410F990083C3E4 /* ConditionLogicUnitTests.swift in Sources */,
				E254BF822D410FA00083C3E4 /* DocumentEditor+ChangeHandlerTests.swift in Sources */,
				1307CF122BE1290800B19FBA /* JoyDoc+DummyModel.swift in Sources */,
				0448AE092D0C45AD00754EA0 /* ValidationTestCase.swift in Sources */,
				134FC07A2BDA82E9008B7030 /* JoyfillTests.swift in Sources */,
			);
			runOnlyForDeploymentPostprocessing = 0;
		};
		FA529C462BA1D251000200F5 /* Sources */ = {
			isa = PBXSourcesBuildPhase;
			buildActionMask = 2147483647;
			files = (
				13B544462BE37D2A008AF9BC /* UITestFormContainerView.swift in Sources */,
				E2A6843D2DCA41F000385FE1 /* JoyDoc+helper.swift in Sources */,
				E27C87E52D39438C008EA35C /* CameraScannerViewController.swift in Sources */,
				36E088BE2E1D84570048A303 /* OnChangeHandlerTest.swift in Sources */,
				13B544442BE37410008AF9BC /* JoyDoc+DummyModel.swift in Sources */,
				E2A683F22DC8FC3A00385FE1 /* FormContainerTestView.swift in Sources */,
				E2A6843B2DCA413B00385FE1 /* ImageReplacementTest.swift in Sources */,
				048149FF2CDA901F0061FBDC /* UserAccessTokenTextFieldView.swift in Sources */,
				E2A6929E2E20D2EA005AD17B /* ManipulateDataOnChangeView.swift in Sources */,
				E285E2DF2E264E3000CB75BD /* SchemaValidationExampleView.swift in Sources */,
				E27C87E32D394387008EA35C /* CameraScanner.swift in Sources */,
				FA28C9672BB4345C00A2D65C /* FormContainerView.swift in Sources */,
				FA28C96B2BB4359600A2D65C /* ChangeManager.swift in Sources */,
				FA529C7D2BA1D28B000200F5 /* TemplateListView.swift in Sources */,
				E2ABC23F2DF06C7800A33038 /* ChangelogView.swift in Sources */,
				E2B5F7612D75E67C0057FD85 /* TemplateSearchView.swift in Sources */,
				E2A684372DCA40AF00385FE1 /* FormContainerTestView.swift in Sources */,
				FA529C7F2BA1D28B000200F5 /* DocumentSubmissionsListView.swift in Sources */,
				FA28C9692BB4356000A2D65C /* SaveButtonView.swift in Sources */,
				FA529C4E2BA1D251000200F5 /* JoyfillExampleApp.swift in Sources */,
			);
			runOnlyForDeploymentPostprocessing = 0;
		};
/* End PBXSourcesBuildPhase section */

/* Begin PBXTargetDependency section */
		1307CF202BE36ECE00B19FBA /* PBXTargetDependency */ = {
			isa = PBXTargetDependency;
			target = FA529C492BA1D251000200F5 /* JoyfillExample */;
			targetProxy = 1307CF1F2BE36ECE00B19FBA /* PBXContainerItemProxy */;
		};
		134FC07C2BDA82E9008B7030 /* PBXTargetDependency */ = {
			isa = PBXTargetDependency;
			target = FA529C492BA1D251000200F5 /* JoyfillExample */;
			targetProxy = 134FC07B2BDA82E9008B7030 /* PBXContainerItemProxy */;
		};
/* End PBXTargetDependency section */

/* Begin XCBuildConfiguration section */
		1307CF222BE36ECE00B19FBA /* Debug */ = {
			isa = XCBuildConfiguration;
			buildSettings = {
				CODE_SIGN_IDENTITY = "Apple Development";
				CODE_SIGN_STYLE = Automatic;
				CURRENT_PROJECT_VERSION = 1;
				DEVELOPMENT_TEAM = Z928FCJVR4;
				GENERATE_INFOPLIST_FILE = YES;
				IPHONEOS_DEPLOYMENT_TARGET = 16;
				MARKETING_VERSION = 1.0;
				PRODUCT_BUNDLE_IDENTIFIER = App.JoyfillUITests;
				"PRODUCT_BUNDLE_IDENTIFIER[sdk=iphoneos*]" = com.joyfill;
				PRODUCT_NAME = "$(TARGET_NAME)";
				PROVISIONING_PROFILE_SPECIFIER = "";
				SDKROOT = iphoneos;
				SWIFT_EMIT_LOC_STRINGS = NO;
				SWIFT_VERSION = 5.0;
				TARGETED_DEVICE_FAMILY = "1,2";
				TEST_TARGET_NAME = JoyfillExample;
			};
			name = Debug;
		};
		1307CF232BE36ECE00B19FBA /* Release */ = {
			isa = XCBuildConfiguration;
			buildSettings = {
				CODE_SIGN_IDENTITY = "Apple Development";
				CODE_SIGN_STYLE = Automatic;
				CURRENT_PROJECT_VERSION = 1;
				DEVELOPMENT_TEAM = Z928FCJVR4;
				GENERATE_INFOPLIST_FILE = YES;
				IPHONEOS_DEPLOYMENT_TARGET = 16;
				MARKETING_VERSION = 1.0;
				PRODUCT_BUNDLE_IDENTIFIER = App.JoyfillUITests;
				"PRODUCT_BUNDLE_IDENTIFIER[sdk=iphoneos*]" = com.joyfill;
				PRODUCT_NAME = "$(TARGET_NAME)";
				PROVISIONING_PROFILE_SPECIFIER = "";
				SDKROOT = iphoneos;
				SWIFT_EMIT_LOC_STRINGS = NO;
				SWIFT_VERSION = 5.0;
				TARGETED_DEVICE_FAMILY = "1,2";
				TEST_TARGET_NAME = JoyfillExample;
				VALIDATE_PRODUCT = YES;
			};
			name = Release;
		};
		134FC07D2BDA82E9008B7030 /* Debug */ = {
			isa = XCBuildConfiguration;
			buildSettings = {
				BUNDLE_LOADER = "$(TEST_HOST)";
				CODE_SIGN_IDENTITY = "Apple Development";
				CODE_SIGN_STYLE = Automatic;
				CURRENT_PROJECT_VERSION = 1;
				DEVELOPMENT_TEAM = Z928FCJVR4;
				GENERATE_INFOPLIST_FILE = YES;
				IPHONEOS_DEPLOYMENT_TARGET = 16;
				MARKETING_VERSION = 1.0;
				PRODUCT_BUNDLE_IDENTIFIER = App.JoyfillTests;
				"PRODUCT_BUNDLE_IDENTIFIER[sdk=iphoneos*]" = com.joyfill;
				PRODUCT_NAME = "$(TARGET_NAME)";
				PROVISIONING_PROFILE_SPECIFIER = "";
				SDKROOT = iphoneos;
				SWIFT_EMIT_LOC_STRINGS = NO;
				SWIFT_VERSION = 5.0;
				TARGETED_DEVICE_FAMILY = "1,2";
				TEST_HOST = "$(BUILT_PRODUCTS_DIR)/JoyfillExample.app/$(BUNDLE_EXECUTABLE_FOLDER_PATH)/JoyfillExample";
			};
			name = Debug;
		};
		134FC07E2BDA82E9008B7030 /* Release */ = {
			isa = XCBuildConfiguration;
			buildSettings = {
				BUNDLE_LOADER = "$(TEST_HOST)";
				CODE_SIGN_IDENTITY = "Apple Development";
				CODE_SIGN_STYLE = Automatic;
				CURRENT_PROJECT_VERSION = 1;
				DEVELOPMENT_TEAM = Z928FCJVR4;
				GENERATE_INFOPLIST_FILE = YES;
				IPHONEOS_DEPLOYMENT_TARGET = 16;
				MARKETING_VERSION = 1.0;
				PRODUCT_BUNDLE_IDENTIFIER = App.JoyfillTests;
				"PRODUCT_BUNDLE_IDENTIFIER[sdk=iphoneos*]" = com.joyfill;
				PRODUCT_NAME = "$(TARGET_NAME)";
				PROVISIONING_PROFILE_SPECIFIER = "";
				SDKROOT = iphoneos;
				SWIFT_EMIT_LOC_STRINGS = NO;
				SWIFT_VERSION = 5.0;
				TARGETED_DEVICE_FAMILY = "1,2";
				TEST_HOST = "$(BUILT_PRODUCTS_DIR)/JoyfillExample.app/$(BUNDLE_EXECUTABLE_FOLDER_PATH)/JoyfillExample";
				VALIDATE_PRODUCT = YES;
			};
			name = Release;
		};
		FA529C6D2BA1D253000200F5 /* Debug */ = {
			isa = XCBuildConfiguration;
			buildSettings = {
				ALWAYS_SEARCH_USER_PATHS = NO;
				ASSETCATALOG_COMPILER_GENERATE_SWIFT_ASSET_SYMBOL_EXTENSIONS = YES;
				CLANG_ANALYZER_NONNULL = YES;
				CLANG_ANALYZER_NUMBER_OBJECT_CONVERSION = YES_AGGRESSIVE;
				CLANG_CXX_LANGUAGE_STANDARD = "gnu++20";
				CLANG_ENABLE_MODULES = YES;
				CLANG_ENABLE_OBJC_ARC = YES;
				CLANG_ENABLE_OBJC_WEAK = YES;
				CLANG_WARN_BLOCK_CAPTURE_AUTORELEASING = YES;
				CLANG_WARN_BOOL_CONVERSION = YES;
				CLANG_WARN_COMMA = YES;
				CLANG_WARN_CONSTANT_CONVERSION = YES;
				CLANG_WARN_DEPRECATED_OBJC_IMPLEMENTATIONS = YES;
				CLANG_WARN_DIRECT_OBJC_ISA_USAGE = YES_ERROR;
				CLANG_WARN_DOCUMENTATION_COMMENTS = YES;
				CLANG_WARN_EMPTY_BODY = YES;
				CLANG_WARN_ENUM_CONVERSION = YES;
				CLANG_WARN_INFINITE_RECURSION = YES;
				CLANG_WARN_INT_CONVERSION = YES;
				CLANG_WARN_NON_LITERAL_NULL_CONVERSION = YES;
				CLANG_WARN_OBJC_IMPLICIT_RETAIN_SELF = YES;
				CLANG_WARN_OBJC_LITERAL_CONVERSION = YES;
				CLANG_WARN_OBJC_ROOT_CLASS = YES_ERROR;
				CLANG_WARN_QUOTED_INCLUDE_IN_FRAMEWORK_HEADER = YES;
				CLANG_WARN_RANGE_LOOP_ANALYSIS = YES;
				CLANG_WARN_STRICT_PROTOTYPES = YES;
				CLANG_WARN_SUSPICIOUS_MOVE = YES;
				CLANG_WARN_UNGUARDED_AVAILABILITY = YES_AGGRESSIVE;
				CLANG_WARN_UNREACHABLE_CODE = YES;
				CLANG_WARN__DUPLICATE_METHOD_MATCH = YES;
				COPY_PHASE_STRIP = NO;
				DEAD_CODE_STRIPPING = YES;
				DEBUG_INFORMATION_FORMAT = dwarf;
				ENABLE_STRICT_OBJC_MSGSEND = YES;
				ENABLE_TESTABILITY = YES;
				ENABLE_USER_SCRIPT_SANDBOXING = YES;
				GCC_C_LANGUAGE_STANDARD = gnu17;
				GCC_DYNAMIC_NO_PIC = NO;
				GCC_NO_COMMON_BLOCKS = YES;
				GCC_OPTIMIZATION_LEVEL = 0;
				GCC_PREPROCESSOR_DEFINITIONS = (
					"DEBUG=1",
					"$(inherited)",
				);
				GCC_WARN_64_TO_32_BIT_CONVERSION = YES;
				GCC_WARN_ABOUT_RETURN_TYPE = YES_ERROR;
				GCC_WARN_UNDECLARED_SELECTOR = YES;
				GCC_WARN_UNINITIALIZED_AUTOS = YES_AGGRESSIVE;
				GCC_WARN_UNUSED_FUNCTION = YES;
				GCC_WARN_UNUSED_VARIABLE = YES;
				GENERATE_INFOPLIST_FILE = YES;
				LOCALIZATION_PREFERS_STRING_CATALOGS = YES;
				MTL_ENABLE_DEBUG_INFO = INCLUDE_SOURCE;
				MTL_FAST_MATH = YES;
				NEW_SETTING = "";
				ONLY_ACTIVE_ARCH = YES;
				SWIFT_ACTIVE_COMPILATION_CONDITIONS = "DEBUG $(inherited)";
				SWIFT_OPTIMIZATION_LEVEL = "-Onone";
			};
			name = Debug;
		};
		FA529C6E2BA1D253000200F5 /* Release */ = {
			isa = XCBuildConfiguration;
			buildSettings = {
				ALWAYS_SEARCH_USER_PATHS = NO;
				ASSETCATALOG_COMPILER_GENERATE_SWIFT_ASSET_SYMBOL_EXTENSIONS = YES;
				CLANG_ANALYZER_NONNULL = YES;
				CLANG_ANALYZER_NUMBER_OBJECT_CONVERSION = YES_AGGRESSIVE;
				CLANG_CXX_LANGUAGE_STANDARD = "gnu++20";
				CLANG_ENABLE_MODULES = YES;
				CLANG_ENABLE_OBJC_ARC = YES;
				CLANG_ENABLE_OBJC_WEAK = YES;
				CLANG_WARN_BLOCK_CAPTURE_AUTORELEASING = YES;
				CLANG_WARN_BOOL_CONVERSION = YES;
				CLANG_WARN_COMMA = YES;
				CLANG_WARN_CONSTANT_CONVERSION = YES;
				CLANG_WARN_DEPRECATED_OBJC_IMPLEMENTATIONS = YES;
				CLANG_WARN_DIRECT_OBJC_ISA_USAGE = YES_ERROR;
				CLANG_WARN_DOCUMENTATION_COMMENTS = YES;
				CLANG_WARN_EMPTY_BODY = YES;
				CLANG_WARN_ENUM_CONVERSION = YES;
				CLANG_WARN_INFINITE_RECURSION = YES;
				CLANG_WARN_INT_CONVERSION = YES;
				CLANG_WARN_NON_LITERAL_NULL_CONVERSION = YES;
				CLANG_WARN_OBJC_IMPLICIT_RETAIN_SELF = YES;
				CLANG_WARN_OBJC_LITERAL_CONVERSION = YES;
				CLANG_WARN_OBJC_ROOT_CLASS = YES_ERROR;
				CLANG_WARN_QUOTED_INCLUDE_IN_FRAMEWORK_HEADER = YES;
				CLANG_WARN_RANGE_LOOP_ANALYSIS = YES;
				CLANG_WARN_STRICT_PROTOTYPES = YES;
				CLANG_WARN_SUSPICIOUS_MOVE = YES;
				CLANG_WARN_UNGUARDED_AVAILABILITY = YES_AGGRESSIVE;
				CLANG_WARN_UNREACHABLE_CODE = YES;
				CLANG_WARN__DUPLICATE_METHOD_MATCH = YES;
				COPY_PHASE_STRIP = NO;
				DEAD_CODE_STRIPPING = YES;
				DEBUG_INFORMATION_FORMAT = "dwarf-with-dsym";
				ENABLE_NS_ASSERTIONS = NO;
				ENABLE_STRICT_OBJC_MSGSEND = YES;
				ENABLE_USER_SCRIPT_SANDBOXING = YES;
				GCC_C_LANGUAGE_STANDARD = gnu17;
				GCC_NO_COMMON_BLOCKS = YES;
				GCC_WARN_64_TO_32_BIT_CONVERSION = YES;
				GCC_WARN_ABOUT_RETURN_TYPE = YES_ERROR;
				GCC_WARN_UNDECLARED_SELECTOR = YES;
				GCC_WARN_UNINITIALIZED_AUTOS = YES_AGGRESSIVE;
				GCC_WARN_UNUSED_FUNCTION = YES;
				GCC_WARN_UNUSED_VARIABLE = YES;
				GENERATE_INFOPLIST_FILE = YES;
				LOCALIZATION_PREFERS_STRING_CATALOGS = YES;
				MTL_ENABLE_DEBUG_INFO = NO;
				MTL_FAST_MATH = YES;
				NEW_SETTING = "";
				SWIFT_COMPILATION_MODE = wholemodule;
			};
			name = Release;
		};
		FA529C702BA1D253000200F5 /* Debug */ = {
			isa = XCBuildConfiguration;
			buildSettings = {
				ASSETCATALOG_COMPILER_APPICON_NAME = AppIcon;
				ASSETCATALOG_COMPILER_GLOBAL_ACCENT_COLOR_NAME = AccentColor;
				CODE_SIGN_ENTITLEMENTS = JoyfillExample/JoyfillExample.entitlements;
				CODE_SIGN_IDENTITY = "Apple Development";
				CODE_SIGN_STYLE = Automatic;
				CURRENT_PROJECT_VERSION = 18;
				DEAD_CODE_STRIPPING = YES;
				DEVELOPMENT_TEAM = Z928FCJVR4;
				ENABLE_PREVIEWS = YES;
				GENERATE_INFOPLIST_FILE = YES;
				INFOPLIST_KEY_NSCameraUsageDescription = "We need access to the camera to scan text.";
				"INFOPLIST_KEY_UIApplicationSceneManifest_Generation[sdk=iphoneos*]" = YES;
				"INFOPLIST_KEY_UIApplicationSceneManifest_Generation[sdk=iphonesimulator*]" = YES;
				"INFOPLIST_KEY_UIApplicationSupportsIndirectInputEvents[sdk=iphoneos*]" = YES;
				"INFOPLIST_KEY_UIApplicationSupportsIndirectInputEvents[sdk=iphonesimulator*]" = YES;
				"INFOPLIST_KEY_UILaunchScreen_Generation[sdk=iphoneos*]" = YES;
				"INFOPLIST_KEY_UILaunchScreen_Generation[sdk=iphonesimulator*]" = YES;
				"INFOPLIST_KEY_UIStatusBarStyle[sdk=iphoneos*]" = UIStatusBarStyleDefault;
				"INFOPLIST_KEY_UIStatusBarStyle[sdk=iphonesimulator*]" = UIStatusBarStyleDefault;
				INFOPLIST_KEY_UISupportedInterfaceOrientations_iPad = "UIInterfaceOrientationPortrait UIInterfaceOrientationPortraitUpsideDown UIInterfaceOrientationLandscapeLeft UIInterfaceOrientationLandscapeRight";
				INFOPLIST_KEY_UISupportedInterfaceOrientations_iPhone = "UIInterfaceOrientationPortrait UIInterfaceOrientationLandscapeLeft UIInterfaceOrientationLandscapeRight";
				IPHONEOS_DEPLOYMENT_TARGET = 16.6;
				LD_RUNPATH_SEARCH_PATHS = "@executable_path/Frameworks";
				"LD_RUNPATH_SEARCH_PATHS[sdk=macosx*]" = "@executable_path/../Frameworks";
				MACOSX_DEPLOYMENT_TARGET = 14.2;
				MARKETING_VERSION = 1.4;
				PRODUCT_BUNDLE_IDENTIFIER = com.joyfill;
				PRODUCT_NAME = "$(TARGET_NAME)";
				PROVISIONING_PROFILE_SPECIFIER = "";
				SDKROOT = auto;
				SUPPORTED_PLATFORMS = "iphoneos iphonesimulator macosx";
				SWIFT_EMIT_LOC_STRINGS = YES;
				SWIFT_VERSION = 5.0;
				TARGETED_DEVICE_FAMILY = "1,2";
			};
			name = Debug;
		};
		FA529C712BA1D253000200F5 /* Release */ = {
			isa = XCBuildConfiguration;
			buildSettings = {
				ASSETCATALOG_COMPILER_APPICON_NAME = AppIcon;
				ASSETCATALOG_COMPILER_GLOBAL_ACCENT_COLOR_NAME = AccentColor;
				CODE_SIGN_ENTITLEMENTS = JoyfillExample/JoyfillExample.entitlements;
				CODE_SIGN_IDENTITY = "Apple Development";
				CODE_SIGN_STYLE = Automatic;
				CURRENT_PROJECT_VERSION = 18;
				DEAD_CODE_STRIPPING = YES;
				DEVELOPMENT_TEAM = Z928FCJVR4;
				ENABLE_PREVIEWS = YES;
				GENERATE_INFOPLIST_FILE = YES;
				INFOPLIST_KEY_NSCameraUsageDescription = "We need access to the camera to scan text.";
				"INFOPLIST_KEY_UIApplicationSceneManifest_Generation[sdk=iphoneos*]" = YES;
				"INFOPLIST_KEY_UIApplicationSceneManifest_Generation[sdk=iphonesimulator*]" = YES;
				"INFOPLIST_KEY_UIApplicationSupportsIndirectInputEvents[sdk=iphoneos*]" = YES;
				"INFOPLIST_KEY_UIApplicationSupportsIndirectInputEvents[sdk=iphonesimulator*]" = YES;
				"INFOPLIST_KEY_UILaunchScreen_Generation[sdk=iphoneos*]" = YES;
				"INFOPLIST_KEY_UILaunchScreen_Generation[sdk=iphonesimulator*]" = YES;
				"INFOPLIST_KEY_UIStatusBarStyle[sdk=iphoneos*]" = UIStatusBarStyleDefault;
				"INFOPLIST_KEY_UIStatusBarStyle[sdk=iphonesimulator*]" = UIStatusBarStyleDefault;
				INFOPLIST_KEY_UISupportedInterfaceOrientations_iPad = "UIInterfaceOrientationPortrait UIInterfaceOrientationPortraitUpsideDown UIInterfaceOrientationLandscapeLeft UIInterfaceOrientationLandscapeRight";
				INFOPLIST_KEY_UISupportedInterfaceOrientations_iPhone = "UIInterfaceOrientationPortrait UIInterfaceOrientationLandscapeLeft UIInterfaceOrientationLandscapeRight";
				IPHONEOS_DEPLOYMENT_TARGET = 16.6;
				LD_RUNPATH_SEARCH_PATHS = "@executable_path/Frameworks";
				"LD_RUNPATH_SEARCH_PATHS[sdk=macosx*]" = "@executable_path/../Frameworks";
				MACOSX_DEPLOYMENT_TARGET = 14.2;
				MARKETING_VERSION = 1.4;
				PRODUCT_BUNDLE_IDENTIFIER = com.joyfill;
				PRODUCT_NAME = "$(TARGET_NAME)";
				PROVISIONING_PROFILE_SPECIFIER = "";
				SDKROOT = auto;
				SUPPORTED_PLATFORMS = "iphoneos iphonesimulator macosx";
				SWIFT_EMIT_LOC_STRINGS = YES;
				SWIFT_VERSION = 5.0;
				TARGETED_DEVICE_FAMILY = "1,2";
			};
			name = Release;
		};
/* End XCBuildConfiguration section */

/* Begin XCConfigurationList section */
		1307CF212BE36ECE00B19FBA /* Build configuration list for PBXNativeTarget "JoyfillUITests" */ = {
			isa = XCConfigurationList;
			buildConfigurations = (
				1307CF222BE36ECE00B19FBA /* Debug */,
				1307CF232BE36ECE00B19FBA /* Release */,
			);
			defaultConfigurationIsVisible = 0;
			defaultConfigurationName = Release;
		};
		134FC07F2BDA82E9008B7030 /* Build configuration list for PBXNativeTarget "JoyfillTests" */ = {
			isa = XCConfigurationList;
			buildConfigurations = (
				134FC07D2BDA82E9008B7030 /* Debug */,
				134FC07E2BDA82E9008B7030 /* Release */,
			);
			defaultConfigurationIsVisible = 0;
			defaultConfigurationName = Release;
		};
		FA529C452BA1D251000200F5 /* Build configuration list for PBXProject "JoyfillExample" */ = {
			isa = XCConfigurationList;
			buildConfigurations = (
				FA529C6D2BA1D253000200F5 /* Debug */,
				FA529C6E2BA1D253000200F5 /* Release */,
			);
			defaultConfigurationIsVisible = 0;
			defaultConfigurationName = Release;
		};
		FA529C6F2BA1D253000200F5 /* Build configuration list for PBXNativeTarget "JoyfillExample" */ = {
			isa = XCConfigurationList;
			buildConfigurations = (
				FA529C702BA1D253000200F5 /* Debug */,
				FA529C712BA1D253000200F5 /* Release */,
			);
			defaultConfigurationIsVisible = 0;
			defaultConfigurationName = Release;
		};
/* End XCConfigurationList section */

/* Begin XCLocalSwiftPackageReference section */
<<<<<<< HEAD
		3697A96C2E27C41700FA87E3 /* XCLocalSwiftPackageReference "../../components-swift" */ = {
=======
		367F26032E28F73100561997 /* XCLocalSwiftPackageReference "../../components-swift" */ = {
>>>>>>> 8f7e97ff
			isa = XCLocalSwiftPackageReference;
			relativePath = "../../components-swift";
		};
		367F26062E28F74A00561997 /* XCLocalSwiftPackageReference "../../JoyfillModel" */ = {
			isa = XCLocalSwiftPackageReference;
			relativePath = ../../JoyfillModel;
		};
		367F26092E28F75A00561997 /* XCLocalSwiftPackageReference "../../JoyfillAPIService" */ = {
			isa = XCLocalSwiftPackageReference;
			relativePath = ../../JoyfillAPIService;
		};
/* End XCLocalSwiftPackageReference section */

/* Begin XCRemoteSwiftPackageReference section */
		367BFC802E2801650077FAA5 /* XCRemoteSwiftPackageReference "JSONSchema" */ = {
			isa = XCRemoteSwiftPackageReference;
			repositoryURL = "https://github.com/kylef/JSONSchema.swift";
			requirement = {
				kind = upToNextMajorVersion;
				minimumVersion = 0.6.0;
			};
		};
/* End XCRemoteSwiftPackageReference section */

/* Begin XCSwiftPackageProductDependency section */
		048149F92CDA8F8E0061FBDC /* JoyfillModel */ = {
			isa = XCSwiftPackageProductDependency;
			productName = JoyfillModel;
		};
		048149FC2CDA8F9A0061FBDC /* JoyfillAPIService */ = {
			isa = XCSwiftPackageProductDependency;
			productName = JoyfillAPIService;
		};
		132493792BA570F9002C6ADC /* Joyfill */ = {
			isa = XCSwiftPackageProductDependency;
			productName = Joyfill;
		};
		1324937C2BAD5A42002C6ADC /* JoyfillModel */ = {
			isa = XCSwiftPackageProductDependency;
			productName = JoyfillModel;
		};
		360BC7F52C3E88E500735516 /* JoyfillAPIService */ = {
			isa = XCSwiftPackageProductDependency;
			productName = JoyfillAPIService;
		};
		360BC7F82C3E896D00735516 /* JoyfillModel */ = {
			isa = XCSwiftPackageProductDependency;
			productName = JoyfillModel;
		};
		3622113F2BCEB10200BD98B5 /* JoyfillAPIService */ = {
			isa = XCSwiftPackageProductDependency;
			productName = JoyfillAPIService;
		};
		36294F192BD67884006C03A6 /* JoyfillModel */ = {
			isa = XCSwiftPackageProductDependency;
			productName = JoyfillModel;
		};
		36294F1C2BD67FC4006C03A6 /* JoyfillAPIService */ = {
			isa = XCSwiftPackageProductDependency;
			productName = JoyfillAPIService;
		};
		363AEF6F2C510DF00082359B /* JoyfillAPIService */ = {
			isa = XCSwiftPackageProductDependency;
			productName = JoyfillAPIService;
		};
		364300EC2C510BEC00BA870F /* JoyfillAPIService */ = {
			isa = XCSwiftPackageProductDependency;
			productName = JoyfillAPIService;
		};
		364300EF2C510C4200BA870F /* JoyfillModel */ = {
			isa = XCSwiftPackageProductDependency;
			productName = JoyfillModel;
		};
		366190892BF239BD006ED7CF /* JoyfillModel */ = {
			isa = XCSwiftPackageProductDependency;
			productName = JoyfillModel;
		};
<<<<<<< HEAD
		367BFC812E2801650077FAA5 /* JSONSchema */ = {
			isa = XCSwiftPackageProductDependency;
			package = 367BFC802E2801650077FAA5 /* XCRemoteSwiftPackageReference "JSONSchema" */;
			productName = JSONSchema;
		};
		367BFC832E28016D0077FAA5 /* JSONSchema */ = {
			isa = XCSwiftPackageProductDependency;
			package = 367BFC802E2801650077FAA5 /* XCRemoteSwiftPackageReference "JSONSchema" */;
			productName = JSONSchema;
		};
		3697A96A2E27C10C00FA87E3 /* JoyfillModel */ = {
			isa = XCSwiftPackageProductDependency;
			package = E26A54622DFADD04006E05E9 /* XCLocalSwiftPackageReference "../../JoyfillModel" */;
			productName = JoyfillModel;
		};
		3697A96D2E27C41700FA87E3 /* Joyfill */ = {
			isa = XCSwiftPackageProductDependency;
			productName = Joyfill;
		};
		3697A96F2E27C42900FA87E3 /* Joyfill */ = {
			isa = XCSwiftPackageProductDependency;
			package = 3697A96C2E27C41700FA87E3 /* XCLocalSwiftPackageReference "../../components-swift" */;
			productName = Joyfill;
		};
		3697A9712E27C42E00FA87E3 /* Joyfill */ = {
			isa = XCSwiftPackageProductDependency;
			package = 3697A96C2E27C41700FA87E3 /* XCLocalSwiftPackageReference "../../components-swift" */;
			productName = Joyfill;
=======
		367F26042E28F73100561997 /* Joyfill */ = {
			isa = XCSwiftPackageProductDependency;
			productName = Joyfill;
		};
		367F26072E28F74A00561997 /* JoyfillModel */ = {
			isa = XCSwiftPackageProductDependency;
			productName = JoyfillModel;
		};
		367F260A2E28F75A00561997 /* JoyfillAPIService */ = {
			isa = XCSwiftPackageProductDependency;
			productName = JoyfillAPIService;
>>>>>>> 8f7e97ff
		};
		36C6F4C42CEF4CEC001765CF /* JoyfillModel */ = {
			isa = XCSwiftPackageProductDependency;
			productName = JoyfillModel;
		};
		36CFA0522CE2068300B7DE34 /* JoyfillModel */ = {
			isa = XCSwiftPackageProductDependency;
			productName = JoyfillModel;
		};
		36CFA05A2CE4936100B7DE34 /* JoyfillAPIService */ = {
			isa = XCSwiftPackageProductDependency;
			productName = JoyfillAPIService;
		};
		9E484FAD2E1FE1040027C9CD /* JoyfillAPIService */ = {
			isa = XCSwiftPackageProductDependency;
			productName = JoyfillAPIService;
		};
		9E484FB02E1FE1110027C9CD /* JoyfillModel */ = {
			isa = XCSwiftPackageProductDependency;
			productName = JoyfillModel;
		};
		E223B7F92E291318002ACB19 /* JoyfillModel */ = {
			isa = XCSwiftPackageProductDependency;
			package = 367F26062E28F74A00561997 /* XCLocalSwiftPackageReference "../../JoyfillModel" */;
			productName = JoyfillModel;
		};
		E26A54632DFADD04006E05E9 /* JoyfillModel */ = {
			isa = XCSwiftPackageProductDependency;
			productName = JoyfillModel;
		};
		E2A683ED2DC8F5FC00385FE1 /* JoyfillModel */ = {
			isa = XCSwiftPackageProductDependency;
			productName = JoyfillModel;
		};
		E2B5F75E2D75E5F30057FD85 /* JoyfillAPIService */ = {
			isa = XCSwiftPackageProductDependency;
			productName = JoyfillAPIService;
		};
		FA1FEAE12BA466CB00ABD018 /* Joyfill */ = {
			isa = XCSwiftPackageProductDependency;
			productName = Joyfill;
		};
		FA1FEAEA2BA46C1200ABD018 /* Joyfill */ = {
			isa = XCSwiftPackageProductDependency;
			productName = Joyfill;
		};
		FA1FEAED2BA4C1F300ABD018 /* Joyfill */ = {
			isa = XCSwiftPackageProductDependency;
			productName = Joyfill;
		};
		FA1FEAF02BA4C34800ABD018 /* Joyfill */ = {
			isa = XCSwiftPackageProductDependency;
			productName = Joyfill;
		};
		FA28C95E2BB18F1600A2D65C /* JoyfillAPIService */ = {
			isa = XCSwiftPackageProductDependency;
			productName = JoyfillAPIService;
		};
		FA28C96D2BB4456300A2D65C /* JoyfillAPIService */ = {
			isa = XCSwiftPackageProductDependency;
			productName = JoyfillAPIService;
		};
		FA28C9702BB4456D00A2D65C /* JoyfillModel */ = {
			isa = XCSwiftPackageProductDependency;
			productName = JoyfillModel;
		};
		FA529C812BA1D2D2000200F5 /* Joyfill */ = {
			isa = XCSwiftPackageProductDependency;
			productName = Joyfill;
		};
		FAACBA5F2BA1D3AD00B610AB /* Joyfill */ = {
			isa = XCSwiftPackageProductDependency;
			productName = Joyfill;
		};
/* End XCSwiftPackageProductDependency section */
	};
	rootObject = FA529C422BA1D251000200F5 /* Project object */;
}<|MERGE_RESOLUTION|>--- conflicted
+++ resolved
@@ -42,7 +42,6 @@
 		364300ED2C510BEC00BA870F /* JoyfillAPIService in Frameworks */ = {isa = PBXBuildFile; productRef = 364300EC2C510BEC00BA870F /* JoyfillAPIService */; };
 		364300F02C510C4200BA870F /* JoyfillModel in Frameworks */ = {isa = PBXBuildFile; productRef = 364300EF2C510C4200BA870F /* JoyfillModel */; };
 		3661908A2BF239BD006ED7CF /* JoyfillModel in Frameworks */ = {isa = PBXBuildFile; productRef = 366190892BF239BD006ED7CF /* JoyfillModel */; };
-<<<<<<< HEAD
 		367BFC822E2801650077FAA5 /* JSONSchema in Frameworks */ = {isa = PBXBuildFile; productRef = 367BFC812E2801650077FAA5 /* JSONSchema */; };
 		367BFC842E28016D0077FAA5 /* JSONSchema in Frameworks */ = {isa = PBXBuildFile; productRef = 367BFC832E28016D0077FAA5 /* JSONSchema */; };
 		3697A96B2E27C10C00FA87E3 /* JoyfillModel in Frameworks */ = {isa = PBXBuildFile; productRef = 3697A96A2E27C10C00FA87E3 /* JoyfillModel */; };
@@ -50,14 +49,12 @@
 		3697A9702E27C42900FA87E3 /* Joyfill in Frameworks */ = {isa = PBXBuildFile; productRef = 3697A96F2E27C42900FA87E3 /* Joyfill */; };
 		3697A9722E27C42E00FA87E3 /* Joyfill in Frameworks */ = {isa = PBXBuildFile; productRef = 3697A9712E27C42E00FA87E3 /* Joyfill */; };
 		3697A9762E27F42400FA87E3 /* SchemaValidationTests.swift in Sources */ = {isa = PBXBuildFile; fileRef = 3697A9752E27F42400FA87E3 /* SchemaValidationTests.swift */; };
-=======
 		367F26052E28F73100561997 /* Joyfill in Frameworks */ = {isa = PBXBuildFile; productRef = 367F26042E28F73100561997 /* Joyfill */; };
 		367F26082E28F74A00561997 /* JoyfillModel in Frameworks */ = {isa = PBXBuildFile; productRef = 367F26072E28F74A00561997 /* JoyfillModel */; };
 		367F260B2E28F75A00561997 /* JoyfillAPIService in Frameworks */ = {isa = PBXBuildFile; productRef = 367F260A2E28F75A00561997 /* JoyfillAPIService */; };
 		367F26252E291A9100561997 /* CollectionFilter.json in Resources */ = {isa = PBXBuildFile; fileRef = 367F26242E291A9100561997 /* CollectionFilter.json */; };
 		367F26262E291A9100561997 /* CollectionFilter.json in Resources */ = {isa = PBXBuildFile; fileRef = 367F26242E291A9100561997 /* CollectionFilter.json */; };
 		367F26272E291A9100561997 /* CollectionFilter.json in Resources */ = {isa = PBXBuildFile; fileRef = 367F26242E291A9100561997 /* CollectionFilter.json */; };
->>>>>>> 8f7e97ff
 		36C6F4C52CEF4CEC001765CF /* JoyfillModel in Frameworks */ = {isa = PBXBuildFile; productRef = 36C6F4C42CEF4CEC001765CF /* JoyfillModel */; };
 		36CFA0532CE2068300B7DE34 /* JoyfillModel in Frameworks */ = {isa = PBXBuildFile; productRef = 36CFA0522CE2068300B7DE34 /* JoyfillModel */; };
 		36CFA05B2CE4936100B7DE34 /* JoyfillAPIService in Frameworks */ = {isa = PBXBuildFile; productRef = 36CFA05A2CE4936100B7DE34 /* JoyfillAPIService */; };
@@ -87,11 +84,8 @@
 		E26A6D662E1C00DD00D6B829 /* TextFieldTestData.json in Resources */ = {isa = PBXBuildFile; fileRef = E26A6D642E1C00B800D6B829 /* TextFieldTestData.json */; };
 		E27C87E32D394387008EA35C /* CameraScanner.swift in Sources */ = {isa = PBXBuildFile; fileRef = E27C87E22D394387008EA35C /* CameraScanner.swift */; };
 		E27C87E52D39438C008EA35C /* CameraScannerViewController.swift in Sources */ = {isa = PBXBuildFile; fileRef = E27C87E42D39438C008EA35C /* CameraScannerViewController.swift */; };
-<<<<<<< HEAD
 		E27E13152E0AC1A000BA734D /* CollectionFieldSearchFilterTests.swift in Sources */ = {isa = PBXBuildFile; fileRef = E27E13142E0AC1A000BA734D /* CollectionFieldSearchFilterTests.swift */; };
 		E285E2DF2E264E3000CB75BD /* SchemaValidationExampleView.swift in Sources */ = {isa = PBXBuildFile; fileRef = E285E2DE2E264E3000CB75BD /* SchemaValidationExampleView.swift */; };
-=======
->>>>>>> 8f7e97ff
 		E2A683EE2DC8F5FC00385FE1 /* JoyfillModel in Frameworks */ = {isa = PBXBuildFile; productRef = E2A683ED2DC8F5FC00385FE1 /* JoyfillModel */; };
 		E2A683F22DC8FC3A00385FE1 /* FormContainerTestView.swift in Sources */ = {isa = PBXBuildFile; fileRef = E2A683F12DC8FC3A00385FE1 /* FormContainerTestView.swift */; };
 		E2A684372DCA40AF00385FE1 /* FormContainerTestView.swift in Sources */ = {isa = PBXBuildFile; fileRef = E2A684362DCA40AF00385FE1 /* FormContainerTestView.swift */; };
@@ -169,19 +163,13 @@
 		13B544452BE37D2A008AF9BC /* UITestFormContainerView.swift */ = {isa = PBXFileReference; lastKnownFileType = sourcecode.swift; path = UITestFormContainerView.swift; sourceTree = "<group>"; };
 		3607877F2BE900C400D9A187 /* JoyfillUITests.xctestplan */ = {isa = PBXFileReference; lastKnownFileType = text; path = JoyfillUITests.xctestplan; sourceTree = "<group>"; };
 		360787802BE911C400D9A187 /* JoyfillExample.xctestplan */ = {isa = PBXFileReference; lastKnownFileType = text; path = JoyfillExample.xctestplan; sourceTree = "<group>"; };
-<<<<<<< HEAD
 		362746692E26A30D005B0FA7 /* ErrorHandling.json */ = {isa = PBXFileReference; lastKnownFileType = text.json; path = ErrorHandling.json; sourceTree = "<group>"; };
 		362A560A2BEE2EE600B54C14 /* ImageFieldTests.swift */ = {isa = PBXFileReference; lastKnownFileType = sourcecode.swift; path = ImageFieldTests.swift; sourceTree = "<group>"; };
-=======
->>>>>>> 8f7e97ff
 		362A560C2BEE304500B54C14 /* JoyfillUITestsBaseClass.swift */ = {isa = PBXFileReference; lastKnownFileType = sourcecode.swift; path = JoyfillUITestsBaseClass.swift; sourceTree = "<group>"; };
 		362A56102BEE36CE00B54C14 /* DateTimeFieldTests.swift */ = {isa = PBXFileReference; lastKnownFileType = sourcecode.swift; path = DateTimeFieldTests.swift; sourceTree = "<group>"; };
 		366190942BF23EAB006ED7CF /* JoyfillTests.xctestplan */ = {isa = PBXFileReference; lastKnownFileType = text; path = JoyfillTests.xctestplan; sourceTree = "<group>"; };
-<<<<<<< HEAD
 		3697A9752E27F42400FA87E3 /* SchemaValidationTests.swift */ = {isa = PBXFileReference; lastKnownFileType = sourcecode.swift; path = SchemaValidationTests.swift; sourceTree = "<group>"; };
-=======
 		367F26242E291A9100561997 /* CollectionFilter.json */ = {isa = PBXFileReference; lastKnownFileType = text.json; path = CollectionFilter.json; sourceTree = "<group>"; };
->>>>>>> 8f7e97ff
 		36E088BD2E1D84570048A303 /* OnChangeHandlerTest.swift */ = {isa = PBXFileReference; lastKnownFileType = sourcecode.swift; path = OnChangeHandlerTest.swift; sourceTree = "<group>"; };
 		36E088BF2E1D95F70048A303 /* FieldTemplate_TableCollection_Poplated.json */ = {isa = PBXFileReference; lastKnownFileType = text.json; path = FieldTemplate_TableCollection_Poplated.json; sourceTree = "<group>"; };
 		9E7018082E20C4AB003651A4 /* NumberFieldUITestCases.swift */ = {isa = PBXFileReference; lastKnownFileType = sourcecode.swift; path = NumberFieldUITestCases.swift; sourceTree = "<group>"; };
@@ -199,11 +187,8 @@
 		E26A6D642E1C00B800D6B829 /* TextFieldTestData.json */ = {isa = PBXFileReference; lastKnownFileType = text.json; path = TextFieldTestData.json; sourceTree = "<group>"; };
 		E27C87E22D394387008EA35C /* CameraScanner.swift */ = {isa = PBXFileReference; lastKnownFileType = sourcecode.swift; path = CameraScanner.swift; sourceTree = "<group>"; };
 		E27C87E42D39438C008EA35C /* CameraScannerViewController.swift */ = {isa = PBXFileReference; lastKnownFileType = sourcecode.swift; path = CameraScannerViewController.swift; sourceTree = "<group>"; };
-<<<<<<< HEAD
 		E27E13142E0AC1A000BA734D /* CollectionFieldSearchFilterTests.swift */ = {isa = PBXFileReference; lastKnownFileType = sourcecode.swift; path = CollectionFieldSearchFilterTests.swift; sourceTree = "<group>"; };
 		E285E2DE2E264E3000CB75BD /* SchemaValidationExampleView.swift */ = {isa = PBXFileReference; lastKnownFileType = sourcecode.swift; path = SchemaValidationExampleView.swift; sourceTree = "<group>"; };
-=======
->>>>>>> 8f7e97ff
 		E2A683F12DC8FC3A00385FE1 /* FormContainerTestView.swift */ = {isa = PBXFileReference; lastKnownFileType = sourcecode.swift; path = FormContainerTestView.swift; sourceTree = "<group>"; };
 		E2A684362DCA40AF00385FE1 /* FormContainerTestView.swift */ = {isa = PBXFileReference; lastKnownFileType = sourcecode.swift; path = FormContainerTestView.swift; sourceTree = "<group>"; };
 		E2A6843A2DCA413B00385FE1 /* ImageReplacementTest.swift */ = {isa = PBXFileReference; lastKnownFileType = sourcecode.swift; path = ImageReplacementTest.swift; sourceTree = "<group>"; };
@@ -285,12 +270,9 @@
 			isa = PBXFrameworksBuildPhase;
 			buildActionMask = 2147483647;
 			files = (
-<<<<<<< HEAD
 				3697A9722E27C42E00FA87E3 /* Joyfill in Frameworks */,
 				E26A54662DFADD72006E05E9 /* JoyfillModel in Frameworks */,
-=======
 				E223B7FA2E291318002ACB19 /* JoyfillModel in Frameworks */,
->>>>>>> 8f7e97ff
 			);
 			runOnlyForDeploymentPostprocessing = 0;
 		};
@@ -582,12 +564,9 @@
 			);
 			name = JoyfillUITests;
 			packageProductDependencies = (
-<<<<<<< HEAD
 				E26A54652DFADD72006E05E9 /* JoyfillModel */,
 				3697A9712E27C42E00FA87E3 /* Joyfill */,
-=======
 				E223B7F92E291318002ACB19 /* JoyfillModel */,
->>>>>>> 8f7e97ff
 			);
 			productName = JoyfillUITests;
 			productReference = 1307CF192BE36ECE00B19FBA /* JoyfillUITests.xctest */;
@@ -658,16 +637,13 @@
 				E2B5F75E2D75E5F30057FD85 /* JoyfillAPIService */,
 				E2A683ED2DC8F5FC00385FE1 /* JoyfillModel */,
 				E26A54632DFADD04006E05E9 /* JoyfillModel */,
-<<<<<<< HEAD
 				3697A96D2E27C41700FA87E3 /* Joyfill */,
 				367BFC812E2801650077FAA5 /* JSONSchema */,
-=======
 				9E484FAD2E1FE1040027C9CD /* JoyfillAPIService */,
 				9E484FB02E1FE1110027C9CD /* JoyfillModel */,
 				367F26042E28F73100561997 /* Joyfill */,
 				367F26072E28F74A00561997 /* JoyfillModel */,
 				367F260A2E28F75A00561997 /* JoyfillAPIService */,
->>>>>>> 8f7e97ff
 			);
 			productName = JoyfillExample;
 			productReference = FA529C4A2BA1D251000200F5 /* JoyfillExample.app */;
@@ -705,16 +681,13 @@
 			);
 			mainGroup = FA529C412BA1D251000200F5;
 			packageReferences = (
-<<<<<<< HEAD
 				E2B5F75D2D75E5F30057FD85 /* XCLocalSwiftPackageReference "../../JoyfillAPIService" */,
 				E26A54622DFADD04006E05E9 /* XCLocalSwiftPackageReference "../../JoyfillModel" */,
 				3697A96C2E27C41700FA87E3 /* XCLocalSwiftPackageReference "../../components-swift" */,
 				367BFC802E2801650077FAA5 /* XCRemoteSwiftPackageReference "JSONSchema" */,
-=======
 				367F26032E28F73100561997 /* XCLocalSwiftPackageReference "../../components-swift" */,
 				367F26062E28F74A00561997 /* XCLocalSwiftPackageReference "../../JoyfillModel" */,
 				367F26092E28F75A00561997 /* XCLocalSwiftPackageReference "../../JoyfillAPIService" */,
->>>>>>> 8f7e97ff
 			);
 			preferredProjectObjectVersion = 56;
 			productRefGroup = FA529C4B2BA1D251000200F5 /* Products */;
@@ -1198,11 +1171,8 @@
 /* End XCConfigurationList section */
 
 /* Begin XCLocalSwiftPackageReference section */
-<<<<<<< HEAD
-		3697A96C2E27C41700FA87E3 /* XCLocalSwiftPackageReference "../../components-swift" */ = {
-=======
+
 		367F26032E28F73100561997 /* XCLocalSwiftPackageReference "../../components-swift" */ = {
->>>>>>> 8f7e97ff
 			isa = XCLocalSwiftPackageReference;
 			relativePath = "../../components-swift";
 		};
@@ -1280,7 +1250,6 @@
 			isa = XCSwiftPackageProductDependency;
 			productName = JoyfillModel;
 		};
-<<<<<<< HEAD
 		367BFC812E2801650077FAA5 /* JSONSchema */ = {
 			isa = XCSwiftPackageProductDependency;
 			package = 367BFC802E2801650077FAA5 /* XCRemoteSwiftPackageReference "JSONSchema" */;
@@ -1309,7 +1278,7 @@
 			isa = XCSwiftPackageProductDependency;
 			package = 3697A96C2E27C41700FA87E3 /* XCLocalSwiftPackageReference "../../components-swift" */;
 			productName = Joyfill;
-=======
+		};
 		367F26042E28F73100561997 /* Joyfill */ = {
 			isa = XCSwiftPackageProductDependency;
 			productName = Joyfill;
@@ -1321,7 +1290,6 @@
 		367F260A2E28F75A00561997 /* JoyfillAPIService */ = {
 			isa = XCSwiftPackageProductDependency;
 			productName = JoyfillAPIService;
->>>>>>> 8f7e97ff
 		};
 		36C6F4C42CEF4CEC001765CF /* JoyfillModel */ = {
 			isa = XCSwiftPackageProductDependency;

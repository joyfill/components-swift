--- conflicted
+++ resolved
@@ -44,7 +44,6 @@
 		36C6F4C52CEF4CEC001765CF /* JoyfillModel in Frameworks */ = {isa = PBXBuildFile; productRef = 36C6F4C42CEF4CEC001765CF /* JoyfillModel */; };
 		36CFA0532CE2068300B7DE34 /* JoyfillModel in Frameworks */ = {isa = PBXBuildFile; productRef = 36CFA0522CE2068300B7DE34 /* JoyfillModel */; };
 		36CFA05B2CE4936100B7DE34 /* JoyfillAPIService in Frameworks */ = {isa = PBXBuildFile; productRef = 36CFA05A2CE4936100B7DE34 /* JoyfillAPIService */; };
-<<<<<<< HEAD
 		9E484FAE2E1FE1040027C9CD /* JoyfillAPIService in Frameworks */ = {isa = PBXBuildFile; productRef = 9E484FAD2E1FE1040027C9CD /* JoyfillAPIService */; };
 		9E484FB12E1FE1110027C9CD /* JoyfillModel in Frameworks */ = {isa = PBXBuildFile; productRef = 9E484FB02E1FE1110027C9CD /* JoyfillModel */; };
 		9E484FB32E1FE1180027C9CD /* JoyfillModel in Frameworks */ = {isa = PBXBuildFile; productRef = 9E484FB22E1FE1180027C9CD /* JoyfillModel */; };
@@ -65,10 +64,8 @@
 		9E7018232E224692003651A4 /* DateTimeFieldTestData.json in Resources */ = {isa = PBXBuildFile; fileRef = 9E7018202E224692003651A4 /* DateTimeFieldTestData.json */; };
 		9E7018242E224692003651A4 /* DateTimeFieldUITestCases.swift in Sources */ = {isa = PBXBuildFile; fileRef = 9E7018212E224692003651A4 /* DateTimeFieldUITestCases.swift */; };
 		9E7018252E2246A6003651A4 /* DateTimeFieldTestData.json in Resources */ = {isa = PBXBuildFile; fileRef = 9E7018202E224692003651A4 /* DateTimeFieldTestData.json */; };
-=======
 		36E088BE2E1D84570048A303 /* OnChangeHandlerTest.swift in Sources */ = {isa = PBXBuildFile; fileRef = 36E088BD2E1D84570048A303 /* OnChangeHandlerTest.swift */; };
 		36E088C02E1D95F70048A303 /* FieldTemplate_TableCollection_Poplated.json in Resources */ = {isa = PBXBuildFile; fileRef = 36E088BF2E1D95F70048A303 /* FieldTemplate_TableCollection_Poplated.json */; };
->>>>>>> 31e40503
 		E254BF802D410F990083C3E4 /* ConditionLogicUnitTests.swift in Sources */ = {isa = PBXBuildFile; fileRef = E254BF7F2D410F990083C3E4 /* ConditionLogicUnitTests.swift */; };
 		E254BF822D410FA00083C3E4 /* DocumentEditor+ChangeHandlerTests.swift in Sources */ = {isa = PBXBuildFile; fileRef = E254BF812D410FA00083C3E4 /* DocumentEditor+ChangeHandlerTests.swift */; };
 		E26A54642DFADD04006E05E9 /* JoyfillModel in Frameworks */ = {isa = PBXBuildFile; productRef = E26A54632DFADD04006E05E9 /* JoyfillModel */; };
@@ -80,17 +77,14 @@
 		E2A684372DCA40AF00385FE1 /* FormContainerTestView.swift in Sources */ = {isa = PBXBuildFile; fileRef = E2A684362DCA40AF00385FE1 /* FormContainerTestView.swift */; };
 		E2A6843B2DCA413B00385FE1 /* ImageReplacementTest.swift in Sources */ = {isa = PBXBuildFile; fileRef = E2A6843A2DCA413B00385FE1 /* ImageReplacementTest.swift */; };
 		E2A6843D2DCA41F000385FE1 /* JoyDoc+helper.swift in Sources */ = {isa = PBXBuildFile; fileRef = E2A6843C2DCA41F000385FE1 /* JoyDoc+helper.swift */; };
-<<<<<<< HEAD
 		E2A6928C2E1ECDB6005AD17B /* CollectionFilter.json in Resources */ = {isa = PBXBuildFile; fileRef = E2A6928A2E1ECDB6005AD17B /* CollectionFilter.json */; };
 		E2A6928D2E1ECDB6005AD17B /* CollectionFieldSearchFilterTests.swift in Sources */ = {isa = PBXBuildFile; fileRef = E2A692882E1ECDB6005AD17B /* CollectionFieldSearchFilterTests.swift */; };
 		E2A6928E2E1ECDB6005AD17B /* CollectionFieldTests.swift in Sources */ = {isa = PBXBuildFile; fileRef = E2A692892E1ECDB6005AD17B /* CollectionFieldTests.swift */; };
 		E2A6929A2E1ECE13005AD17B /* ImageFieldTestData.json in Resources */ = {isa = PBXBuildFile; fileRef = E2A692962E1ECE13005AD17B /* ImageFieldTestData.json */; };
 		E2A6929B2E1ECE13005AD17B /* ImageFieldUITestCases.swift in Sources */ = {isa = PBXBuildFile; fileRef = E2A692982E1ECE13005AD17B /* ImageFieldUITestCases.swift */; };
 		E2A6929C2E1ECE13005AD17B /* ImageFieldTests.swift in Sources */ = {isa = PBXBuildFile; fileRef = E2A692972E1ECE13005AD17B /* ImageFieldTests.swift */; };
-=======
 		E2A6929E2E20D2EA005AD17B /* ManipulateDataOnChangeView.swift in Sources */ = {isa = PBXBuildFile; fileRef = E2A6929D2E20D29C005AD17B /* ManipulateDataOnChangeView.swift */; };
 		E2A692A02E20F199005AD17B /* hint_and_deficiency_demo.json in Resources */ = {isa = PBXBuildFile; fileRef = E2A6929F2E20F199005AD17B /* hint_and_deficiency_demo.json */; };
->>>>>>> 31e40503
 		E2ABC23F2DF06C7800A33038 /* ChangelogView.swift in Sources */ = {isa = PBXBuildFile; fileRef = E2ABC23E2DF06C7800A33038 /* ChangelogView.swift */; };
 		E2B5F75F2D75E5F30057FD85 /* JoyfillAPIService in Frameworks */ = {isa = PBXBuildFile; productRef = E2B5F75E2D75E5F30057FD85 /* JoyfillAPIService */; };
 		E2B5F7612D75E67C0057FD85 /* TemplateSearchView.swift in Sources */ = {isa = PBXBuildFile; fileRef = E2B5F7602D75E67C0057FD85 /* TemplateSearchView.swift */; };
@@ -159,7 +153,6 @@
 		362A560C2BEE304500B54C14 /* JoyfillUITestsBaseClass.swift */ = {isa = PBXFileReference; lastKnownFileType = sourcecode.swift; path = JoyfillUITestsBaseClass.swift; sourceTree = "<group>"; };
 		362A56102BEE36CE00B54C14 /* DateTimeFieldTests.swift */ = {isa = PBXFileReference; lastKnownFileType = sourcecode.swift; path = DateTimeFieldTests.swift; sourceTree = "<group>"; };
 		366190942BF23EAB006ED7CF /* JoyfillTests.xctestplan */ = {isa = PBXFileReference; lastKnownFileType = text; path = JoyfillTests.xctestplan; sourceTree = "<group>"; };
-<<<<<<< HEAD
 		9E484FB42E1FE1A00027C9CD /* CollectionFilter.json */ = {isa = PBXFileReference; lastKnownFileType = text.json; path = CollectionFilter.json; sourceTree = "<group>"; };
 		9E7018072E20C4AB003651A4 /* NumberFieldTestData.json */ = {isa = PBXFileReference; lastKnownFileType = text.json; path = NumberFieldTestData.json; sourceTree = "<group>"; };
 		9E7018082E20C4AB003651A4 /* NumberFieldUITestCases.swift */ = {isa = PBXFileReference; lastKnownFileType = sourcecode.swift; path = NumberFieldUITestCases.swift; sourceTree = "<group>"; };
@@ -174,29 +167,24 @@
 		E254BF7F2D410F990083C3E4 /* ConditionLogicUnitTests.swift */ = {isa = PBXFileReference; lastKnownFileType = sourcecode.swift; path = ConditionLogicUnitTests.swift; sourceTree = "<group>"; };
 		E254BF812D410FA00083C3E4 /* DocumentEditor+ChangeHandlerTests.swift */ = {isa = PBXFileReference; lastKnownFileType = sourcecode.swift; path = "DocumentEditor+ChangeHandlerTests.swift"; sourceTree = "<group>"; };
 		E26A6D642E1C00B800D6B829 /* TextFieldTestData.json */ = {isa = PBXFileReference; lastKnownFileType = text.json; path = TextFieldTestData.json; sourceTree = "<group>"; };
-=======
 		36E088BD2E1D84570048A303 /* OnChangeHandlerTest.swift */ = {isa = PBXFileReference; lastKnownFileType = sourcecode.swift; path = OnChangeHandlerTest.swift; sourceTree = "<group>"; };
 		36E088BF2E1D95F70048A303 /* FieldTemplate_TableCollection_Poplated.json */ = {isa = PBXFileReference; lastKnownFileType = text.json; path = FieldTemplate_TableCollection_Poplated.json; sourceTree = "<group>"; };
 		E254BF7F2D410F990083C3E4 /* ConditionLogicUnitTests.swift */ = {isa = PBXFileReference; lastKnownFileType = sourcecode.swift; path = ConditionLogicUnitTests.swift; sourceTree = "<group>"; };
 		E254BF812D410FA00083C3E4 /* DocumentEditor+ChangeHandlerTests.swift */ = {isa = PBXFileReference; lastKnownFileType = sourcecode.swift; path = "DocumentEditor+ChangeHandlerTests.swift"; sourceTree = "<group>"; };
->>>>>>> 31e40503
 		E27C87E22D394387008EA35C /* CameraScanner.swift */ = {isa = PBXFileReference; lastKnownFileType = sourcecode.swift; path = CameraScanner.swift; sourceTree = "<group>"; };
 		E27C87E42D39438C008EA35C /* CameraScannerViewController.swift */ = {isa = PBXFileReference; lastKnownFileType = sourcecode.swift; path = CameraScannerViewController.swift; sourceTree = "<group>"; };
 		E2A683F12DC8FC3A00385FE1 /* FormContainerTestView.swift */ = {isa = PBXFileReference; lastKnownFileType = sourcecode.swift; path = FormContainerTestView.swift; sourceTree = "<group>"; };
 		E2A684362DCA40AF00385FE1 /* FormContainerTestView.swift */ = {isa = PBXFileReference; lastKnownFileType = sourcecode.swift; path = FormContainerTestView.swift; sourceTree = "<group>"; };
 		E2A6843A2DCA413B00385FE1 /* ImageReplacementTest.swift */ = {isa = PBXFileReference; lastKnownFileType = sourcecode.swift; path = ImageReplacementTest.swift; sourceTree = "<group>"; };
 		E2A6843C2DCA41F000385FE1 /* JoyDoc+helper.swift */ = {isa = PBXFileReference; lastKnownFileType = sourcecode.swift; path = "JoyDoc+helper.swift"; sourceTree = "<group>"; };
-<<<<<<< HEAD
 		E2A692882E1ECDB6005AD17B /* CollectionFieldSearchFilterTests.swift */ = {isa = PBXFileReference; lastKnownFileType = sourcecode.swift; path = CollectionFieldSearchFilterTests.swift; sourceTree = "<group>"; };
 		E2A692892E1ECDB6005AD17B /* CollectionFieldTests.swift */ = {isa = PBXFileReference; lastKnownFileType = sourcecode.swift; path = CollectionFieldTests.swift; sourceTree = "<group>"; };
 		E2A6928A2E1ECDB6005AD17B /* CollectionFilter.json */ = {isa = PBXFileReference; lastKnownFileType = text.json; path = CollectionFilter.json; sourceTree = "<group>"; };
 		E2A692962E1ECE13005AD17B /* ImageFieldTestData.json */ = {isa = PBXFileReference; lastKnownFileType = text.json; path = ImageFieldTestData.json; sourceTree = "<group>"; };
 		E2A692972E1ECE13005AD17B /* ImageFieldTests.swift */ = {isa = PBXFileReference; lastKnownFileType = sourcecode.swift; path = ImageFieldTests.swift; sourceTree = "<group>"; };
 		E2A692982E1ECE13005AD17B /* ImageFieldUITestCases.swift */ = {isa = PBXFileReference; lastKnownFileType = sourcecode.swift; path = ImageFieldUITestCases.swift; sourceTree = "<group>"; };
-=======
 		E2A6929D2E20D29C005AD17B /* ManipulateDataOnChangeView.swift */ = {isa = PBXFileReference; lastKnownFileType = sourcecode.swift; path = ManipulateDataOnChangeView.swift; sourceTree = "<group>"; };
 		E2A6929F2E20F199005AD17B /* hint_and_deficiency_demo.json */ = {isa = PBXFileReference; lastKnownFileType = text.json; path = hint_and_deficiency_demo.json; sourceTree = "<group>"; };
->>>>>>> 31e40503
 		E2ABC23E2DF06C7800A33038 /* ChangelogView.swift */ = {isa = PBXFileReference; lastKnownFileType = sourcecode.swift; path = ChangelogView.swift; sourceTree = "<group>"; };
 		E2B5F7602D75E67C0057FD85 /* TemplateSearchView.swift */ = {isa = PBXFileReference; lastKnownFileType = sourcecode.swift; path = TemplateSearchView.swift; sourceTree = "<group>"; };
 		E2E38B2B2E1B707000D6EEDE /* UITestHelpers.swift */ = {isa = PBXFileReference; lastKnownFileType = sourcecode.swift; path = UITestHelpers.swift; sourceTree = "<group>"; };
@@ -700,12 +688,9 @@
 			isa = PBXResourcesBuildPhase;
 			buildActionMask = 2147483647;
 			files = (
-<<<<<<< HEAD
 				9E7018192E2203A8003651A4 /* DisplayTextFieldTestData.json in Resources */,
 				E2E38B312E1BC41A00D6EEDE /* MultiSelectFieldTestData.json in Resources */,
-=======
 				E2A692A02E20F199005AD17B /* hint_and_deficiency_demo.json in Resources */,
->>>>>>> 31e40503
 				FA529C562BA1D253000200F5 /* Preview Assets.xcassets in Resources */,
 				9E484FB52E1FE1A00027C9CD /* CollectionFilter.json in Resources */,
 				FA529C522BA1D253000200F5 /* Assets.xcassets in Resources */,
@@ -713,15 +698,15 @@
 				1307CF0E2BDBC77600B19FBA /* Joydocjson.json in Resources */,
 				9E7018252E2246A6003651A4 /* DateTimeFieldTestData.json in Resources */,
 				045B41842D19BD8500F3D6C1 /* TableNewColumns.json in Resources */,
-<<<<<<< HEAD
 				E26A6D662E1C00DD00D6B829 /* TextFieldTestData.json in Resources */,
 				9E70180C2E20C4C6003651A4 /* NumberFieldTestData.json in Resources */,
 				9E70181F2E220F83003651A4 /* DropdownFieldTestData.json in Resources */,
 				9E7018132E21213D003651A4 /* ImageFieldTestData.json in Resources */,
 				9E7018122E210528003651A4 /* MultilineTestData.json in Resources */,
-=======
->>>>>>> 31e40503
-			);
+
+
+
+);
 			runOnlyForDeploymentPostprocessing = 0;
 		};
 /* End PBXResourcesBuildPhase section */

// !$*UTF8*$!
{
	archiveVersion = 1;
	classes = {
	};
	objectVersion = 60;
	objects = {

/* Begin PBXBuildFile section */
		0448AE092D0C45AD00754EA0 /* ValidationTestCase.swift in Sources */ = {isa = PBXBuildFile; fileRef = 0448AE082D0C45AD00754EA0 /* ValidationTestCase.swift */; };
		045B41842D19BD8500F3D6C1 /* TableNewColumns.json in Resources */ = {isa = PBXBuildFile; fileRef = 045B41832D19BD8500F3D6C1 /* TableNewColumns.json */; };
		045B41862D19BEAB00F3D6C1 /* TableNumber_Block_DateFieldTest.swift in Sources */ = {isa = PBXBuildFile; fileRef = 045B41852D19BEAB00F3D6C1 /* TableNumber_Block_DateFieldTest.swift */; };
		048149FA2CDA8F8E0061FBDC /* JoyfillModel in Frameworks */ = {isa = PBXBuildFile; productRef = 048149F92CDA8F8E0061FBDC /* JoyfillModel */; };
		048149FD2CDA8F9A0061FBDC /* JoyfillAPIService in Frameworks */ = {isa = PBXBuildFile; productRef = 048149FC2CDA8F9A0061FBDC /* JoyfillAPIService */; };
		048149FF2CDA901F0061FBDC /* UserAccessTokenTextFieldView.swift in Sources */ = {isa = PBXBuildFile; fileRef = 048149FE2CDA901F0061FBDC /* UserAccessTokenTextFieldView.swift */; };
		04814A052CDA912F0061FBDC /* SelectionFieldHidePageLogicTests.swift in Sources */ = {isa = PBXBuildFile; fileRef = 04814A022CDA912F0061FBDC /* SelectionFieldHidePageLogicTests.swift */; };
		04814A062CDA912F0061FBDC /* SelectionFieldShowPageLogicTests.swift in Sources */ = {isa = PBXBuildFile; fileRef = 04814A042CDA912F0061FBDC /* SelectionFieldShowPageLogicTests.swift */; };
		04814A072CDA912F0061FBDC /* SelectionFieldLogicTests.swift in Sources */ = {isa = PBXBuildFile; fileRef = 04814A032CDA912F0061FBDC /* SelectionFieldLogicTests.swift */; };
		1307CF0D2BDB7E0700B19FBA /* Joydocjson.json in Resources */ = {isa = PBXBuildFile; fileRef = 1307CF0C2BDB7E0700B19FBA /* Joydocjson.json */; };
		1307CF0E2BDBC77600B19FBA /* Joydocjson.json in Resources */ = {isa = PBXBuildFile; fileRef = 1307CF0C2BDB7E0700B19FBA /* Joydocjson.json */; };
		1307CF122BE1290800B19FBA /* JoyDoc+DummyModel.swift in Sources */ = {isa = PBXBuildFile; fileRef = 1307CF112BE1290800B19FBA /* JoyDoc+DummyModel.swift */; };
		1307CF142BE1292900B19FBA /* JoyDoc+Assert.swift in Sources */ = {isa = PBXBuildFile; fileRef = 1307CF132BE1292900B19FBA /* JoyDoc+Assert.swift */; };
		1307CF1C2BE36ECE00B19FBA /* JoyfillUITests.swift in Sources */ = {isa = PBXBuildFile; fileRef = 1307CF1B2BE36ECE00B19FBA /* JoyfillUITests.swift */; };
		1307CF1E2BE36ECE00B19FBA /* JoyfillUITestsLaunchTests.swift in Sources */ = {isa = PBXBuildFile; fileRef = 1307CF1D2BE36ECE00B19FBA /* JoyfillUITestsLaunchTests.swift */; };
		1321F1782BECEC9400594112 /* Joydocjson.json in Resources */ = {isa = PBXBuildFile; fileRef = 1307CF0C2BDB7E0700B19FBA /* Joydocjson.json */; };
		1324937A2BA570F9002C6ADC /* Joyfill in Frameworks */ = {isa = PBXBuildFile; productRef = 132493792BA570F9002C6ADC /* Joyfill */; };
		1324937D2BAD5A42002C6ADC /* JoyfillModel in Frameworks */ = {isa = PBXBuildFile; productRef = 1324937C2BAD5A42002C6ADC /* JoyfillModel */; };
		1338AB962BEE38DD0001C203 /* TableFieldTests.swift in Sources */ = {isa = PBXBuildFile; fileRef = 1338AB952BEE38DD0001C203 /* TableFieldTests.swift */; };
		133EBABB2BF48804009B73AB /* SignatureFieldTests.swift in Sources */ = {isa = PBXBuildFile; fileRef = 133EBABA2BF48804009B73AB /* SignatureFieldTests.swift */; };
		134FC07A2BDA82E9008B7030 /* JoyfillTests.swift in Sources */ = {isa = PBXBuildFile; fileRef = 134FC0792BDA82E9008B7030 /* JoyfillTests.swift */; };
		136D3DBF2C103BD8008B1CA3 /* PageNavigationFieldTest.swift in Sources */ = {isa = PBXBuildFile; fileRef = 136D3DBE2C103BD8008B1CA3 /* PageNavigationFieldTest.swift */; };
		13A3F8EA2C34171A00B0A255 /* ConditionalLogicTests.swift in Sources */ = {isa = PBXBuildFile; fileRef = 13A3F8E92C34171A00B0A255 /* ConditionalLogicTests.swift */; };
		13A3F8EC2C356DB800B0A255 /* ConditinalPageLogicTests.swift in Sources */ = {isa = PBXBuildFile; fileRef = 13A3F8EB2C356DB800B0A255 /* ConditinalPageLogicTests.swift */; };
		13B544442BE37410008AF9BC /* JoyDoc+DummyModel.swift in Sources */ = {isa = PBXBuildFile; fileRef = 1307CF112BE1290800B19FBA /* JoyDoc+DummyModel.swift */; };
		13B544462BE37D2A008AF9BC /* UITestFormContainerView.swift in Sources */ = {isa = PBXBuildFile; fileRef = 13B544452BE37D2A008AF9BC /* UITestFormContainerView.swift */; };
		360BC7F62C3E88E500735516 /* JoyfillAPIService in Frameworks */ = {isa = PBXBuildFile; productRef = 360BC7F52C3E88E500735516 /* JoyfillAPIService */; };
		360BC7F92C3E896D00735516 /* JoyfillModel in Frameworks */ = {isa = PBXBuildFile; productRef = 360BC7F82C3E896D00735516 /* JoyfillModel */; };
		361164DA2DD70625003DEB4F /* WisdomTests.swift in Sources */ = {isa = PBXBuildFile; fileRef = 361164D92DD70625003DEB4F /* WisdomTests.swift */; };
		361164DC2DD70A09003DEB4F /* JoyfillModel in Frameworks */ = {isa = PBXBuildFile; productRef = 361164DB2DD70A09003DEB4F /* JoyfillModel */; };
		362211402BCEB10200BD98B5 /* JoyfillAPIService in Frameworks */ = {isa = PBXBuildFile; productRef = 3622113F2BCEB10200BD98B5 /* JoyfillAPIService */; };
		36294F1A2BD67884006C03A6 /* JoyfillModel in Frameworks */ = {isa = PBXBuildFile; productRef = 36294F192BD67884006C03A6 /* JoyfillModel */; };
		36294F1D2BD67FC4006C03A6 /* JoyfillAPIService in Frameworks */ = {isa = PBXBuildFile; productRef = 36294F1C2BD67FC4006C03A6 /* JoyfillAPIService */; };
		362A560B2BEE2EE600B54C14 /* ImageFieldTests.swift in Sources */ = {isa = PBXBuildFile; fileRef = 362A560A2BEE2EE600B54C14 /* ImageFieldTests.swift */; };
		362A560D2BEE304500B54C14 /* JoyfillUITestsBaseClass.swift in Sources */ = {isa = PBXBuildFile; fileRef = 362A560C2BEE304500B54C14 /* JoyfillUITestsBaseClass.swift */; };
		362A560F2BEE359400B54C14 /* ChartFieldTests.swift in Sources */ = {isa = PBXBuildFile; fileRef = 362A560E2BEE359400B54C14 /* ChartFieldTests.swift */; };
		362A56112BEE36CE00B54C14 /* DateTimeFieldTests.swift in Sources */ = {isa = PBXBuildFile; fileRef = 362A56102BEE36CE00B54C14 /* DateTimeFieldTests.swift */; };
		363AEF702C510DF00082359B /* JoyfillAPIService in Frameworks */ = {isa = PBXBuildFile; productRef = 363AEF6F2C510DF00082359B /* JoyfillAPIService */; };
		364300ED2C510BEC00BA870F /* JoyfillAPIService in Frameworks */ = {isa = PBXBuildFile; productRef = 364300EC2C510BEC00BA870F /* JoyfillAPIService */; };
		364300F02C510C4200BA870F /* JoyfillModel in Frameworks */ = {isa = PBXBuildFile; productRef = 364300EF2C510C4200BA870F /* JoyfillModel */; };
		3656F8992DF076DA001590B2 /* FormBuilderView.swift in Sources */ = {isa = PBXBuildFile; fileRef = 3656F8982DF076DA001590B2 /* FormBuilderView.swift */; };
		3661908A2BF239BD006ED7CF /* JoyfillModel in Frameworks */ = {isa = PBXBuildFile; productRef = 366190892BF239BD006ED7CF /* JoyfillModel */; };
		366FD1472DD35C9100F9BE3E /* JoyfillAPIService in Frameworks */ = {isa = PBXBuildFile; productRef = 366FD1462DD35C9100F9BE3E /* JoyfillAPIService */; };
		366FD14A2DD35D8600F9BE3E /* Examples in Frameworks */ = {isa = PBXBuildFile; productRef = 366FD1492DD35D8600F9BE3E /* Examples */; };
		366FD14C2DD35D8600F9BE3E /* JoyfillFormulas in Frameworks */ = {isa = PBXBuildFile; productRef = 366FD14B2DD35D8600F9BE3E /* JoyfillFormulas */; };
		366FD14E2DD35D8600F9BE3E /* FormulaRunner in Frameworks */ = {isa = PBXBuildFile; productRef = 366FD14D2DD35D8600F9BE3E /* FormulaRunner */; };
		36C6F4C52CEF4CEC001765CF /* JoyfillModel in Frameworks */ = {isa = PBXBuildFile; productRef = 36C6F4C42CEF4CEC001765CF /* JoyfillModel */; };
		36CE14672DB6680000799B25 /* LiveViewTest.swift in Sources */ = {isa = PBXBuildFile; fileRef = 36CE14662DB6680000799B25 /* LiveViewTest.swift */; };
		36CE14692DB7F90B00799B25 /* JoyDoc+helper.swift in Sources */ = {isa = PBXBuildFile; fileRef = 36CE14682DB7F90100799B25 /* JoyDoc+helper.swift */; };
		36CFA0532CE2068300B7DE34 /* JoyfillModel in Frameworks */ = {isa = PBXBuildFile; productRef = 36CFA0522CE2068300B7DE34 /* JoyfillModel */; };
		36CFA05B2CE4936100B7DE34 /* JoyfillAPIService in Frameworks */ = {isa = PBXBuildFile; productRef = 36CFA05A2CE4936100B7DE34 /* JoyfillAPIService */; };
		E254BF802D410F990083C3E4 /* ConditionLogicUnitTests.swift in Sources */ = {isa = PBXBuildFile; fileRef = E254BF7F2D410F990083C3E4 /* ConditionLogicUnitTests.swift */; };
		E254BF822D410FA00083C3E4 /* DocumentEditor+ChangeHandlerTests.swift in Sources */ = {isa = PBXBuildFile; fileRef = E254BF812D410FA00083C3E4 /* DocumentEditor+ChangeHandlerTests.swift */; };
		E27C87E32D394387008EA35C /* CameraScanner.swift in Sources */ = {isa = PBXBuildFile; fileRef = E27C87E22D394387008EA35C /* CameraScanner.swift */; };
		E27C87E52D39438C008EA35C /* CameraScannerViewController.swift in Sources */ = {isa = PBXBuildFile; fileRef = E27C87E42D39438C008EA35C /* CameraScannerViewController.swift */; };
		E2A683EE2DC8F5FC00385FE1 /* JoyfillModel in Frameworks */ = {isa = PBXBuildFile; productRef = E2A683ED2DC8F5FC00385FE1 /* JoyfillModel */; };
		E2A683F22DC8FC3A00385FE1 /* FormContainerTestView.swift in Sources */ = {isa = PBXBuildFile; fileRef = E2A683F12DC8FC3A00385FE1 /* FormContainerTestView.swift */; };
		E2A684372DCA40AF00385FE1 /* FormContainerTestView.swift in Sources */ = {isa = PBXBuildFile; fileRef = E2A684362DCA40AF00385FE1 /* FormContainerTestView.swift */; };
		E2A684392DCA40D100385FE1 /* CollectionFieldTests.swift in Sources */ = {isa = PBXBuildFile; fileRef = E2A684382DCA40D100385FE1 /* CollectionFieldTests.swift */; };
		E2A6843B2DCA413B00385FE1 /* ImageReplacementTest.swift in Sources */ = {isa = PBXBuildFile; fileRef = E2A6843A2DCA413B00385FE1 /* ImageReplacementTest.swift */; };
		E2A6843D2DCA41F000385FE1 /* JoyDoc+helper.swift in Sources */ = {isa = PBXBuildFile; fileRef = E2A6843C2DCA41F000385FE1 /* JoyDoc+helper.swift */; };
		E2ABC23F2DF06C7800A33038 /* ChangelogView.swift in Sources */ = {isa = PBXBuildFile; fileRef = E2ABC23E2DF06C7800A33038 /* ChangelogView.swift */; };
		E2B5F75F2D75E5F30057FD85 /* JoyfillAPIService in Frameworks */ = {isa = PBXBuildFile; productRef = E2B5F75E2D75E5F30057FD85 /* JoyfillAPIService */; };
		E2B5F7612D75E67C0057FD85 /* TemplateSearchView.swift in Sources */ = {isa = PBXBuildFile; fileRef = E2B5F7602D75E67C0057FD85 /* TemplateSearchView.swift */; };
		E2F8A2112DCC7A0F00D3E124 /* JoyfillModel in Frameworks */ = {isa = PBXBuildFile; productRef = E2F8A2102DCC7A0F00D3E124 /* JoyfillModel */; };
		E2F8A2132DCC7A2D00D3E124 /* JoyfillModel in Frameworks */ = {isa = PBXBuildFile; productRef = E2F8A2122DCC7A2D00D3E124 /* JoyfillModel */; };
		FA1FEAE22BA466CB00ABD018 /* Joyfill in Frameworks */ = {isa = PBXBuildFile; productRef = FA1FEAE12BA466CB00ABD018 /* Joyfill */; };
		FA1FEAEB2BA46C1200ABD018 /* Joyfill in Frameworks */ = {isa = PBXBuildFile; productRef = FA1FEAEA2BA46C1200ABD018 /* Joyfill */; };
		FA1FEAEE2BA4C1F300ABD018 /* Joyfill in Frameworks */ = {isa = PBXBuildFile; productRef = FA1FEAED2BA4C1F300ABD018 /* Joyfill */; };
		FA1FEAF12BA4C34800ABD018 /* Joyfill in Frameworks */ = {isa = PBXBuildFile; productRef = FA1FEAF02BA4C34800ABD018 /* Joyfill */; };
		FA28C95F2BB18F1600A2D65C /* JoyfillAPIService in Frameworks */ = {isa = PBXBuildFile; productRef = FA28C95E2BB18F1600A2D65C /* JoyfillAPIService */; };
		FA28C9672BB4345C00A2D65C /* FormContainerView.swift in Sources */ = {isa = PBXBuildFile; fileRef = FA28C9662BB4345C00A2D65C /* FormContainerView.swift */; };
		FA28C9692BB4356000A2D65C /* SaveButtonView.swift in Sources */ = {isa = PBXBuildFile; fileRef = FA28C9682BB4356000A2D65C /* SaveButtonView.swift */; };
		FA28C96B2BB4359600A2D65C /* ChangeManager.swift in Sources */ = {isa = PBXBuildFile; fileRef = FA28C96A2BB4359600A2D65C /* ChangeManager.swift */; };
		FA28C96E2BB4456300A2D65C /* JoyfillAPIService in Frameworks */ = {isa = PBXBuildFile; productRef = FA28C96D2BB4456300A2D65C /* JoyfillAPIService */; };
		FA28C9712BB4456D00A2D65C /* JoyfillModel in Frameworks */ = {isa = PBXBuildFile; productRef = FA28C9702BB4456D00A2D65C /* JoyfillModel */; };
		FA529C4E2BA1D251000200F5 /* JoyfillExampleApp.swift in Sources */ = {isa = PBXBuildFile; fileRef = FA529C4D2BA1D251000200F5 /* JoyfillExampleApp.swift */; };
		FA529C522BA1D253000200F5 /* Assets.xcassets in Resources */ = {isa = PBXBuildFile; fileRef = FA529C512BA1D253000200F5 /* Assets.xcassets */; };
		FA529C562BA1D253000200F5 /* Preview Assets.xcassets in Resources */ = {isa = PBXBuildFile; fileRef = FA529C552BA1D253000200F5 /* Preview Assets.xcassets */; };
		FA529C7D2BA1D28B000200F5 /* TemplateListView.swift in Sources */ = {isa = PBXBuildFile; fileRef = FA529C792BA1D28B000200F5 /* TemplateListView.swift */; };
		FA529C7F2BA1D28B000200F5 /* DocumentSubmissionsListView.swift in Sources */ = {isa = PBXBuildFile; fileRef = FA529C7B2BA1D28B000200F5 /* DocumentSubmissionsListView.swift */; };
		FA529C822BA1D2D2000200F5 /* Joyfill in Frameworks */ = {isa = PBXBuildFile; productRef = FA529C812BA1D2D2000200F5 /* Joyfill */; };
		FAACBA602BA1D3AD00B610AB /* Joyfill in Frameworks */ = {isa = PBXBuildFile; productRef = FAACBA5F2BA1D3AD00B610AB /* Joyfill */; };
/* End PBXBuildFile section */

/* Begin PBXContainerItemProxy section */
		1307CF1F2BE36ECE00B19FBA /* PBXContainerItemProxy */ = {
			isa = PBXContainerItemProxy;
			containerPortal = FA529C422BA1D251000200F5 /* Project object */;
			proxyType = 1;
			remoteGlobalIDString = FA529C492BA1D251000200F5;
			remoteInfo = JoyfillExample;
		};
		134FC07B2BDA82E9008B7030 /* PBXContainerItemProxy */ = {
			isa = PBXContainerItemProxy;
			containerPortal = FA529C422BA1D251000200F5 /* Project object */;
			proxyType = 1;
			remoteGlobalIDString = FA529C492BA1D251000200F5;
			remoteInfo = JoyfillExample;
		};
/* End PBXContainerItemProxy section */

/* Begin PBXFileReference section */
		0448AE082D0C45AD00754EA0 /* ValidationTestCase.swift */ = {isa = PBXFileReference; lastKnownFileType = sourcecode.swift; path = ValidationTestCase.swift; sourceTree = "<group>"; };
		045B41832D19BD8500F3D6C1 /* TableNewColumns.json */ = {isa = PBXFileReference; lastKnownFileType = text.json; path = TableNewColumns.json; sourceTree = "<group>"; };
		045B41852D19BEAB00F3D6C1 /* TableNumber_Block_DateFieldTest.swift */ = {isa = PBXFileReference; lastKnownFileType = sourcecode.swift; path = TableNumber_Block_DateFieldTest.swift; sourceTree = "<group>"; };
		048149FE2CDA901F0061FBDC /* UserAccessTokenTextFieldView.swift */ = {isa = PBXFileReference; lastKnownFileType = sourcecode.swift; path = UserAccessTokenTextFieldView.swift; sourceTree = "<group>"; };
		04814A022CDA912F0061FBDC /* SelectionFieldHidePageLogicTests.swift */ = {isa = PBXFileReference; lastKnownFileType = sourcecode.swift; path = SelectionFieldHidePageLogicTests.swift; sourceTree = "<group>"; };
		04814A032CDA912F0061FBDC /* SelectionFieldLogicTests.swift */ = {isa = PBXFileReference; lastKnownFileType = sourcecode.swift; path = SelectionFieldLogicTests.swift; sourceTree = "<group>"; };
		04814A042CDA912F0061FBDC /* SelectionFieldShowPageLogicTests.swift */ = {isa = PBXFileReference; lastKnownFileType = sourcecode.swift; path = SelectionFieldShowPageLogicTests.swift; sourceTree = "<group>"; };
		04814A0B2CDA91520061FBDC /* JoyfillExample.entitlements */ = {isa = PBXFileReference; lastKnownFileType = text.plist.entitlements; path = JoyfillExample.entitlements; sourceTree = "<group>"; };
		1307CF0C2BDB7E0700B19FBA /* Joydocjson.json */ = {isa = PBXFileReference; fileEncoding = 4; lastKnownFileType = text.json; path = Joydocjson.json; sourceTree = "<group>"; };
		1307CF112BE1290800B19FBA /* JoyDoc+DummyModel.swift */ = {isa = PBXFileReference; lastKnownFileType = sourcecode.swift; path = "JoyDoc+DummyModel.swift"; sourceTree = "<group>"; };
		1307CF132BE1292900B19FBA /* JoyDoc+Assert.swift */ = {isa = PBXFileReference; lastKnownFileType = sourcecode.swift; path = "JoyDoc+Assert.swift"; sourceTree = "<group>"; };
		1307CF192BE36ECE00B19FBA /* JoyfillUITests.xctest */ = {isa = PBXFileReference; explicitFileType = wrapper.cfbundle; includeInIndex = 0; path = JoyfillUITests.xctest; sourceTree = BUILT_PRODUCTS_DIR; };
		1307CF1B2BE36ECE00B19FBA /* JoyfillUITests.swift */ = {isa = PBXFileReference; lastKnownFileType = sourcecode.swift; path = JoyfillUITests.swift; sourceTree = "<group>"; };
		1307CF1D2BE36ECE00B19FBA /* JoyfillUITestsLaunchTests.swift */ = {isa = PBXFileReference; lastKnownFileType = sourcecode.swift; path = JoyfillUITestsLaunchTests.swift; sourceTree = "<group>"; };
		1338AB952BEE38DD0001C203 /* TableFieldTests.swift */ = {isa = PBXFileReference; lastKnownFileType = sourcecode.swift; path = TableFieldTests.swift; sourceTree = "<group>"; };
		133EBABA2BF48804009B73AB /* SignatureFieldTests.swift */ = {isa = PBXFileReference; lastKnownFileType = sourcecode.swift; path = SignatureFieldTests.swift; sourceTree = "<group>"; };
		134FC0772BDA82E9008B7030 /* JoyfillTests.xctest */ = {isa = PBXFileReference; explicitFileType = wrapper.cfbundle; includeInIndex = 0; path = JoyfillTests.xctest; sourceTree = BUILT_PRODUCTS_DIR; };
		134FC0792BDA82E9008B7030 /* JoyfillTests.swift */ = {isa = PBXFileReference; lastKnownFileType = sourcecode.swift; path = JoyfillTests.swift; sourceTree = "<group>"; };
		136D3DBE2C103BD8008B1CA3 /* PageNavigationFieldTest.swift */ = {isa = PBXFileReference; lastKnownFileType = sourcecode.swift; path = PageNavigationFieldTest.swift; sourceTree = "<group>"; };
		13A3F8E92C34171A00B0A255 /* ConditionalLogicTests.swift */ = {isa = PBXFileReference; lastKnownFileType = sourcecode.swift; path = ConditionalLogicTests.swift; sourceTree = "<group>"; };
		13A3F8EB2C356DB800B0A255 /* ConditinalPageLogicTests.swift */ = {isa = PBXFileReference; lastKnownFileType = sourcecode.swift; path = ConditinalPageLogicTests.swift; sourceTree = "<group>"; };
		13B544452BE37D2A008AF9BC /* UITestFormContainerView.swift */ = {isa = PBXFileReference; lastKnownFileType = sourcecode.swift; path = UITestFormContainerView.swift; sourceTree = "<group>"; };
		3607877F2BE900C400D9A187 /* JoyfillUITests.xctestplan */ = {isa = PBXFileReference; lastKnownFileType = text; path = JoyfillUITests.xctestplan; sourceTree = "<group>"; };
		360787802BE911C400D9A187 /* JoyfillExample.xctestplan */ = {isa = PBXFileReference; lastKnownFileType = text; path = JoyfillExample.xctestplan; sourceTree = "<group>"; };
		361164D92DD70625003DEB4F /* WisdomTests.swift */ = {isa = PBXFileReference; lastKnownFileType = sourcecode.swift; path = WisdomTests.swift; sourceTree = "<group>"; };
		362A560A2BEE2EE600B54C14 /* ImageFieldTests.swift */ = {isa = PBXFileReference; lastKnownFileType = sourcecode.swift; path = ImageFieldTests.swift; sourceTree = "<group>"; };
		362A560C2BEE304500B54C14 /* JoyfillUITestsBaseClass.swift */ = {isa = PBXFileReference; lastKnownFileType = sourcecode.swift; path = JoyfillUITestsBaseClass.swift; sourceTree = "<group>"; };
		362A560E2BEE359400B54C14 /* ChartFieldTests.swift */ = {isa = PBXFileReference; lastKnownFileType = sourcecode.swift; path = ChartFieldTests.swift; sourceTree = "<group>"; };
		362A56102BEE36CE00B54C14 /* DateTimeFieldTests.swift */ = {isa = PBXFileReference; lastKnownFileType = sourcecode.swift; path = DateTimeFieldTests.swift; sourceTree = "<group>"; };
		3656F8982DF076DA001590B2 /* FormBuilderView.swift */ = {isa = PBXFileReference; lastKnownFileType = sourcecode.swift; path = FormBuilderView.swift; sourceTree = "<group>"; };
		366190942BF23EAB006ED7CF /* JoyfillTests.xctestplan */ = {isa = PBXFileReference; lastKnownFileType = text; path = JoyfillTests.xctestplan; sourceTree = "<group>"; };
		36CE14662DB6680000799B25 /* LiveViewTest.swift */ = {isa = PBXFileReference; lastKnownFileType = sourcecode.swift; path = LiveViewTest.swift; sourceTree = "<group>"; };
		36CE14682DB7F90100799B25 /* JoyDoc+helper.swift */ = {isa = PBXFileReference; lastKnownFileType = sourcecode.swift; path = "JoyDoc+helper.swift"; sourceTree = "<group>"; };
		E254BF7F2D410F990083C3E4 /* ConditionLogicUnitTests.swift */ = {isa = PBXFileReference; lastKnownFileType = sourcecode.swift; path = ConditionLogicUnitTests.swift; sourceTree = "<group>"; };
		E254BF812D410FA00083C3E4 /* DocumentEditor+ChangeHandlerTests.swift */ = {isa = PBXFileReference; lastKnownFileType = sourcecode.swift; path = "DocumentEditor+ChangeHandlerTests.swift"; sourceTree = "<group>"; };
		E27C87E22D394387008EA35C /* CameraScanner.swift */ = {isa = PBXFileReference; lastKnownFileType = sourcecode.swift; path = CameraScanner.swift; sourceTree = "<group>"; };
		E27C87E42D39438C008EA35C /* CameraScannerViewController.swift */ = {isa = PBXFileReference; lastKnownFileType = sourcecode.swift; path = CameraScannerViewController.swift; sourceTree = "<group>"; };
		E2A683F12DC8FC3A00385FE1 /* FormContainerTestView.swift */ = {isa = PBXFileReference; lastKnownFileType = sourcecode.swift; path = FormContainerTestView.swift; sourceTree = "<group>"; };
		E2A684362DCA40AF00385FE1 /* FormContainerTestView.swift */ = {isa = PBXFileReference; lastKnownFileType = sourcecode.swift; path = FormContainerTestView.swift; sourceTree = "<group>"; };
		E2A684382DCA40D100385FE1 /* CollectionFieldTests.swift */ = {isa = PBXFileReference; lastKnownFileType = sourcecode.swift; path = CollectionFieldTests.swift; sourceTree = "<group>"; };
		E2A6843A2DCA413B00385FE1 /* ImageReplacementTest.swift */ = {isa = PBXFileReference; lastKnownFileType = sourcecode.swift; path = ImageReplacementTest.swift; sourceTree = "<group>"; };
		E2A6843C2DCA41F000385FE1 /* JoyDoc+helper.swift */ = {isa = PBXFileReference; lastKnownFileType = sourcecode.swift; path = "JoyDoc+helper.swift"; sourceTree = "<group>"; };
		E2ABC23E2DF06C7800A33038 /* ChangelogView.swift */ = {isa = PBXFileReference; lastKnownFileType = sourcecode.swift; path = ChangelogView.swift; sourceTree = "<group>"; };
		E2B5F7602D75E67C0057FD85 /* TemplateSearchView.swift */ = {isa = PBXFileReference; lastKnownFileType = sourcecode.swift; path = TemplateSearchView.swift; sourceTree = "<group>"; };
		FA28C9662BB4345C00A2D65C /* FormContainerView.swift */ = {isa = PBXFileReference; lastKnownFileType = sourcecode.swift; path = FormContainerView.swift; sourceTree = "<group>"; };
		FA28C9682BB4356000A2D65C /* SaveButtonView.swift */ = {isa = PBXFileReference; lastKnownFileType = sourcecode.swift; path = SaveButtonView.swift; sourceTree = "<group>"; };
		FA28C96A2BB4359600A2D65C /* ChangeManager.swift */ = {isa = PBXFileReference; lastKnownFileType = sourcecode.swift; path = ChangeManager.swift; sourceTree = "<group>"; };
		FA529C4A2BA1D251000200F5 /* JoyfillExample.app */ = {isa = PBXFileReference; explicitFileType = wrapper.application; includeInIndex = 0; path = JoyfillExample.app; sourceTree = BUILT_PRODUCTS_DIR; };
		FA529C4D2BA1D251000200F5 /* JoyfillExampleApp.swift */ = {isa = PBXFileReference; lastKnownFileType = sourcecode.swift; path = JoyfillExampleApp.swift; sourceTree = "<group>"; };
		FA529C512BA1D253000200F5 /* Assets.xcassets */ = {isa = PBXFileReference; lastKnownFileType = folder.assetcatalog; path = Assets.xcassets; sourceTree = "<group>"; };
		FA529C532BA1D253000200F5 /* JoyfillExample.entitlements */ = {isa = PBXFileReference; lastKnownFileType = text.plist.entitlements; path = JoyfillExample.entitlements; sourceTree = "<group>"; };
		FA529C552BA1D253000200F5 /* Preview Assets.xcassets */ = {isa = PBXFileReference; lastKnownFileType = folder.assetcatalog; path = "Preview Assets.xcassets"; sourceTree = "<group>"; };
		FA529C792BA1D28B000200F5 /* TemplateListView.swift */ = {isa = PBXFileReference; fileEncoding = 4; lastKnownFileType = sourcecode.swift; path = TemplateListView.swift; sourceTree = "<group>"; };
		FA529C7B2BA1D28B000200F5 /* DocumentSubmissionsListView.swift */ = {isa = PBXFileReference; fileEncoding = 4; lastKnownFileType = sourcecode.swift; path = DocumentSubmissionsListView.swift; sourceTree = "<group>"; };
/* End PBXFileReference section */

/* Begin PBXFrameworksBuildPhase section */
		1307CF162BE36ECD00B19FBA /* Frameworks */ = {
			isa = PBXFrameworksBuildPhase;
			buildActionMask = 2147483647;
			files = (
				E2F8A2132DCC7A2D00D3E124 /* JoyfillModel in Frameworks */,
			);
			runOnlyForDeploymentPostprocessing = 0;
		};
		134FC0742BDA82E9008B7030 /* Frameworks */ = {
			isa = PBXFrameworksBuildPhase;
			buildActionMask = 2147483647;
			files = (
				361164DC2DD70A09003DEB4F /* JoyfillModel in Frameworks */,
			);
			runOnlyForDeploymentPostprocessing = 0;
		};
		FA529C472BA1D251000200F5 /* Frameworks */ = {
			isa = PBXFrameworksBuildPhase;
			buildActionMask = 2147483647;
			files = (
				048149FA2CDA8F8E0061FBDC /* JoyfillModel in Frameworks */,
				36294F1A2BD67884006C03A6 /* JoyfillModel in Frameworks */,
				1324937A2BA570F9002C6ADC /* Joyfill in Frameworks */,
				048149FD2CDA8F9A0061FBDC /* JoyfillAPIService in Frameworks */,
				362211402BCEB10200BD98B5 /* JoyfillAPIService in Frameworks */,
				36CFA0532CE2068300B7DE34 /* JoyfillModel in Frameworks */,
				364300F02C510C4200BA870F /* JoyfillModel in Frameworks */,
				E2B5F75F2D75E5F30057FD85 /* JoyfillAPIService in Frameworks */,
				36CFA05B2CE4936100B7DE34 /* JoyfillAPIService in Frameworks */,
				366FD14C2DD35D8600F9BE3E /* JoyfillFormulas in Frameworks */,
				366FD14E2DD35D8600F9BE3E /* FormulaRunner in Frameworks */,
				FA1FEAF12BA4C34800ABD018 /* Joyfill in Frameworks */,
				36C6F4C52CEF4CEC001765CF /* JoyfillModel in Frameworks */,
				FA1FEAEB2BA46C1200ABD018 /* Joyfill in Frameworks */,
				360BC7F62C3E88E500735516 /* JoyfillAPIService in Frameworks */,
				366FD1472DD35C9100F9BE3E /* JoyfillAPIService in Frameworks */,
				FA28C96E2BB4456300A2D65C /* JoyfillAPIService in Frameworks */,
				E2F8A2112DCC7A0F00D3E124 /* JoyfillModel in Frameworks */,
				364300ED2C510BEC00BA870F /* JoyfillAPIService in Frameworks */,
				3661908A2BF239BD006ED7CF /* JoyfillModel in Frameworks */,
				FA28C95F2BB18F1600A2D65C /* JoyfillAPIService in Frameworks */,
				FA1FEAEE2BA4C1F300ABD018 /* Joyfill in Frameworks */,
				FA1FEAE22BA466CB00ABD018 /* Joyfill in Frameworks */,
				363AEF702C510DF00082359B /* JoyfillAPIService in Frameworks */,
				FA28C9712BB4456D00A2D65C /* JoyfillModel in Frameworks */,
				360BC7F92C3E896D00735516 /* JoyfillModel in Frameworks */,
				1324937D2BAD5A42002C6ADC /* JoyfillModel in Frameworks */,
				366FD14A2DD35D8600F9BE3E /* Examples in Frameworks */,
				FAACBA602BA1D3AD00B610AB /* Joyfill in Frameworks */,
				E2A683EE2DC8F5FC00385FE1 /* JoyfillModel in Frameworks */,
				FA529C822BA1D2D2000200F5 /* Joyfill in Frameworks */,
				36294F1D2BD67FC4006C03A6 /* JoyfillAPIService in Frameworks */,
			);
			runOnlyForDeploymentPostprocessing = 0;
		};
/* End PBXFrameworksBuildPhase section */

/* Begin PBXGroup section */
		1307CF1A2BE36ECE00B19FBA /* JoyfillUITests */ = {
			isa = PBXGroup;
			children = (
				1307CF1B2BE36ECE00B19FBA /* JoyfillUITests.swift */,
				362A56102BEE36CE00B54C14 /* DateTimeFieldTests.swift */,
				362A560A2BEE2EE600B54C14 /* ImageFieldTests.swift */,
				133EBABA2BF48804009B73AB /* SignatureFieldTests.swift */,
				362A560E2BEE359400B54C14 /* ChartFieldTests.swift */,
				E2A684382DCA40D100385FE1 /* CollectionFieldTests.swift */,
				1338AB952BEE38DD0001C203 /* TableFieldTests.swift */,
				045B41852D19BEAB00F3D6C1 /* TableNumber_Block_DateFieldTest.swift */,
				136D3DBE2C103BD8008B1CA3 /* PageNavigationFieldTest.swift */,
				13A3F8E92C34171A00B0A255 /* ConditionalLogicTests.swift */,
				13A3F8EB2C356DB800B0A255 /* ConditinalPageLogicTests.swift */,
				362A560C2BEE304500B54C14 /* JoyfillUITestsBaseClass.swift */,
				04814A022CDA912F0061FBDC /* SelectionFieldHidePageLogicTests.swift */,
				04814A032CDA912F0061FBDC /* SelectionFieldLogicTests.swift */,
				04814A042CDA912F0061FBDC /* SelectionFieldShowPageLogicTests.swift */,
				1307CF1D2BE36ECE00B19FBA /* JoyfillUITestsLaunchTests.swift */,
			);
			path = JoyfillUITests;
			sourceTree = "<group>";
		};
		134FC0782BDA82E9008B7030 /* JoyfillTests */ = {
			isa = PBXGroup;
			children = (
				134FC0792BDA82E9008B7030 /* JoyfillTests.swift */,
				0448AE082D0C45AD00754EA0 /* ValidationTestCase.swift */,
				1307CF132BE1292900B19FBA /* JoyDoc+Assert.swift */,
				361164D92DD70625003DEB4F /* WisdomTests.swift */,
				E254BF7F2D410F990083C3E4 /* ConditionLogicUnitTests.swift */,
				E254BF812D410FA00083C3E4 /* DocumentEditor+ChangeHandlerTests.swift */,
			);
			path = JoyfillTests;
			sourceTree = "<group>";
		};
		360787992BEB8CF600D9A187 /* Frameworks */ = {
			isa = PBXGroup;
			children = (
			);
			name = Frameworks;
			sourceTree = "<group>";
		};
		FA529C412BA1D251000200F5 = {
			isa = PBXGroup;
			children = (
				366190942BF23EAB006ED7CF /* JoyfillTests.xctestplan */,
				360787802BE911C400D9A187 /* JoyfillExample.xctestplan */,
				3607877F2BE900C400D9A187 /* JoyfillUITests.xctestplan */,
				FA529C4C2BA1D251000200F5 /* JoyfillExample */,
				134FC0782BDA82E9008B7030 /* JoyfillTests */,
				1307CF1A2BE36ECE00B19FBA /* JoyfillUITests */,
				FA529C4B2BA1D251000200F5 /* Products */,
				360787992BEB8CF600D9A187 /* Frameworks */,
			);
			sourceTree = "<group>";
		};
		FA529C4B2BA1D251000200F5 /* Products */ = {
			isa = PBXGroup;
			children = (
				FA529C4A2BA1D251000200F5 /* JoyfillExample.app */,
				134FC0772BDA82E9008B7030 /* JoyfillTests.xctest */,
				1307CF192BE36ECE00B19FBA /* JoyfillUITests.xctest */,
			);
			name = Products;
			sourceTree = "<group>";
		};
		FA529C4C2BA1D251000200F5 /* JoyfillExample */ = {
			isa = PBXGroup;
			children = (
				FA529C4D2BA1D251000200F5 /* JoyfillExampleApp.swift */,
				FA529C792BA1D28B000200F5 /* TemplateListView.swift */,
				FA529C7B2BA1D28B000200F5 /* DocumentSubmissionsListView.swift */,
				FA28C9662BB4345C00A2D65C /* FormContainerView.swift */,
				FA28C96A2BB4359600A2D65C /* ChangeManager.swift */,
				E2A684362DCA40AF00385FE1 /* FormContainerTestView.swift */,
				E2B5F7602D75E67C0057FD85 /* TemplateSearchView.swift */,
<<<<<<< HEAD
=======
				E2A6843C2DCA41F000385FE1 /* JoyDoc+helper.swift */,
				E2ABC23E2DF06C7800A33038 /* ChangelogView.swift */,
				E27C87E22D394387008EA35C /* CameraScanner.swift */,
				E2A6843A2DCA413B00385FE1 /* ImageReplacementTest.swift */,
				E2A683F12DC8FC3A00385FE1 /* FormContainerTestView.swift */,
>>>>>>> 11f6432f
				E27C87E42D39438C008EA35C /* CameraScannerViewController.swift */,
				36CE14662DB6680000799B25 /* LiveViewTest.swift */,
				E27C87E22D394387008EA35C /* CameraScanner.swift */,
				04814A0B2CDA91520061FBDC /* JoyfillExample.entitlements */,
				3656F8982DF076DA001590B2 /* FormBuilderView.swift */,
				FA28C9682BB4356000A2D65C /* SaveButtonView.swift */,
				1307CF112BE1290800B19FBA /* JoyDoc+DummyModel.swift */,
				36CE14682DB7F90100799B25 /* JoyDoc+helper.swift */,
				048149FE2CDA901F0061FBDC /* UserAccessTokenTextFieldView.swift */,
				13B544452BE37D2A008AF9BC /* UITestFormContainerView.swift */,
				045B41832D19BD8500F3D6C1 /* TableNewColumns.json */,
				1307CF0C2BDB7E0700B19FBA /* Joydocjson.json */,
				FA529C512BA1D253000200F5 /* Assets.xcassets */,
				FA529C532BA1D253000200F5 /* JoyfillExample.entitlements */,
				FA529C542BA1D253000200F5 /* Preview Content */,
			);
			path = JoyfillExample;
			sourceTree = "<group>";
		};
		FA529C542BA1D253000200F5 /* Preview Content */ = {
			isa = PBXGroup;
			children = (
				FA529C552BA1D253000200F5 /* Preview Assets.xcassets */,
			);
			path = "Preview Content";
			sourceTree = "<group>";
		};
/* End PBXGroup section */

/* Begin PBXNativeTarget section */
		1307CF182BE36ECD00B19FBA /* JoyfillUITests */ = {
			isa = PBXNativeTarget;
			buildConfigurationList = 1307CF212BE36ECE00B19FBA /* Build configuration list for PBXNativeTarget "JoyfillUITests" */;
			buildPhases = (
				1307CF152BE36ECD00B19FBA /* Sources */,
				1307CF162BE36ECD00B19FBA /* Frameworks */,
				1307CF172BE36ECD00B19FBA /* Resources */,
			);
			buildRules = (
			);
			dependencies = (
				1307CF202BE36ECE00B19FBA /* PBXTargetDependency */,
			);
			name = JoyfillUITests;
			packageProductDependencies = (
				E2F8A2122DCC7A2D00D3E124 /* JoyfillModel */,
			);
			productName = JoyfillUITests;
			productReference = 1307CF192BE36ECE00B19FBA /* JoyfillUITests.xctest */;
			productType = "com.apple.product-type.bundle.ui-testing";
		};
		134FC0762BDA82E9008B7030 /* JoyfillTests */ = {
			isa = PBXNativeTarget;
			buildConfigurationList = 134FC07F2BDA82E9008B7030 /* Build configuration list for PBXNativeTarget "JoyfillTests" */;
			buildPhases = (
				134FC0732BDA82E9008B7030 /* Sources */,
				134FC0742BDA82E9008B7030 /* Frameworks */,
				134FC0752BDA82E9008B7030 /* Resources */,
			);
			buildRules = (
			);
			dependencies = (
				134FC07C2BDA82E9008B7030 /* PBXTargetDependency */,
			);
			name = JoyfillTests;
			packageProductDependencies = (
				361164DB2DD70A09003DEB4F /* JoyfillModel */,
			);
			productName = JoyfillTests;
			productReference = 134FC0772BDA82E9008B7030 /* JoyfillTests.xctest */;
			productType = "com.apple.product-type.bundle.unit-test";
		};
		FA529C492BA1D251000200F5 /* JoyfillExample */ = {
			isa = PBXNativeTarget;
			buildConfigurationList = FA529C6F2BA1D253000200F5 /* Build configuration list for PBXNativeTarget "JoyfillExample" */;
			buildPhases = (
				FA529C462BA1D251000200F5 /* Sources */,
				FA529C472BA1D251000200F5 /* Frameworks */,
				FA529C482BA1D251000200F5 /* Resources */,
			);
			buildRules = (
			);
			dependencies = (
			);
			name = JoyfillExample;
			packageProductDependencies = (
				FA529C812BA1D2D2000200F5 /* Joyfill */,
				FAACBA5F2BA1D3AD00B610AB /* Joyfill */,
				FA1FEAE12BA466CB00ABD018 /* Joyfill */,
				FA1FEAEA2BA46C1200ABD018 /* Joyfill */,
				FA1FEAED2BA4C1F300ABD018 /* Joyfill */,
				FA1FEAF02BA4C34800ABD018 /* Joyfill */,
				132493792BA570F9002C6ADC /* Joyfill */,
				1324937C2BAD5A42002C6ADC /* JoyfillModel */,
				FA28C95E2BB18F1600A2D65C /* JoyfillAPIService */,
				FA28C96D2BB4456300A2D65C /* JoyfillAPIService */,
				FA28C9702BB4456D00A2D65C /* JoyfillModel */,
				3622113F2BCEB10200BD98B5 /* JoyfillAPIService */,
				36294F192BD67884006C03A6 /* JoyfillModel */,
				36294F1C2BD67FC4006C03A6 /* JoyfillAPIService */,
				366190892BF239BD006ED7CF /* JoyfillModel */,
				360BC7F52C3E88E500735516 /* JoyfillAPIService */,
				360BC7F82C3E896D00735516 /* JoyfillModel */,
				364300EC2C510BEC00BA870F /* JoyfillAPIService */,
				364300EF2C510C4200BA870F /* JoyfillModel */,
				363AEF6F2C510DF00082359B /* JoyfillAPIService */,
				048149F92CDA8F8E0061FBDC /* JoyfillModel */,
				048149FC2CDA8F9A0061FBDC /* JoyfillAPIService */,
				36CFA0522CE2068300B7DE34 /* JoyfillModel */,
				36CFA05A2CE4936100B7DE34 /* JoyfillAPIService */,
				36C6F4C42CEF4CEC001765CF /* JoyfillModel */,
				E2B5F75E2D75E5F30057FD85 /* JoyfillAPIService */,
<<<<<<< HEAD
				E2C9BB262D8F2AAF006A9047 /* JoyfillModel */,
				366FD1462DD35C9100F9BE3E /* JoyfillAPIService */,
				366FD1492DD35D8600F9BE3E /* Examples */,
				366FD14B2DD35D8600F9BE3E /* JoyfillFormulas */,
				366FD14D2DD35D8600F9BE3E /* FormulaRunner */,
=======
				E2A683ED2DC8F5FC00385FE1 /* JoyfillModel */,
				E2F8A2102DCC7A0F00D3E124 /* JoyfillModel */,
>>>>>>> 11f6432f
			);
			productName = JoyfillExample;
			productReference = FA529C4A2BA1D251000200F5 /* JoyfillExample.app */;
			productType = "com.apple.product-type.application";
		};
/* End PBXNativeTarget section */

/* Begin PBXProject section */
		FA529C422BA1D251000200F5 /* Project object */ = {
			isa = PBXProject;
			attributes = {
				BuildIndependentTargetsInParallel = 1;
				LastSwiftUpdateCheck = 1520;
				LastUpgradeCheck = 1520;
				TargetAttributes = {
					1307CF182BE36ECD00B19FBA = {
						CreatedOnToolsVersion = 15.2;
						TestTargetID = FA529C492BA1D251000200F5;
					};
					134FC0762BDA82E9008B7030 = {
						CreatedOnToolsVersion = 15.2;
						TestTargetID = FA529C492BA1D251000200F5;
					};
					FA529C492BA1D251000200F5 = {
						CreatedOnToolsVersion = 15.2;
					};
				};
			};
			buildConfigurationList = FA529C452BA1D251000200F5 /* Build configuration list for PBXProject "JoyfillExample" */;
			compatibilityVersion = "Xcode 14.0";
			developmentRegion = en;
			hasScannedForEncodings = 0;
			knownRegions = (
				en,
				Base,
			);
			mainGroup = FA529C412BA1D251000200F5;
			packageReferences = (
				132493782BA570F9002C6ADC /* XCLocalSwiftPackageReference ".." */,
<<<<<<< HEAD
				E2C9BB252D8F2AAF006A9047 /* XCRemoteSwiftPackageReference "JoyfillModel" */,
				366FD1452DD35C9100F9BE3E /* XCRemoteSwiftPackageReference "JoyfillAPIService" */,
				366FD1482DD35D8600F9BE3E /* XCRemoteSwiftPackageReference "Swift-Formulas" */,
=======
				E2B5F75D2D75E5F30057FD85 /* XCLocalSwiftPackageReference "../../JoyfillAPIService" */,
				E2F8A20F2DCC7A0F00D3E124 /* XCRemoteSwiftPackageReference "JoyfillModel" */,
>>>>>>> 11f6432f
			);
			productRefGroup = FA529C4B2BA1D251000200F5 /* Products */;
			projectDirPath = "";
			projectRoot = "";
			targets = (
				FA529C492BA1D251000200F5 /* JoyfillExample */,
				134FC0762BDA82E9008B7030 /* JoyfillTests */,
				1307CF182BE36ECD00B19FBA /* JoyfillUITests */,
			);
		};
/* End PBXProject section */

/* Begin PBXResourcesBuildPhase section */
		1307CF172BE36ECD00B19FBA /* Resources */ = {
			isa = PBXResourcesBuildPhase;
			buildActionMask = 2147483647;
			files = (
				1321F1782BECEC9400594112 /* Joydocjson.json in Resources */,
			);
			runOnlyForDeploymentPostprocessing = 0;
		};
		134FC0752BDA82E9008B7030 /* Resources */ = {
			isa = PBXResourcesBuildPhase;
			buildActionMask = 2147483647;
			files = (
				1307CF0D2BDB7E0700B19FBA /* Joydocjson.json in Resources */,
			);
			runOnlyForDeploymentPostprocessing = 0;
		};
		FA529C482BA1D251000200F5 /* Resources */ = {
			isa = PBXResourcesBuildPhase;
			buildActionMask = 2147483647;
			files = (
				FA529C562BA1D253000200F5 /* Preview Assets.xcassets in Resources */,
				FA529C522BA1D253000200F5 /* Assets.xcassets in Resources */,
				1307CF0E2BDBC77600B19FBA /* Joydocjson.json in Resources */,
				045B41842D19BD8500F3D6C1 /* TableNewColumns.json in Resources */,
			);
			runOnlyForDeploymentPostprocessing = 0;
		};
/* End PBXResourcesBuildPhase section */

/* Begin PBXSourcesBuildPhase section */
		1307CF152BE36ECD00B19FBA /* Sources */ = {
			isa = PBXSourcesBuildPhase;
			buildActionMask = 2147483647;
			files = (
				1307CF1E2BE36ECE00B19FBA /* JoyfillUITestsLaunchTests.swift in Sources */,
				045B41862D19BEAB00F3D6C1 /* TableNumber_Block_DateFieldTest.swift in Sources */,
				04814A052CDA912F0061FBDC /* SelectionFieldHidePageLogicTests.swift in Sources */,
				04814A062CDA912F0061FBDC /* SelectionFieldShowPageLogicTests.swift in Sources */,
				04814A072CDA912F0061FBDC /* SelectionFieldLogicTests.swift in Sources */,
				13A3F8EA2C34171A00B0A255 /* ConditionalLogicTests.swift in Sources */,
				136D3DBF2C103BD8008B1CA3 /* PageNavigationFieldTest.swift in Sources */,
				362A560B2BEE2EE600B54C14 /* ImageFieldTests.swift in Sources */,
				E2A684392DCA40D100385FE1 /* CollectionFieldTests.swift in Sources */,
				1338AB962BEE38DD0001C203 /* TableFieldTests.swift in Sources */,
				1307CF1C2BE36ECE00B19FBA /* JoyfillUITests.swift in Sources */,
				133EBABB2BF48804009B73AB /* SignatureFieldTests.swift in Sources */,
				13A3F8EC2C356DB800B0A255 /* ConditinalPageLogicTests.swift in Sources */,
				362A56112BEE36CE00B54C14 /* DateTimeFieldTests.swift in Sources */,
				362A560F2BEE359400B54C14 /* ChartFieldTests.swift in Sources */,
				362A560D2BEE304500B54C14 /* JoyfillUITestsBaseClass.swift in Sources */,
			);
			runOnlyForDeploymentPostprocessing = 0;
		};
		134FC0732BDA82E9008B7030 /* Sources */ = {
			isa = PBXSourcesBuildPhase;
			buildActionMask = 2147483647;
			files = (
				1307CF142BE1292900B19FBA /* JoyDoc+Assert.swift in Sources */,
				E254BF802D410F990083C3E4 /* ConditionLogicUnitTests.swift in Sources */,
				E254BF822D410FA00083C3E4 /* DocumentEditor+ChangeHandlerTests.swift in Sources */,
				361164DA2DD70625003DEB4F /* WisdomTests.swift in Sources */,
				1307CF122BE1290800B19FBA /* JoyDoc+DummyModel.swift in Sources */,
				0448AE092D0C45AD00754EA0 /* ValidationTestCase.swift in Sources */,
				134FC07A2BDA82E9008B7030 /* JoyfillTests.swift in Sources */,
			);
			runOnlyForDeploymentPostprocessing = 0;
		};
		FA529C462BA1D251000200F5 /* Sources */ = {
			isa = PBXSourcesBuildPhase;
			buildActionMask = 2147483647;
			files = (
				13B544462BE37D2A008AF9BC /* UITestFormContainerView.swift in Sources */,
<<<<<<< HEAD
				36CE14672DB6680000799B25 /* LiveViewTest.swift in Sources */,
=======
				E2A6843D2DCA41F000385FE1 /* JoyDoc+helper.swift in Sources */,
>>>>>>> 11f6432f
				E27C87E52D39438C008EA35C /* CameraScannerViewController.swift in Sources */,
				3656F8992DF076DA001590B2 /* FormBuilderView.swift in Sources */,
				36CE14692DB7F90B00799B25 /* JoyDoc+helper.swift in Sources */,
				13B544442BE37410008AF9BC /* JoyDoc+DummyModel.swift in Sources */,
				E2A683F22DC8FC3A00385FE1 /* FormContainerTestView.swift in Sources */,
				E2A6843B2DCA413B00385FE1 /* ImageReplacementTest.swift in Sources */,
				048149FF2CDA901F0061FBDC /* UserAccessTokenTextFieldView.swift in Sources */,
				E27C87E32D394387008EA35C /* CameraScanner.swift in Sources */,
				FA28C9672BB4345C00A2D65C /* FormContainerView.swift in Sources */,
				FA28C96B2BB4359600A2D65C /* ChangeManager.swift in Sources */,
				FA529C7D2BA1D28B000200F5 /* TemplateListView.swift in Sources */,
				E2ABC23F2DF06C7800A33038 /* ChangelogView.swift in Sources */,
				E2B5F7612D75E67C0057FD85 /* TemplateSearchView.swift in Sources */,
				E2A684372DCA40AF00385FE1 /* FormContainerTestView.swift in Sources */,
				FA529C7F2BA1D28B000200F5 /* DocumentSubmissionsListView.swift in Sources */,
				FA28C9692BB4356000A2D65C /* SaveButtonView.swift in Sources */,
				FA529C4E2BA1D251000200F5 /* JoyfillExampleApp.swift in Sources */,
			);
			runOnlyForDeploymentPostprocessing = 0;
		};
/* End PBXSourcesBuildPhase section */

/* Begin PBXTargetDependency section */
		1307CF202BE36ECE00B19FBA /* PBXTargetDependency */ = {
			isa = PBXTargetDependency;
			target = FA529C492BA1D251000200F5 /* JoyfillExample */;
			targetProxy = 1307CF1F2BE36ECE00B19FBA /* PBXContainerItemProxy */;
		};
		134FC07C2BDA82E9008B7030 /* PBXTargetDependency */ = {
			isa = PBXTargetDependency;
			target = FA529C492BA1D251000200F5 /* JoyfillExample */;
			targetProxy = 134FC07B2BDA82E9008B7030 /* PBXContainerItemProxy */;
		};
/* End PBXTargetDependency section */

/* Begin XCBuildConfiguration section */
		1307CF222BE36ECE00B19FBA /* Debug */ = {
			isa = XCBuildConfiguration;
			buildSettings = {
				CODE_SIGN_IDENTITY = "Apple Development";
				CODE_SIGN_STYLE = Automatic;
				CURRENT_PROJECT_VERSION = 1;
				DEVELOPMENT_TEAM = Z928FCJVR4;
				GENERATE_INFOPLIST_FILE = YES;
				IPHONEOS_DEPLOYMENT_TARGET = 16;
				MARKETING_VERSION = 1.0;
				PRODUCT_BUNDLE_IDENTIFIER = App.JoyfillUITests;
				"PRODUCT_BUNDLE_IDENTIFIER[sdk=iphoneos*]" = com.joyfill;
				PRODUCT_NAME = "$(TARGET_NAME)";
				PROVISIONING_PROFILE_SPECIFIER = "";
				SDKROOT = iphoneos;
				SWIFT_EMIT_LOC_STRINGS = NO;
				SWIFT_VERSION = 5.0;
				TARGETED_DEVICE_FAMILY = "1,2";
				TEST_TARGET_NAME = JoyfillExample;
			};
			name = Debug;
		};
		1307CF232BE36ECE00B19FBA /* Release */ = {
			isa = XCBuildConfiguration;
			buildSettings = {
				CODE_SIGN_IDENTITY = "Apple Development";
				CODE_SIGN_STYLE = Automatic;
				CURRENT_PROJECT_VERSION = 1;
				DEVELOPMENT_TEAM = Z928FCJVR4;
				GENERATE_INFOPLIST_FILE = YES;
				IPHONEOS_DEPLOYMENT_TARGET = 16;
				MARKETING_VERSION = 1.0;
				PRODUCT_BUNDLE_IDENTIFIER = App.JoyfillUITests;
				"PRODUCT_BUNDLE_IDENTIFIER[sdk=iphoneos*]" = com.joyfill;
				PRODUCT_NAME = "$(TARGET_NAME)";
				PROVISIONING_PROFILE_SPECIFIER = "";
				SDKROOT = iphoneos;
				SWIFT_EMIT_LOC_STRINGS = NO;
				SWIFT_VERSION = 5.0;
				TARGETED_DEVICE_FAMILY = "1,2";
				TEST_TARGET_NAME = JoyfillExample;
				VALIDATE_PRODUCT = YES;
			};
			name = Release;
		};
		134FC07D2BDA82E9008B7030 /* Debug */ = {
			isa = XCBuildConfiguration;
			buildSettings = {
				BUNDLE_LOADER = "$(TEST_HOST)";
				CODE_SIGN_IDENTITY = "Apple Development";
				CODE_SIGN_STYLE = Automatic;
				CURRENT_PROJECT_VERSION = 1;
				DEVELOPMENT_TEAM = Z928FCJVR4;
				GENERATE_INFOPLIST_FILE = YES;
				IPHONEOS_DEPLOYMENT_TARGET = 16;
				MARKETING_VERSION = 1.0;
				PRODUCT_BUNDLE_IDENTIFIER = App.JoyfillTests;
				"PRODUCT_BUNDLE_IDENTIFIER[sdk=iphoneos*]" = com.joyfill;
				PRODUCT_NAME = "$(TARGET_NAME)";
				PROVISIONING_PROFILE_SPECIFIER = "";
				SDKROOT = iphoneos;
				SWIFT_EMIT_LOC_STRINGS = NO;
				SWIFT_VERSION = 5.0;
				TARGETED_DEVICE_FAMILY = "1,2";
				TEST_HOST = "$(BUILT_PRODUCTS_DIR)/JoyfillExample.app/$(BUNDLE_EXECUTABLE_FOLDER_PATH)/JoyfillExample";
			};
			name = Debug;
		};
		134FC07E2BDA82E9008B7030 /* Release */ = {
			isa = XCBuildConfiguration;
			buildSettings = {
				BUNDLE_LOADER = "$(TEST_HOST)";
				CODE_SIGN_IDENTITY = "Apple Development";
				CODE_SIGN_STYLE = Automatic;
				CURRENT_PROJECT_VERSION = 1;
				DEVELOPMENT_TEAM = Z928FCJVR4;
				GENERATE_INFOPLIST_FILE = YES;
				IPHONEOS_DEPLOYMENT_TARGET = 16;
				MARKETING_VERSION = 1.0;
				PRODUCT_BUNDLE_IDENTIFIER = App.JoyfillTests;
				"PRODUCT_BUNDLE_IDENTIFIER[sdk=iphoneos*]" = com.joyfill;
				PRODUCT_NAME = "$(TARGET_NAME)";
				PROVISIONING_PROFILE_SPECIFIER = "";
				SDKROOT = iphoneos;
				SWIFT_EMIT_LOC_STRINGS = NO;
				SWIFT_VERSION = 5.0;
				TARGETED_DEVICE_FAMILY = "1,2";
				TEST_HOST = "$(BUILT_PRODUCTS_DIR)/JoyfillExample.app/$(BUNDLE_EXECUTABLE_FOLDER_PATH)/JoyfillExample";
				VALIDATE_PRODUCT = YES;
			};
			name = Release;
		};
		FA529C6D2BA1D253000200F5 /* Debug */ = {
			isa = XCBuildConfiguration;
			buildSettings = {
				ALWAYS_SEARCH_USER_PATHS = NO;
				ASSETCATALOG_COMPILER_GENERATE_SWIFT_ASSET_SYMBOL_EXTENSIONS = YES;
				CLANG_ANALYZER_NONNULL = YES;
				CLANG_ANALYZER_NUMBER_OBJECT_CONVERSION = YES_AGGRESSIVE;
				CLANG_CXX_LANGUAGE_STANDARD = "gnu++20";
				CLANG_ENABLE_MODULES = YES;
				CLANG_ENABLE_OBJC_ARC = YES;
				CLANG_ENABLE_OBJC_WEAK = YES;
				CLANG_WARN_BLOCK_CAPTURE_AUTORELEASING = YES;
				CLANG_WARN_BOOL_CONVERSION = YES;
				CLANG_WARN_COMMA = YES;
				CLANG_WARN_CONSTANT_CONVERSION = YES;
				CLANG_WARN_DEPRECATED_OBJC_IMPLEMENTATIONS = YES;
				CLANG_WARN_DIRECT_OBJC_ISA_USAGE = YES_ERROR;
				CLANG_WARN_DOCUMENTATION_COMMENTS = YES;
				CLANG_WARN_EMPTY_BODY = YES;
				CLANG_WARN_ENUM_CONVERSION = YES;
				CLANG_WARN_INFINITE_RECURSION = YES;
				CLANG_WARN_INT_CONVERSION = YES;
				CLANG_WARN_NON_LITERAL_NULL_CONVERSION = YES;
				CLANG_WARN_OBJC_IMPLICIT_RETAIN_SELF = YES;
				CLANG_WARN_OBJC_LITERAL_CONVERSION = YES;
				CLANG_WARN_OBJC_ROOT_CLASS = YES_ERROR;
				CLANG_WARN_QUOTED_INCLUDE_IN_FRAMEWORK_HEADER = YES;
				CLANG_WARN_RANGE_LOOP_ANALYSIS = YES;
				CLANG_WARN_STRICT_PROTOTYPES = YES;
				CLANG_WARN_SUSPICIOUS_MOVE = YES;
				CLANG_WARN_UNGUARDED_AVAILABILITY = YES_AGGRESSIVE;
				CLANG_WARN_UNREACHABLE_CODE = YES;
				CLANG_WARN__DUPLICATE_METHOD_MATCH = YES;
				COPY_PHASE_STRIP = NO;
				DEAD_CODE_STRIPPING = YES;
				DEBUG_INFORMATION_FORMAT = dwarf;
				ENABLE_STRICT_OBJC_MSGSEND = YES;
				ENABLE_TESTABILITY = YES;
				ENABLE_USER_SCRIPT_SANDBOXING = YES;
				GCC_C_LANGUAGE_STANDARD = gnu17;
				GCC_DYNAMIC_NO_PIC = NO;
				GCC_NO_COMMON_BLOCKS = YES;
				GCC_OPTIMIZATION_LEVEL = 0;
				GCC_PREPROCESSOR_DEFINITIONS = (
					"DEBUG=1",
					"$(inherited)",
				);
				GCC_WARN_64_TO_32_BIT_CONVERSION = YES;
				GCC_WARN_ABOUT_RETURN_TYPE = YES_ERROR;
				GCC_WARN_UNDECLARED_SELECTOR = YES;
				GCC_WARN_UNINITIALIZED_AUTOS = YES_AGGRESSIVE;
				GCC_WARN_UNUSED_FUNCTION = YES;
				GCC_WARN_UNUSED_VARIABLE = YES;
				GENERATE_INFOPLIST_FILE = YES;
				LOCALIZATION_PREFERS_STRING_CATALOGS = YES;
				MTL_ENABLE_DEBUG_INFO = INCLUDE_SOURCE;
				MTL_FAST_MATH = YES;
				NEW_SETTING = "";
				ONLY_ACTIVE_ARCH = YES;
				SWIFT_ACTIVE_COMPILATION_CONDITIONS = "DEBUG $(inherited)";
				SWIFT_OPTIMIZATION_LEVEL = "-Onone";
			};
			name = Debug;
		};
		FA529C6E2BA1D253000200F5 /* Release */ = {
			isa = XCBuildConfiguration;
			buildSettings = {
				ALWAYS_SEARCH_USER_PATHS = NO;
				ASSETCATALOG_COMPILER_GENERATE_SWIFT_ASSET_SYMBOL_EXTENSIONS = YES;
				CLANG_ANALYZER_NONNULL = YES;
				CLANG_ANALYZER_NUMBER_OBJECT_CONVERSION = YES_AGGRESSIVE;
				CLANG_CXX_LANGUAGE_STANDARD = "gnu++20";
				CLANG_ENABLE_MODULES = YES;
				CLANG_ENABLE_OBJC_ARC = YES;
				CLANG_ENABLE_OBJC_WEAK = YES;
				CLANG_WARN_BLOCK_CAPTURE_AUTORELEASING = YES;
				CLANG_WARN_BOOL_CONVERSION = YES;
				CLANG_WARN_COMMA = YES;
				CLANG_WARN_CONSTANT_CONVERSION = YES;
				CLANG_WARN_DEPRECATED_OBJC_IMPLEMENTATIONS = YES;
				CLANG_WARN_DIRECT_OBJC_ISA_USAGE = YES_ERROR;
				CLANG_WARN_DOCUMENTATION_COMMENTS = YES;
				CLANG_WARN_EMPTY_BODY = YES;
				CLANG_WARN_ENUM_CONVERSION = YES;
				CLANG_WARN_INFINITE_RECURSION = YES;
				CLANG_WARN_INT_CONVERSION = YES;
				CLANG_WARN_NON_LITERAL_NULL_CONVERSION = YES;
				CLANG_WARN_OBJC_IMPLICIT_RETAIN_SELF = YES;
				CLANG_WARN_OBJC_LITERAL_CONVERSION = YES;
				CLANG_WARN_OBJC_ROOT_CLASS = YES_ERROR;
				CLANG_WARN_QUOTED_INCLUDE_IN_FRAMEWORK_HEADER = YES;
				CLANG_WARN_RANGE_LOOP_ANALYSIS = YES;
				CLANG_WARN_STRICT_PROTOTYPES = YES;
				CLANG_WARN_SUSPICIOUS_MOVE = YES;
				CLANG_WARN_UNGUARDED_AVAILABILITY = YES_AGGRESSIVE;
				CLANG_WARN_UNREACHABLE_CODE = YES;
				CLANG_WARN__DUPLICATE_METHOD_MATCH = YES;
				COPY_PHASE_STRIP = NO;
				DEAD_CODE_STRIPPING = YES;
				DEBUG_INFORMATION_FORMAT = "dwarf-with-dsym";
				ENABLE_NS_ASSERTIONS = NO;
				ENABLE_STRICT_OBJC_MSGSEND = YES;
				ENABLE_USER_SCRIPT_SANDBOXING = YES;
				GCC_C_LANGUAGE_STANDARD = gnu17;
				GCC_NO_COMMON_BLOCKS = YES;
				GCC_WARN_64_TO_32_BIT_CONVERSION = YES;
				GCC_WARN_ABOUT_RETURN_TYPE = YES_ERROR;
				GCC_WARN_UNDECLARED_SELECTOR = YES;
				GCC_WARN_UNINITIALIZED_AUTOS = YES_AGGRESSIVE;
				GCC_WARN_UNUSED_FUNCTION = YES;
				GCC_WARN_UNUSED_VARIABLE = YES;
				GENERATE_INFOPLIST_FILE = YES;
				LOCALIZATION_PREFERS_STRING_CATALOGS = YES;
				MTL_ENABLE_DEBUG_INFO = NO;
				MTL_FAST_MATH = YES;
				NEW_SETTING = "";
				SWIFT_COMPILATION_MODE = wholemodule;
			};
			name = Release;
		};
		FA529C702BA1D253000200F5 /* Debug */ = {
			isa = XCBuildConfiguration;
			buildSettings = {
				ASSETCATALOG_COMPILER_APPICON_NAME = AppIcon;
				ASSETCATALOG_COMPILER_GLOBAL_ACCENT_COLOR_NAME = AccentColor;
				CODE_SIGN_ENTITLEMENTS = JoyfillExample/JoyfillExample.entitlements;
				CODE_SIGN_IDENTITY = "Apple Development";
				CODE_SIGN_STYLE = Automatic;
				CURRENT_PROJECT_VERSION = 18;
				DEAD_CODE_STRIPPING = YES;
				DEVELOPMENT_ASSET_PATHS = "\"JoyfillExample/Preview Content\"";
				DEVELOPMENT_TEAM = Z928FCJVR4;
				ENABLE_PREVIEWS = YES;
				GENERATE_INFOPLIST_FILE = YES;
				INFOPLIST_KEY_NSCameraUsageDescription = "We need access to the camera to scan text.";
				"INFOPLIST_KEY_UIApplicationSceneManifest_Generation[sdk=iphoneos*]" = YES;
				"INFOPLIST_KEY_UIApplicationSceneManifest_Generation[sdk=iphonesimulator*]" = YES;
				"INFOPLIST_KEY_UIApplicationSupportsIndirectInputEvents[sdk=iphoneos*]" = YES;
				"INFOPLIST_KEY_UIApplicationSupportsIndirectInputEvents[sdk=iphonesimulator*]" = YES;
				"INFOPLIST_KEY_UILaunchScreen_Generation[sdk=iphoneos*]" = YES;
				"INFOPLIST_KEY_UILaunchScreen_Generation[sdk=iphonesimulator*]" = YES;
				"INFOPLIST_KEY_UIStatusBarStyle[sdk=iphoneos*]" = UIStatusBarStyleDefault;
				"INFOPLIST_KEY_UIStatusBarStyle[sdk=iphonesimulator*]" = UIStatusBarStyleDefault;
				INFOPLIST_KEY_UISupportedInterfaceOrientations_iPad = "UIInterfaceOrientationPortrait UIInterfaceOrientationPortraitUpsideDown UIInterfaceOrientationLandscapeLeft UIInterfaceOrientationLandscapeRight";
				INFOPLIST_KEY_UISupportedInterfaceOrientations_iPhone = "UIInterfaceOrientationPortrait UIInterfaceOrientationLandscapeLeft UIInterfaceOrientationLandscapeRight";
				IPHONEOS_DEPLOYMENT_TARGET = 15.0;
				LD_RUNPATH_SEARCH_PATHS = "@executable_path/Frameworks";
				"LD_RUNPATH_SEARCH_PATHS[sdk=macosx*]" = "@executable_path/../Frameworks";
				MACOSX_DEPLOYMENT_TARGET = 14.2;
				MARKETING_VERSION = 1.4;
				PRODUCT_BUNDLE_IDENTIFIER = com.joyfill;
				PRODUCT_NAME = "$(TARGET_NAME)";
				PROVISIONING_PROFILE_SPECIFIER = "";
				SDKROOT = auto;
				SUPPORTED_PLATFORMS = "iphoneos iphonesimulator macosx";
				SWIFT_EMIT_LOC_STRINGS = YES;
				SWIFT_VERSION = 5.0;
				TARGETED_DEVICE_FAMILY = "1,2";
			};
			name = Debug;
		};
		FA529C712BA1D253000200F5 /* Release */ = {
			isa = XCBuildConfiguration;
			buildSettings = {
				ASSETCATALOG_COMPILER_APPICON_NAME = AppIcon;
				ASSETCATALOG_COMPILER_GLOBAL_ACCENT_COLOR_NAME = AccentColor;
				CODE_SIGN_ENTITLEMENTS = JoyfillExample/JoyfillExample.entitlements;
				CODE_SIGN_IDENTITY = "Apple Development";
				CODE_SIGN_STYLE = Automatic;
				CURRENT_PROJECT_VERSION = 18;
				DEAD_CODE_STRIPPING = YES;
				DEVELOPMENT_ASSET_PATHS = "\"JoyfillExample/Preview Content\"";
				DEVELOPMENT_TEAM = Z928FCJVR4;
				ENABLE_PREVIEWS = YES;
				GENERATE_INFOPLIST_FILE = YES;
				INFOPLIST_KEY_NSCameraUsageDescription = "We need access to the camera to scan text.";
				"INFOPLIST_KEY_UIApplicationSceneManifest_Generation[sdk=iphoneos*]" = YES;
				"INFOPLIST_KEY_UIApplicationSceneManifest_Generation[sdk=iphonesimulator*]" = YES;
				"INFOPLIST_KEY_UIApplicationSupportsIndirectInputEvents[sdk=iphoneos*]" = YES;
				"INFOPLIST_KEY_UIApplicationSupportsIndirectInputEvents[sdk=iphonesimulator*]" = YES;
				"INFOPLIST_KEY_UILaunchScreen_Generation[sdk=iphoneos*]" = YES;
				"INFOPLIST_KEY_UILaunchScreen_Generation[sdk=iphonesimulator*]" = YES;
				"INFOPLIST_KEY_UIStatusBarStyle[sdk=iphoneos*]" = UIStatusBarStyleDefault;
				"INFOPLIST_KEY_UIStatusBarStyle[sdk=iphonesimulator*]" = UIStatusBarStyleDefault;
				INFOPLIST_KEY_UISupportedInterfaceOrientations_iPad = "UIInterfaceOrientationPortrait UIInterfaceOrientationPortraitUpsideDown UIInterfaceOrientationLandscapeLeft UIInterfaceOrientationLandscapeRight";
				INFOPLIST_KEY_UISupportedInterfaceOrientations_iPhone = "UIInterfaceOrientationPortrait UIInterfaceOrientationLandscapeLeft UIInterfaceOrientationLandscapeRight";
				IPHONEOS_DEPLOYMENT_TARGET = 15.0;
				LD_RUNPATH_SEARCH_PATHS = "@executable_path/Frameworks";
				"LD_RUNPATH_SEARCH_PATHS[sdk=macosx*]" = "@executable_path/../Frameworks";
				MACOSX_DEPLOYMENT_TARGET = 14.2;
				MARKETING_VERSION = 1.4;
				PRODUCT_BUNDLE_IDENTIFIER = com.joyfill;
				PRODUCT_NAME = "$(TARGET_NAME)";
				PROVISIONING_PROFILE_SPECIFIER = "";
				SDKROOT = auto;
				SUPPORTED_PLATFORMS = "iphoneos iphonesimulator macosx";
				SWIFT_EMIT_LOC_STRINGS = YES;
				SWIFT_VERSION = 5.0;
				TARGETED_DEVICE_FAMILY = "1,2";
			};
			name = Release;
		};
/* End XCBuildConfiguration section */

/* Begin XCConfigurationList section */
		1307CF212BE36ECE00B19FBA /* Build configuration list for PBXNativeTarget "JoyfillUITests" */ = {
			isa = XCConfigurationList;
			buildConfigurations = (
				1307CF222BE36ECE00B19FBA /* Debug */,
				1307CF232BE36ECE00B19FBA /* Release */,
			);
			defaultConfigurationIsVisible = 0;
			defaultConfigurationName = Release;
		};
		134FC07F2BDA82E9008B7030 /* Build configuration list for PBXNativeTarget "JoyfillTests" */ = {
			isa = XCConfigurationList;
			buildConfigurations = (
				134FC07D2BDA82E9008B7030 /* Debug */,
				134FC07E2BDA82E9008B7030 /* Release */,
			);
			defaultConfigurationIsVisible = 0;
			defaultConfigurationName = Release;
		};
		FA529C452BA1D251000200F5 /* Build configuration list for PBXProject "JoyfillExample" */ = {
			isa = XCConfigurationList;
			buildConfigurations = (
				FA529C6D2BA1D253000200F5 /* Debug */,
				FA529C6E2BA1D253000200F5 /* Release */,
			);
			defaultConfigurationIsVisible = 0;
			defaultConfigurationName = Release;
		};
		FA529C6F2BA1D253000200F5 /* Build configuration list for PBXNativeTarget "JoyfillExample" */ = {
			isa = XCConfigurationList;
			buildConfigurations = (
				FA529C702BA1D253000200F5 /* Debug */,
				FA529C712BA1D253000200F5 /* Release */,
			);
			defaultConfigurationIsVisible = 0;
			defaultConfigurationName = Release;
		};
/* End XCConfigurationList section */

/* Begin XCLocalSwiftPackageReference section */
		132493782BA570F9002C6ADC /* XCLocalSwiftPackageReference ".." */ = {
			isa = XCLocalSwiftPackageReference;
			relativePath = ..;
		};
/* End XCLocalSwiftPackageReference section */

/* Begin XCRemoteSwiftPackageReference section */
<<<<<<< HEAD
		366FD1452DD35C9100F9BE3E /* XCRemoteSwiftPackageReference "JoyfillAPIService" */ = {
			isa = XCRemoteSwiftPackageReference;
			repositoryURL = "https://github.com/joyfill/JoyfillAPIService";
			requirement = {
				kind = upToNextMajorVersion;
				minimumVersion = 2.0.1;
			};
		};
		366FD1482DD35D8600F9BE3E /* XCRemoteSwiftPackageReference "Swift-Formulas" */ = {
			isa = XCRemoteSwiftPackageReference;
			repositoryURL = "git@github.com:joyfill/Swift-Formulas.git";
			requirement = {
				branch = main;
				kind = branch;
			};
		};
		E2C9BB252D8F2AAF006A9047 /* XCRemoteSwiftPackageReference "JoyfillModel" */ = {
=======
		E2F8A20F2DCC7A0F00D3E124 /* XCRemoteSwiftPackageReference "JoyfillModel" */ = {
>>>>>>> 11f6432f
			isa = XCRemoteSwiftPackageReference;
			repositoryURL = "https://github.com/joyfill/JoyfillModel.git";
			requirement = {
				branch = "collection-development";
				kind = branch;
			};
		};
/* End XCRemoteSwiftPackageReference section */

/* Begin XCSwiftPackageProductDependency section */
		048149F92CDA8F8E0061FBDC /* JoyfillModel */ = {
			isa = XCSwiftPackageProductDependency;
			productName = JoyfillModel;
		};
		048149FC2CDA8F9A0061FBDC /* JoyfillAPIService */ = {
			isa = XCSwiftPackageProductDependency;
			productName = JoyfillAPIService;
		};
		132493792BA570F9002C6ADC /* Joyfill */ = {
			isa = XCSwiftPackageProductDependency;
			productName = Joyfill;
		};
		1324937C2BAD5A42002C6ADC /* JoyfillModel */ = {
			isa = XCSwiftPackageProductDependency;
			productName = JoyfillModel;
		};
		360BC7F52C3E88E500735516 /* JoyfillAPIService */ = {
			isa = XCSwiftPackageProductDependency;
			productName = JoyfillAPIService;
		};
		360BC7F82C3E896D00735516 /* JoyfillModel */ = {
			isa = XCSwiftPackageProductDependency;
			productName = JoyfillModel;
		};
		361164DB2DD70A09003DEB4F /* JoyfillModel */ = {
			isa = XCSwiftPackageProductDependency;
			package = E2C9BB252D8F2AAF006A9047 /* XCRemoteSwiftPackageReference "JoyfillModel" */;
			productName = JoyfillModel;
		};
		3622113F2BCEB10200BD98B5 /* JoyfillAPIService */ = {
			isa = XCSwiftPackageProductDependency;
			productName = JoyfillAPIService;
		};
		36294F192BD67884006C03A6 /* JoyfillModel */ = {
			isa = XCSwiftPackageProductDependency;
			productName = JoyfillModel;
		};
		36294F1C2BD67FC4006C03A6 /* JoyfillAPIService */ = {
			isa = XCSwiftPackageProductDependency;
			productName = JoyfillAPIService;
		};
		363AEF6F2C510DF00082359B /* JoyfillAPIService */ = {
			isa = XCSwiftPackageProductDependency;
			productName = JoyfillAPIService;
		};
		364300EC2C510BEC00BA870F /* JoyfillAPIService */ = {
			isa = XCSwiftPackageProductDependency;
			productName = JoyfillAPIService;
		};
		364300EF2C510C4200BA870F /* JoyfillModel */ = {
			isa = XCSwiftPackageProductDependency;
			productName = JoyfillModel;
		};
		366190892BF239BD006ED7CF /* JoyfillModel */ = {
			isa = XCSwiftPackageProductDependency;
			productName = JoyfillModel;
		};
		366FD1462DD35C9100F9BE3E /* JoyfillAPIService */ = {
			isa = XCSwiftPackageProductDependency;
			package = 366FD1452DD35C9100F9BE3E /* XCRemoteSwiftPackageReference "JoyfillAPIService" */;
			productName = JoyfillAPIService;
		};
		366FD1492DD35D8600F9BE3E /* Examples */ = {
			isa = XCSwiftPackageProductDependency;
			package = 366FD1482DD35D8600F9BE3E /* XCRemoteSwiftPackageReference "Swift-Formulas" */;
			productName = Examples;
		};
		366FD14B2DD35D8600F9BE3E /* JoyfillFormulas */ = {
			isa = XCSwiftPackageProductDependency;
			package = 366FD1482DD35D8600F9BE3E /* XCRemoteSwiftPackageReference "Swift-Formulas" */;
			productName = JoyfillFormulas;
		};
		366FD14D2DD35D8600F9BE3E /* FormulaRunner */ = {
			isa = XCSwiftPackageProductDependency;
			package = 366FD1482DD35D8600F9BE3E /* XCRemoteSwiftPackageReference "Swift-Formulas" */;
			productName = FormulaRunner;
		};
		36C6F4C42CEF4CEC001765CF /* JoyfillModel */ = {
			isa = XCSwiftPackageProductDependency;
			productName = JoyfillModel;
		};
		36CFA0522CE2068300B7DE34 /* JoyfillModel */ = {
			isa = XCSwiftPackageProductDependency;
			productName = JoyfillModel;
		};
		36CFA05A2CE4936100B7DE34 /* JoyfillAPIService */ = {
			isa = XCSwiftPackageProductDependency;
			productName = JoyfillAPIService;
		};
		E2A683ED2DC8F5FC00385FE1 /* JoyfillModel */ = {
			isa = XCSwiftPackageProductDependency;
			productName = JoyfillModel;
		};
		E2B5F75E2D75E5F30057FD85 /* JoyfillAPIService */ = {
			isa = XCSwiftPackageProductDependency;
			productName = JoyfillAPIService;
		};
		E2F8A2102DCC7A0F00D3E124 /* JoyfillModel */ = {
			isa = XCSwiftPackageProductDependency;
			package = E2F8A20F2DCC7A0F00D3E124 /* XCRemoteSwiftPackageReference "JoyfillModel" */;
			productName = JoyfillModel;
		};
		E2F8A2122DCC7A2D00D3E124 /* JoyfillModel */ = {
			isa = XCSwiftPackageProductDependency;
			package = E2F8A20F2DCC7A0F00D3E124 /* XCRemoteSwiftPackageReference "JoyfillModel" */;
			productName = JoyfillModel;
		};
		FA1FEAE12BA466CB00ABD018 /* Joyfill */ = {
			isa = XCSwiftPackageProductDependency;
			productName = Joyfill;
		};
		FA1FEAEA2BA46C1200ABD018 /* Joyfill */ = {
			isa = XCSwiftPackageProductDependency;
			productName = Joyfill;
		};
		FA1FEAED2BA4C1F300ABD018 /* Joyfill */ = {
			isa = XCSwiftPackageProductDependency;
			productName = Joyfill;
		};
		FA1FEAF02BA4C34800ABD018 /* Joyfill */ = {
			isa = XCSwiftPackageProductDependency;
			productName = Joyfill;
		};
		FA28C95E2BB18F1600A2D65C /* JoyfillAPIService */ = {
			isa = XCSwiftPackageProductDependency;
			productName = JoyfillAPIService;
		};
		FA28C96D2BB4456300A2D65C /* JoyfillAPIService */ = {
			isa = XCSwiftPackageProductDependency;
			productName = JoyfillAPIService;
		};
		FA28C9702BB4456D00A2D65C /* JoyfillModel */ = {
			isa = XCSwiftPackageProductDependency;
			productName = JoyfillModel;
		};
		FA529C812BA1D2D2000200F5 /* Joyfill */ = {
			isa = XCSwiftPackageProductDependency;
			productName = Joyfill;
		};
		FAACBA5F2BA1D3AD00B610AB /* Joyfill */ = {
			isa = XCSwiftPackageProductDependency;
			productName = Joyfill;
		};
/* End XCSwiftPackageProductDependency section */
	};
	rootObject = FA529C422BA1D251000200F5 /* Project object */;
}<|MERGE_RESOLUTION|>--- conflicted
+++ resolved
@@ -302,15 +302,12 @@
 				FA28C96A2BB4359600A2D65C /* ChangeManager.swift */,
 				E2A684362DCA40AF00385FE1 /* FormContainerTestView.swift */,
 				E2B5F7602D75E67C0057FD85 /* TemplateSearchView.swift */,
-<<<<<<< HEAD
-=======
 				E2A6843C2DCA41F000385FE1 /* JoyDoc+helper.swift */,
 				E2ABC23E2DF06C7800A33038 /* ChangelogView.swift */,
 				E27C87E22D394387008EA35C /* CameraScanner.swift */,
 				E2A6843A2DCA413B00385FE1 /* ImageReplacementTest.swift */,
 				E2A683F12DC8FC3A00385FE1 /* FormContainerTestView.swift */,
->>>>>>> 11f6432f
-				E27C87E42D39438C008EA35C /* CameraScannerViewController.swift */,
+                E27C87E42D39438C008EA35C /* CameraScannerViewController.swift */,
 				36CE14662DB6680000799B25 /* LiveViewTest.swift */,
 				E27C87E22D394387008EA35C /* CameraScanner.swift */,
 				04814A0B2CDA91520061FBDC /* JoyfillExample.entitlements */,
@@ -422,16 +419,11 @@
 				36CFA05A2CE4936100B7DE34 /* JoyfillAPIService */,
 				36C6F4C42CEF4CEC001765CF /* JoyfillModel */,
 				E2B5F75E2D75E5F30057FD85 /* JoyfillAPIService */,
-<<<<<<< HEAD
 				E2C9BB262D8F2AAF006A9047 /* JoyfillModel */,
 				366FD1462DD35C9100F9BE3E /* JoyfillAPIService */,
 				366FD1492DD35D8600F9BE3E /* Examples */,
 				366FD14B2DD35D8600F9BE3E /* JoyfillFormulas */,
 				366FD14D2DD35D8600F9BE3E /* FormulaRunner */,
-=======
-				E2A683ED2DC8F5FC00385FE1 /* JoyfillModel */,
-				E2F8A2102DCC7A0F00D3E124 /* JoyfillModel */,
->>>>>>> 11f6432f
 			);
 			productName = JoyfillExample;
 			productReference = FA529C4A2BA1D251000200F5 /* JoyfillExample.app */;
@@ -471,14 +463,9 @@
 			mainGroup = FA529C412BA1D251000200F5;
 			packageReferences = (
 				132493782BA570F9002C6ADC /* XCLocalSwiftPackageReference ".." */,
-<<<<<<< HEAD
 				E2C9BB252D8F2AAF006A9047 /* XCRemoteSwiftPackageReference "JoyfillModel" */,
 				366FD1452DD35C9100F9BE3E /* XCRemoteSwiftPackageReference "JoyfillAPIService" */,
 				366FD1482DD35D8600F9BE3E /* XCRemoteSwiftPackageReference "Swift-Formulas" */,
-=======
-				E2B5F75D2D75E5F30057FD85 /* XCLocalSwiftPackageReference "../../JoyfillAPIService" */,
-				E2F8A20F2DCC7A0F00D3E124 /* XCRemoteSwiftPackageReference "JoyfillModel" */,
->>>>>>> 11f6432f
 			);
 			productRefGroup = FA529C4B2BA1D251000200F5 /* Products */;
 			projectDirPath = "";
@@ -564,11 +551,8 @@
 			buildActionMask = 2147483647;
 			files = (
 				13B544462BE37D2A008AF9BC /* UITestFormContainerView.swift in Sources */,
-<<<<<<< HEAD
 				36CE14672DB6680000799B25 /* LiveViewTest.swift in Sources */,
-=======
 				E2A6843D2DCA41F000385FE1 /* JoyDoc+helper.swift in Sources */,
->>>>>>> 11f6432f
 				E27C87E52D39438C008EA35C /* CameraScannerViewController.swift in Sources */,
 				3656F8992DF076DA001590B2 /* FormBuilderView.swift in Sources */,
 				36CE14692DB7F90B00799B25 /* JoyDoc+helper.swift in Sources */,
@@ -948,7 +932,6 @@
 /* End XCLocalSwiftPackageReference section */
 
 /* Begin XCRemoteSwiftPackageReference section */
-<<<<<<< HEAD
 		366FD1452DD35C9100F9BE3E /* XCRemoteSwiftPackageReference "JoyfillAPIService" */ = {
 			isa = XCRemoteSwiftPackageReference;
 			repositoryURL = "https://github.com/joyfill/JoyfillAPIService";
@@ -966,9 +949,6 @@
 			};
 		};
 		E2C9BB252D8F2AAF006A9047 /* XCRemoteSwiftPackageReference "JoyfillModel" */ = {
-=======
-		E2F8A20F2DCC7A0F00D3E124 /* XCRemoteSwiftPackageReference "JoyfillModel" */ = {
->>>>>>> 11f6432f
 			isa = XCRemoteSwiftPackageReference;
 			repositoryURL = "https://github.com/joyfill/JoyfillModel.git";
 			requirement = {

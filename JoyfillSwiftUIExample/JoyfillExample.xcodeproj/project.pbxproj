--- conflicted
+++ resolved
@@ -170,33 +170,6 @@
 		36CE14692DB7F90B00799B25 /* JoyDoc+helper.swift in Sources */ = {isa = PBXBuildFile; fileRef = 36CE14682DB7F90100799B25 /* JoyDoc+helper.swift */; };
 		36CFA0532CE2068300B7DE34 /* JoyfillModel in Frameworks */ = {isa = PBXBuildFile; productRef = 36CFA0522CE2068300B7DE34 /* JoyfillModel */; };
 		36CFA05B2CE4936100B7DE34 /* JoyfillAPIService in Frameworks */ = {isa = PBXBuildFile; productRef = 36CFA05A2CE4936100B7DE34 /* JoyfillAPIService */; };
-<<<<<<< HEAD
-		9E484FAE2E1FE1040027C9CD /* JoyfillAPIService in Frameworks */ = {isa = PBXBuildFile; productRef = 9E484FAD2E1FE1040027C9CD /* JoyfillAPIService */; };
-		9E484FB12E1FE1110027C9CD /* JoyfillModel in Frameworks */ = {isa = PBXBuildFile; productRef = 9E484FB02E1FE1110027C9CD /* JoyfillModel */; };
-		9E484FB32E1FE1180027C9CD /* JoyfillModel in Frameworks */ = {isa = PBXBuildFile; productRef = 9E484FB22E1FE1180027C9CD /* JoyfillModel */; };
-		9E70180A2E20C4AB003651A4 /* NumberFieldTestData.json in Resources */ = {isa = PBXBuildFile; fileRef = 9E7018072E20C4AB003651A4 /* NumberFieldTestData.json */; };
-		9E70180B2E20C4AB003651A4 /* NumberFieldUITestCases.swift in Sources */ = {isa = PBXBuildFile; fileRef = 9E7018082E20C4AB003651A4 /* NumberFieldUITestCases.swift */; };
-		9E70180C2E20C4C6003651A4 /* NumberFieldTestData.json in Resources */ = {isa = PBXBuildFile; fileRef = 9E7018072E20C4AB003651A4 /* NumberFieldTestData.json */; };
-		9E7018102E20FF60003651A4 /* MultilineTestData.json in Resources */ = {isa = PBXBuildFile; fileRef = 9E70180D2E20FF60003651A4 /* MultilineTestData.json */; };
-		9E7018112E20FF60003651A4 /* MultilineTextFieldUITestCases.swift in Sources */ = {isa = PBXBuildFile; fileRef = 9E70180E2E20FF60003651A4 /* MultilineTextFieldUITestCases.swift */; };
-		9E7018122E210528003651A4 /* MultilineTestData.json in Resources */ = {isa = PBXBuildFile; fileRef = 9E70180D2E20FF60003651A4 /* MultilineTestData.json */; };
-		9E7018132E21213D003651A4 /* ImageFieldTestData.json in Resources */ = {isa = PBXBuildFile; fileRef = E2A692962E1ECE13005AD17B /* ImageFieldTestData.json */; };
-		9E7018172E22039F003651A4 /* DisplayTextFieldTestData.json in Resources */ = {isa = PBXBuildFile; fileRef = 9E7018142E22039F003651A4 /* DisplayTextFieldTestData.json */; };
-		9E7018182E22039F003651A4 /* DisplayTextFieldUITestCases.swift in Sources */ = {isa = PBXBuildFile; fileRef = 9E7018152E22039F003651A4 /* DisplayTextFieldUITestCases.swift */; };
-		9E7018192E2203A8003651A4 /* DisplayTextFieldTestData.json in Resources */ = {isa = PBXBuildFile; fileRef = 9E7018142E22039F003651A4 /* DisplayTextFieldTestData.json */; };
-		9E70181D2E220F7B003651A4 /* DropdownFieldTestData.json in Resources */ = {isa = PBXBuildFile; fileRef = 9E70181A2E220F7A003651A4 /* DropdownFieldTestData.json */; };
-		9E70181E2E220F7B003651A4 /* DropdownFieldUITestCases.swift in Sources */ = {isa = PBXBuildFile; fileRef = 9E70181B2E220F7A003651A4 /* DropdownFieldUITestCases.swift */; };
-		9E70181F2E220F83003651A4 /* DropdownFieldTestData.json in Resources */ = {isa = PBXBuildFile; fileRef = 9E70181A2E220F7A003651A4 /* DropdownFieldTestData.json */; };
-		9E7018232E224692003651A4 /* DateTimeFieldTestData.json in Resources */ = {isa = PBXBuildFile; fileRef = 9E7018202E224692003651A4 /* DateTimeFieldTestData.json */; };
-		9E7018242E224692003651A4 /* DateTimeFieldUITestCases.swift in Sources */ = {isa = PBXBuildFile; fileRef = 9E7018212E224692003651A4 /* DateTimeFieldUITestCases.swift */; };
-		9E7018252E2246A6003651A4 /* DateTimeFieldTestData.json in Resources */ = {isa = PBXBuildFile; fileRef = 9E7018202E224692003651A4 /* DateTimeFieldTestData.json */; };
-		9E76A6D62E2A480C00EFAF7F /* SingleChoiceFieldUITestCases.swift in Sources */ = {isa = PBXBuildFile; fileRef = 9E76A6D42E2A480C00EFAF7F /* SingleChoiceFieldUITestCases.swift */; };
-		9E76A6D72E2A480C00EFAF7F /* SingleChoiceFieldTestData.json in Resources */ = {isa = PBXBuildFile; fileRef = 9E76A6D32E2A480C00EFAF7F /* SingleChoiceFieldTestData.json */; };
-		9E76A6D82E2A481600EFAF7F /* SingleChoiceFieldTestData.json in Resources */ = {isa = PBXBuildFile; fileRef = 9E76A6D32E2A480C00EFAF7F /* SingleChoiceFieldTestData.json */; };
-		9E83E4912E291C54003DED33 /* CollectionFilter.json in Resources */ = {isa = PBXBuildFile; fileRef = 9E83E4902E291C54003DED33 /* CollectionFilter.json */; };
-		9E83E4922E291C63003DED33 /* CollectionFilter.json in Resources */ = {isa = PBXBuildFile; fileRef = 9E83E4902E291C54003DED33 /* CollectionFilter.json */; };
-=======
->>>>>>> 2d30d4cb
 		E254BF802D410F990083C3E4 /* ConditionLogicUnitTests.swift in Sources */ = {isa = PBXBuildFile; fileRef = E254BF7F2D410F990083C3E4 /* ConditionLogicUnitTests.swift */; };
 		E254BF822D410FA00083C3E4 /* DocumentEditor+ChangeHandlerTests.swift in Sources */ = {isa = PBXBuildFile; fileRef = E254BF812D410FA00083C3E4 /* DocumentEditor+ChangeHandlerTests.swift */; };
 		E26A54642DFADD04006E05E9 /* JoyfillModel in Frameworks */ = {isa = PBXBuildFile; productRef = E26A54632DFADD04006E05E9 /* JoyfillModel */; };
@@ -210,14 +183,6 @@
 		E2A684372DCA40AF00385FE1 /* FormContainerTestView.swift in Sources */ = {isa = PBXBuildFile; fileRef = E2A684362DCA40AF00385FE1 /* FormContainerTestView.swift */; };
 		E2A6843B2DCA413B00385FE1 /* ImageReplacementTest.swift in Sources */ = {isa = PBXBuildFile; fileRef = E2A6843A2DCA413B00385FE1 /* ImageReplacementTest.swift */; };
 		E2A6843D2DCA41F000385FE1 /* JoyDoc+helper.swift in Sources */ = {isa = PBXBuildFile; fileRef = E2A6843C2DCA41F000385FE1 /* JoyDoc+helper.swift */; };
-<<<<<<< HEAD
-		E2A6928D2E1ECDB6005AD17B /* CollectionFieldSearchFilterTests.swift in Sources */ = {isa = PBXBuildFile; fileRef = E2A692882E1ECDB6005AD17B /* CollectionFieldSearchFilterTests.swift */; };
-		E2A6928E2E1ECDB6005AD17B /* CollectionFieldTests.swift in Sources */ = {isa = PBXBuildFile; fileRef = E2A692892E1ECDB6005AD17B /* CollectionFieldTests.swift */; };
-		E2A6929A2E1ECE13005AD17B /* ImageFieldTestData.json in Resources */ = {isa = PBXBuildFile; fileRef = E2A692962E1ECE13005AD17B /* ImageFieldTestData.json */; };
-		E2A6929B2E1ECE13005AD17B /* ImageFieldUITestCases.swift in Sources */ = {isa = PBXBuildFile; fileRef = E2A692982E1ECE13005AD17B /* ImageFieldUITestCases.swift */; };
-		E2A6929C2E1ECE13005AD17B /* ImageFieldTests.swift in Sources */ = {isa = PBXBuildFile; fileRef = E2A692972E1ECE13005AD17B /* ImageFieldTests.swift */; };
-=======
->>>>>>> 2d30d4cb
 		E2ABC23F2DF06C7800A33038 /* ChangelogView.swift in Sources */ = {isa = PBXBuildFile; fileRef = E2ABC23E2DF06C7800A33038 /* ChangelogView.swift */; };
 		E2B5F75F2D75E5F30057FD85 /* JoyfillAPIService in Frameworks */ = {isa = PBXBuildFile; productRef = E2B5F75E2D75E5F30057FD85 /* JoyfillAPIService */; };
 		E2B5F7612D75E67C0057FD85 /* TemplateSearchView.swift in Sources */ = {isa = PBXBuildFile; fileRef = E2B5F7602D75E67C0057FD85 /* TemplateSearchView.swift */; };
@@ -346,21 +311,6 @@
 		364615AD2E29694800F237F6 /* SchemaValidationExampleView.swift */ = {isa = PBXFileReference; lastKnownFileType = sourcecode.swift; path = SchemaValidationExampleView.swift; sourceTree = "<group>"; };
 		3656F8982DF076DA001590B2 /* FormBuilderView.swift */ = {isa = PBXFileReference; lastKnownFileType = sourcecode.swift; path = FormBuilderView.swift; sourceTree = "<group>"; };
 		366190942BF23EAB006ED7CF /* JoyfillTests.xctestplan */ = {isa = PBXFileReference; lastKnownFileType = text; path = JoyfillTests.xctestplan; sourceTree = "<group>"; };
-<<<<<<< HEAD
-		9E7018072E20C4AB003651A4 /* NumberFieldTestData.json */ = {isa = PBXFileReference; lastKnownFileType = text.json; path = NumberFieldTestData.json; sourceTree = "<group>"; };
-		9E7018082E20C4AB003651A4 /* NumberFieldUITestCases.swift */ = {isa = PBXFileReference; lastKnownFileType = sourcecode.swift; path = NumberFieldUITestCases.swift; sourceTree = "<group>"; };
-		9E70180D2E20FF60003651A4 /* MultilineTestData.json */ = {isa = PBXFileReference; lastKnownFileType = text.json; path = MultilineTestData.json; sourceTree = "<group>"; };
-		9E70180E2E20FF60003651A4 /* MultilineTextFieldUITestCases.swift */ = {isa = PBXFileReference; lastKnownFileType = sourcecode.swift; path = MultilineTextFieldUITestCases.swift; sourceTree = "<group>"; };
-		9E7018142E22039F003651A4 /* DisplayTextFieldTestData.json */ = {isa = PBXFileReference; lastKnownFileType = text.json; path = DisplayTextFieldTestData.json; sourceTree = "<group>"; };
-		9E7018152E22039F003651A4 /* DisplayTextFieldUITestCases.swift */ = {isa = PBXFileReference; lastKnownFileType = sourcecode.swift; path = DisplayTextFieldUITestCases.swift; sourceTree = "<group>"; };
-		9E70181A2E220F7A003651A4 /* DropdownFieldTestData.json */ = {isa = PBXFileReference; lastKnownFileType = text.json; path = DropdownFieldTestData.json; sourceTree = "<group>"; };
-		9E70181B2E220F7A003651A4 /* DropdownFieldUITestCases.swift */ = {isa = PBXFileReference; lastKnownFileType = sourcecode.swift; path = DropdownFieldUITestCases.swift; sourceTree = "<group>"; };
-		9E7018202E224692003651A4 /* DateTimeFieldTestData.json */ = {isa = PBXFileReference; lastKnownFileType = text.json; path = DateTimeFieldTestData.json; sourceTree = "<group>"; };
-		9E7018212E224692003651A4 /* DateTimeFieldUITestCases.swift */ = {isa = PBXFileReference; lastKnownFileType = sourcecode.swift; path = DateTimeFieldUITestCases.swift; sourceTree = "<group>"; };
-		9E76A6D32E2A480C00EFAF7F /* SingleChoiceFieldTestData.json */ = {isa = PBXFileReference; lastKnownFileType = text.json; path = SingleChoiceFieldTestData.json; sourceTree = "<group>"; };
-		9E76A6D42E2A480C00EFAF7F /* SingleChoiceFieldUITestCases.swift */ = {isa = PBXFileReference; lastKnownFileType = sourcecode.swift; path = SingleChoiceFieldUITestCases.swift; sourceTree = "<group>"; };
-		9E83E4902E291C54003DED33 /* CollectionFilter.json */ = {isa = PBXFileReference; lastKnownFileType = text.json; path = CollectionFilter.json; sourceTree = "<group>"; };
-=======
 		3682A4BF2E153D43005B73C3 /* FormulaTemplate_Read_ChartField.json */ = {isa = PBXFileReference; lastKnownFileType = text.json; path = FormulaTemplate_Read_ChartField.json; sourceTree = "<group>"; };
 		3682A4C32E153DA0005B73C3 /* FormulaTemplate_Read_ChartField.swift */ = {isa = PBXFileReference; lastKnownFileType = sourcecode.swift; path = FormulaTemplate_Read_ChartField.swift; sourceTree = "<group>"; };
 		3682A4C72E158AA4005B73C3 /* FormulaTemplate_Write_ChartField.json */ = {isa = PBXFileReference; lastKnownFileType = text.json; path = FormulaTemplate_Write_ChartField.json; sourceTree = "<group>"; };
@@ -393,7 +343,6 @@
 		36BCD3722E0BFA0600F5DA4B /* FormulaTemplate_TableField.swift */ = {isa = PBXFileReference; lastKnownFileType = sourcecode.swift; path = FormulaTemplate_TableField.swift; sourceTree = "<group>"; };
 		36CE14662DB6680000799B25 /* LiveViewTest.swift */ = {isa = PBXFileReference; lastKnownFileType = sourcecode.swift; path = LiveViewTest.swift; sourceTree = "<group>"; };
 		36CE14682DB7F90100799B25 /* JoyDoc+helper.swift */ = {isa = PBXFileReference; lastKnownFileType = sourcecode.swift; path = "JoyDoc+helper.swift"; sourceTree = "<group>"; };
->>>>>>> 2d30d4cb
 		E254BF7F2D410F990083C3E4 /* ConditionLogicUnitTests.swift */ = {isa = PBXFileReference; lastKnownFileType = sourcecode.swift; path = ConditionLogicUnitTests.swift; sourceTree = "<group>"; };
 		E254BF812D410FA00083C3E4 /* DocumentEditor+ChangeHandlerTests.swift */ = {isa = PBXFileReference; lastKnownFileType = sourcecode.swift; path = "DocumentEditor+ChangeHandlerTests.swift"; sourceTree = "<group>"; };
 		E27C87E22D394387008EA35C /* CameraScanner.swift */ = {isa = PBXFileReference; lastKnownFileType = sourcecode.swift; path = CameraScanner.swift; sourceTree = "<group>"; };
@@ -402,14 +351,6 @@
 		E2A684362DCA40AF00385FE1 /* FormContainerTestView.swift */ = {isa = PBXFileReference; lastKnownFileType = sourcecode.swift; path = FormContainerTestView.swift; sourceTree = "<group>"; };
 		E2A6843A2DCA413B00385FE1 /* ImageReplacementTest.swift */ = {isa = PBXFileReference; lastKnownFileType = sourcecode.swift; path = ImageReplacementTest.swift; sourceTree = "<group>"; };
 		E2A6843C2DCA41F000385FE1 /* JoyDoc+helper.swift */ = {isa = PBXFileReference; lastKnownFileType = sourcecode.swift; path = "JoyDoc+helper.swift"; sourceTree = "<group>"; };
-<<<<<<< HEAD
-		E2A692882E1ECDB6005AD17B /* CollectionFieldSearchFilterTests.swift */ = {isa = PBXFileReference; lastKnownFileType = sourcecode.swift; path = CollectionFieldSearchFilterTests.swift; sourceTree = "<group>"; };
-		E2A692892E1ECDB6005AD17B /* CollectionFieldTests.swift */ = {isa = PBXFileReference; lastKnownFileType = sourcecode.swift; path = CollectionFieldTests.swift; sourceTree = "<group>"; };
-		E2A692962E1ECE13005AD17B /* ImageFieldTestData.json */ = {isa = PBXFileReference; lastKnownFileType = text.json; path = ImageFieldTestData.json; sourceTree = "<group>"; };
-		E2A692972E1ECE13005AD17B /* ImageFieldTests.swift */ = {isa = PBXFileReference; lastKnownFileType = sourcecode.swift; path = ImageFieldTests.swift; sourceTree = "<group>"; };
-		E2A692982E1ECE13005AD17B /* ImageFieldUITestCases.swift */ = {isa = PBXFileReference; lastKnownFileType = sourcecode.swift; path = ImageFieldUITestCases.swift; sourceTree = "<group>"; };
-=======
->>>>>>> 2d30d4cb
 		E2ABC23E2DF06C7800A33038 /* ChangelogView.swift */ = {isa = PBXFileReference; lastKnownFileType = sourcecode.swift; path = ChangelogView.swift; sourceTree = "<group>"; };
 		E2B5F7602D75E67C0057FD85 /* TemplateSearchView.swift */ = {isa = PBXFileReference; lastKnownFileType = sourcecode.swift; path = TemplateSearchView.swift; sourceTree = "<group>"; };
 		E2F568632E2A4556005216A6 /* DateTimeFieldTestData.json */ = {isa = PBXFileReference; lastKnownFileType = text.json; path = DateTimeFieldTestData.json; sourceTree = "<group>"; };
@@ -550,15 +491,6 @@
 				362A560C2BEE304500B54C14 /* JoyfillUITestsBaseClass.swift */,
 				E2F568992E2A4619005216A6 /* DropdownField */,
 				1307CF1D2BE36ECE00B19FBA /* JoyfillUITestsLaunchTests.swift */,
-<<<<<<< HEAD
-				9E7018092E20C4AB003651A4 /* NumberField */,
-				9E70180F2E20FF60003651A4 /* MultilineTextField */,
-				9E7018162E22039F003651A4 /* DisplayTextField */,
-				9E70181C2E220F7A003651A4 /* DropdownField */,
-				9E7018222E224692003651A4 /* DateTimeField */,
-				9E76A6D52E2A480C00EFAF7F /* SingleChoiceField */,
-=======
->>>>>>> 2d30d4cb
 			);
 			path = JoyfillUITests;
 			sourceTree = "<group>";
@@ -687,23 +619,6 @@
 			path = DateTimeField;
 			sourceTree = "<group>";
 		};
-<<<<<<< HEAD
-		9E76A6D52E2A480C00EFAF7F /* SingleChoiceField */ = {
-			isa = PBXGroup;
-			children = (
-				9E76A6D32E2A480C00EFAF7F /* SingleChoiceFieldTestData.json */,
-				9E76A6D42E2A480C00EFAF7F /* SingleChoiceFieldUITestCases.swift */,
-			);
-			path = SingleChoiceField;
-			sourceTree = "<group>";
-		};
-		E2A6928B2E1ECDB6005AD17B /* Collection */ = {
-			isa = PBXGroup;
-			children = (
-				E2A692882E1ECDB6005AD17B /* CollectionFieldSearchFilterTests.swift */,
-				E2A692892E1ECDB6005AD17B /* CollectionFieldTests.swift */,
-				9E83E4902E291C54003DED33 /* CollectionFilter.json */,
-=======
 		E2F568742E2A4594005216A6 /* ImageField */ = {
 			isa = PBXGroup;
 			children = (
@@ -739,7 +654,6 @@
 			children = (
 				E2F568862E2A45D6005216A6 /* CollectionFieldSearchFilterTests.swift */,
 				E2F568872E2A45D6005216A6 /* CollectionFieldTests.swift */,
->>>>>>> 2d30d4cb
 			);
 			path = Collection;
 			sourceTree = "<group>";
@@ -882,11 +796,6 @@
 				36CE14682DB7F90100799B25 /* JoyDoc+helper.swift */,
 				048149FE2CDA901F0061FBDC /* UserAccessTokenTextFieldView.swift */,
 				13B544452BE37D2A008AF9BC /* UITestFormContainerView.swift */,
-<<<<<<< HEAD
-				045B41832D19BD8500F3D6C1 /* TableNewColumns.json */,
-				1307CF0C2BDB7E0700B19FBA /* Joydocjson.json */,
-=======
->>>>>>> 2d30d4cb
 				FA529C512BA1D253000200F5 /* Assets.xcassets */,
 				FA529C532BA1D253000200F5 /* JoyfillExample.entitlements */,
 				FA529C542BA1D253000200F5 /* Preview Content */,
@@ -1060,17 +969,6 @@
 			isa = PBXResourcesBuildPhase;
 			buildActionMask = 2147483647;
 			files = (
-<<<<<<< HEAD
-				9E7018172E22039F003651A4 /* DisplayTextFieldTestData.json in Resources */,
-				9E7018102E20FF60003651A4 /* MultilineTestData.json in Resources */,
-				1321F1782BECEC9400594112 /* Joydocjson.json in Resources */,
-				9E76A6D72E2A480C00EFAF7F /* SingleChoiceFieldTestData.json in Resources */,
-				9E70181D2E220F7B003651A4 /* DropdownFieldTestData.json in Resources */,
-				E2A6929A2E1ECE13005AD17B /* ImageFieldTestData.json in Resources */,
-				9E7018232E224692003651A4 /* DateTimeFieldTestData.json in Resources */,
-				9E70180A2E20C4AB003651A4 /* NumberFieldTestData.json in Resources */,
-				9E83E4912E291C54003DED33 /* CollectionFilter.json in Resources */,
-=======
 				3682A4C92E158AA4005B73C3 /* FormulaTemplate_Write_ChartField.json in Resources */,
 				369D45672E0E52CA00677280 /* JoyfillResolver_LongChainIndirectCircularDependency.json in Resources */,
 				369D45682E0E52CA00677280 /* JoyfillResolverTemplate_ComplexWorking.json in Resources */,
@@ -1117,7 +1015,6 @@
 				362746552E24F0D0005B0FA7 /* FormulaTemplate_GreaterThanOperator.json in Resources */,
 				362746562E24F0D0005B0FA7 /* FormulaTemplate_UnequalOperator.json in Resources */,
 				36006C092E1BE5E000159BF0 /* FormulaTemplate_Arithmetic.json in Resources */,
->>>>>>> 2d30d4cb
 			);
 			runOnlyForDeploymentPostprocessing = 0;
 		};
@@ -1213,19 +1110,6 @@
 				E2F568C42E2A4A80005216A6 /* DisplayTextFieldTestData.json in Resources */,
 				FA529C562BA1D253000200F5 /* Preview Assets.xcassets in Resources */,
 				FA529C522BA1D253000200F5 /* Assets.xcassets in Resources */,
-<<<<<<< HEAD
-				1307CF0E2BDBC77600B19FBA /* Joydocjson.json in Resources */,
-				9E7018252E2246A6003651A4 /* DateTimeFieldTestData.json in Resources */,
-				045B41842D19BD8500F3D6C1 /* TableNewColumns.json in Resources */,
-				E26A6D662E1C00DD00D6B829 /* TextFieldTestData.json in Resources */,
-				9E70180C2E20C4C6003651A4 /* NumberFieldTestData.json in Resources */,
-				9E70181F2E220F83003651A4 /* DropdownFieldTestData.json in Resources */,
-				9E7018132E21213D003651A4 /* ImageFieldTestData.json in Resources */,
-				9E7018122E210528003651A4 /* MultilineTestData.json in Resources */,
-				9E76A6D82E2A481600EFAF7F /* SingleChoiceFieldTestData.json in Resources */,
-				9E83E4922E291C63003DED33 /* CollectionFilter.json in Resources */,
-=======
->>>>>>> 2d30d4cb
 			);
 			runOnlyForDeploymentPostprocessing = 0;
 		};
@@ -1248,16 +1132,6 @@
 				E2F5689D2E2A461A005216A6 /* DropdownFieldUITestCases.swift in Sources */,
 				13A3F8EA2C34171A00B0A255 /* ConditionalLogicTests.swift in Sources */,
 				136D3DBF2C103BD8008B1CA3 /* PageNavigationFieldTest.swift in Sources */,
-<<<<<<< HEAD
-				E2A6929B2E1ECE13005AD17B /* ImageFieldUITestCases.swift in Sources */,
-				9E76A6D62E2A480C00EFAF7F /* SingleChoiceFieldUITestCases.swift in Sources */,
-				E2A6929C2E1ECE13005AD17B /* ImageFieldTests.swift in Sources */,
-				9E7018242E224692003651A4 /* DateTimeFieldUITestCases.swift in Sources */,
-				E2A6928D2E1ECDB6005AD17B /* CollectionFieldSearchFilterTests.swift in Sources */,
-				9E70180B2E20C4AB003651A4 /* NumberFieldUITestCases.swift in Sources */,
-				E2A6928E2E1ECDB6005AD17B /* CollectionFieldTests.swift in Sources */,
-=======
->>>>>>> 2d30d4cb
 				1307CF1C2BE36ECE00B19FBA /* JoyfillUITests.swift in Sources */,
 				E2F568832E2A45BC005216A6 /* ChartFieldTests.swift in Sources */,
 				E2F568902E2A45F9005216A6 /* TableFieldUITestCases.swift in Sources */,

--- conflicted
+++ resolved
@@ -685,23 +685,8 @@
 		FA529C7B2BA1D28B000200F5 /* DocumentSubmissionsListView.swift */ = {isa = PBXFileReference; fileEncoding = 4; lastKnownFileType = sourcecode.swift; path = DocumentSubmissionsListView.swift; sourceTree = "<group>"; };
 /* End PBXFileReference section */
 
-<<<<<<< HEAD
-/* Begin PBXFileSystemSynchronizedBuildFileExceptionSet section */
-		9E5307D32E7C00F8003B1945 /* PBXFileSystemSynchronizedBuildFileExceptionSet */ = {
-			isa = PBXFileSystemSynchronizedBuildFileExceptionSet;
-			membershipExceptions = (
-				TimeZoneTestData.json,
-			);
-			target = FA529C492BA1D251000200F5 /* JoyfillExample */;
-		};
-/* End PBXFileSystemSynchronizedBuildFileExceptionSet section */
-
-/* Begin PBXFileSystemSynchronizedRootGroup section */
-		9E5307CB2E7BD754003B1945 /* TimeZone */ = {isa = PBXFileSystemSynchronizedRootGroup; exceptions = (9E5307D32E7C00F8003B1945 /* PBXFileSystemSynchronizedBuildFileExceptionSet */, ); explicitFileTypes = {}; explicitFolders = (); path = TimeZone; sourceTree = "<group>"; };
-=======
 /* Begin PBXFileSystemSynchronizedRootGroup section */
 		E22516822E8B9C610089E2D2 /* Public Apis Example */ = {isa = PBXFileSystemSynchronizedRootGroup; explicitFileTypes = {}; explicitFolders = (); path = "Public Apis Example"; sourceTree = "<group>"; };
->>>>>>> 502f972f
 /* End PBXFileSystemSynchronizedRootGroup section */
 
 /* Begin PBXFrameworksBuildPhase section */
@@ -780,7 +765,6 @@
 		1307CF1A2BE36ECE00B19FBA /* JoyfillUITests */ = {
 			isa = PBXGroup;
 			children = (
-				9E5307CB2E7BD754003B1945 /* TimeZone */,
 				1307CF1B2BE36ECE00B19FBA /* JoyfillUITests.swift */,
 				E274CA302E2E60A000B35C09 /* ChangeUITests */,
 				E2F568BD2E2A47A1005216A6 /* SingleChoiceField */,
@@ -1348,9 +1332,6 @@
 			);
 			dependencies = (
 				1307CF202BE36ECE00B19FBA /* PBXTargetDependency */,
-			);
-			fileSystemSynchronizedGroups = (
-				9E5307CB2E7BD754003B1945 /* TimeZone */,
 			);
 			name = JoyfillUITests;
 			packageProductDependencies = (

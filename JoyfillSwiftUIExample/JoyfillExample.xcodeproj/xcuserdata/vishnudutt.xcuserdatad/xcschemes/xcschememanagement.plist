<?xml version="1.0" encoding="UTF-8"?>
<!DOCTYPE plist PUBLIC "-//Apple//DTD PLIST 1.0//EN" "http://www.apple.com/DTDs/PropertyList-1.0.dtd">
<plist version="1.0">
<dict>
	<key>SchemeUserState</key>
	<dict>
		<key>Formula Playground (Playground).xcscheme</key>
		<dict>
			<key>orderHint</key>
			<integer>6</integer>
		</dict>
		<key>JoyfillExample.xcscheme_^#shared#^_</key>
		<dict>
			<key>orderHint</key>
			<integer>1</integer>
		</dict>
		<key>JoyfillTests.xcscheme_^#shared#^_</key>
		<dict>
			<key>orderHint</key>
<<<<<<< HEAD
			<integer>4</integer>
=======
			<integer>3</integer>
>>>>>>> 11f6432f
		</dict>
		<key>JoyfillUIKit.xcscheme_^#shared#^_</key>
		<dict>
			<key>orderHint</key>
<<<<<<< HEAD
			<integer>5</integer>
=======
			<integer>4</integer>
>>>>>>> 11f6432f
		</dict>
		<key>JoyfillUITests.xcscheme_^#shared#^_</key>
		<dict>
			<key>orderHint</key>
<<<<<<< HEAD
			<integer>3</integer>
		</dict>
		<key>Test Formulas (Playground).xcscheme</key>
		<dict>
			<key>orderHint</key>
			<integer>7</integer>
=======
			<integer>2</integer>
>>>>>>> 11f6432f
		</dict>
	</dict>
	<key>SuppressBuildableAutocreation</key>
	<dict>
		<key>134FC0762BDA82E9008B7030</key>
		<dict>
			<key>primary</key>
			<true/>
		</dict>
		<key>36BAA1D62C7DC98100E29987</key>
		<dict>
			<key>primary</key>
			<true/>
		</dict>
		<key>36BAA1EB2C7DC98300E29987</key>
		<dict>
			<key>primary</key>
			<true/>
		</dict>
		<key>36BAA1F52C7DC98300E29987</key>
		<dict>
			<key>primary</key>
			<true/>
		</dict>
		<key>36E4EC322BDA349900F3A433</key>
		<dict>
			<key>primary</key>
			<true/>
		</dict>
		<key>FA529C492BA1D251000200F5</key>
		<dict>
			<key>primary</key>
			<true/>
		</dict>
		<key>FA529C5A2BA1D253000200F5</key>
		<dict>
			<key>primary</key>
			<true/>
		</dict>
		<key>FA529C642BA1D253000200F5</key>
		<dict>
			<key>primary</key>
			<true/>
		</dict>
	</dict>
</dict>
</plist><|MERGE_RESOLUTION|>--- conflicted
+++ resolved
@@ -4,90 +4,25 @@
 <dict>
 	<key>SchemeUserState</key>
 	<dict>
-		<key>Formula Playground (Playground).xcscheme</key>
-		<dict>
-			<key>orderHint</key>
-			<integer>6</integer>
-		</dict>
 		<key>JoyfillExample.xcscheme_^#shared#^_</key>
 		<dict>
 			<key>orderHint</key>
-			<integer>1</integer>
+			<integer>2</integer>
 		</dict>
 		<key>JoyfillTests.xcscheme_^#shared#^_</key>
 		<dict>
 			<key>orderHint</key>
-<<<<<<< HEAD
-			<integer>4</integer>
-=======
 			<integer>3</integer>
->>>>>>> 11f6432f
 		</dict>
 		<key>JoyfillUIKit.xcscheme_^#shared#^_</key>
 		<dict>
 			<key>orderHint</key>
-<<<<<<< HEAD
-			<integer>5</integer>
-=======
 			<integer>4</integer>
->>>>>>> 11f6432f
 		</dict>
 		<key>JoyfillUITests.xcscheme_^#shared#^_</key>
 		<dict>
 			<key>orderHint</key>
-<<<<<<< HEAD
-			<integer>3</integer>
-		</dict>
-		<key>Test Formulas (Playground).xcscheme</key>
-		<dict>
-			<key>orderHint</key>
-			<integer>7</integer>
-=======
-			<integer>2</integer>
->>>>>>> 11f6432f
-		</dict>
-	</dict>
-	<key>SuppressBuildableAutocreation</key>
-	<dict>
-		<key>134FC0762BDA82E9008B7030</key>
-		<dict>
-			<key>primary</key>
-			<true/>
-		</dict>
-		<key>36BAA1D62C7DC98100E29987</key>
-		<dict>
-			<key>primary</key>
-			<true/>
-		</dict>
-		<key>36BAA1EB2C7DC98300E29987</key>
-		<dict>
-			<key>primary</key>
-			<true/>
-		</dict>
-		<key>36BAA1F52C7DC98300E29987</key>
-		<dict>
-			<key>primary</key>
-			<true/>
-		</dict>
-		<key>36E4EC322BDA349900F3A433</key>
-		<dict>
-			<key>primary</key>
-			<true/>
-		</dict>
-		<key>FA529C492BA1D251000200F5</key>
-		<dict>
-			<key>primary</key>
-			<true/>
-		</dict>
-		<key>FA529C5A2BA1D253000200F5</key>
-		<dict>
-			<key>primary</key>
-			<true/>
-		</dict>
-		<key>FA529C642BA1D253000200F5</key>
-		<dict>
-			<key>primary</key>
-			<true/>
+			<integer>5</integer>
 		</dict>
 	</dict>
 </dict>

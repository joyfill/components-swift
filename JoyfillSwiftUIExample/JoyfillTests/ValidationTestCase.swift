import XCTest
import Foundation
import SwiftUI
import JoyfillModel
import Joyfill

final class ValidationTestCase: XCTestCase {
    func documentEditor(document: JoyDoc) -> DocumentEditor {
        DocumentEditor(document: document)
    }
    //
    // Test Case for check at same time web and mobile view fields
    func testInValidWebViewWithInValidMobileView_resultShouldBeInValid() {
        let document = JoyDoc()
            .setFile()
            .setMobileView()
            .setPageFieldInMobileView()
            .setPageField()
            .setRequiredImagefieldsWithoutValue()
            .setRequiredChartFieldWithoutValue()
            .setImageFieldPositionInMobile()
            .setChartPosition()

        let documentEditor = documentEditor(document: document)
        let validationResult = documentEditor.validate()
<<<<<<< HEAD

=======
        
>>>>>>> 11f6432f
        XCTAssertEqual(validationResult.status, .invalid)
        XCTAssertEqual(validationResult.fieldValidities.count, 1)
        XCTAssertEqual(validationResult.fieldValidities.first?.field.id, "6629fab36e8925135f0cdd4f")
        XCTAssertEqual(validationResult.fieldValidities.first?.status, .invalid)
    }
    //
    func testInvalidWebViewWithValidMobileView_resultShouldBeValid() {
        let document = JoyDoc()
            .setFile()
            .setMobileView()
            .setPageFieldInMobileView()
            .setPageField()
            .setRequiredImagefieldsWithValue()
            .setRequiredChartFieldWithoutValue()
            .setImageFieldPositionInMobile()
            .setChartPosition()

        let documentEditor = documentEditor(document: document)
        let validationResult = documentEditor.validate()

        XCTAssertEqual(validationResult.status, .valid)
        XCTAssertEqual(validationResult.fieldValidities.count, 1)
        XCTAssertEqual(validationResult.fieldValidities.first?.field.id, "6629fab36e8925135f0cdd4f")
        XCTAssertEqual(validationResult.fieldValidities.first?.status, .valid)
    }
    //
    func testValidWebViewWithInValidMobileView_resultShouldBeValid() {
        let document = JoyDoc()
            .setFile()
            .setMobileView()
            .setPageFieldInMobileView()
            .setPageField()
            .setRequiredImagefieldsWithoutValue()
            .setRequiredChartFieldWithValue()
            .setImageFieldPositionInMobile()
            .setChartPosition()

        let documentEditor = documentEditor(document: document)
        let validationResult = documentEditor.validate()

        XCTAssertEqual(validationResult.status, .invalid)
        XCTAssertEqual(validationResult.fieldValidities.count, 1)
        XCTAssertEqual(validationResult.fieldValidities.first?.field.id, "6629fab36e8925135f0cdd4f")
        XCTAssertEqual(validationResult.fieldValidities.first?.status, .invalid)
    }

    func testValidWebViewWithValidMobileView_resultShouldBeValid() {
        let document = JoyDoc()
            .setFile()
            .setMobileView()
            .setPageFieldInMobileView()
            .setPageField()
            .setRequiredImagefieldsWithValue()
            .setRequiredChartFieldWithValue()
            .setImageFieldPositionInMobile()
            .setChartPosition()

        let documentEditor = documentEditor(document: document)
        let validationResult = documentEditor.validate()

        XCTAssertEqual(validationResult.status, .valid)
        XCTAssertEqual(validationResult.fieldValidities.count, 1)
        XCTAssertEqual(validationResult.fieldValidities.first?.field.id, "6629fab36e8925135f0cdd4f")
        XCTAssertEqual(validationResult.fieldValidities.first?.status, .valid)
    }

    // Test Case for All fields one by one

    // Invalid Image Field - Result - InValid
    func testInValidWebViewWithInValidMobileImageFieldView() {
        let document = JoyDoc()
            .setFile()
            .setMobileView()
            .setPageFieldInMobileView()
            .setPageField()
            .setRequiredImagefieldsWithoutValue()
            .setRequiredChartFieldWithoutValue()
            .setImageFieldPositionInMobile()
            .setChartPosition()

        let documentEditor = documentEditor(document: document)
        let validationResult = documentEditor.validate()

        XCTAssertEqual(validationResult.status, .invalid)
        XCTAssertEqual(validationResult.fieldValidities.count, 1)
        XCTAssertEqual(validationResult.fieldValidities.first?.field.id, "6629fab36e8925135f0cdd4f")
        XCTAssertEqual(validationResult.fieldValidities.first?.status, .invalid)
    }

    // Valid image field - result - valid
    func testInValidWebViewWithValidMobileImageFieldView() {
        let document = JoyDoc()
            .setFile()
            .setMobileView()
            .setPageFieldInMobileView()
            .setPageField()
            .setRequiredImagefieldsWithValue()
            .setRequiredChartFieldWithoutValue()
            .setImageFieldPositionInMobile()
            .setChartPosition()

        let documentEditor = documentEditor(document: document)
        let validationResult = documentEditor.validate()

        XCTAssertEqual(validationResult.status, .valid)
        XCTAssertEqual(validationResult.fieldValidities.count, 1)
        XCTAssertEqual(validationResult.fieldValidities.first?.field.id, "6629fab36e8925135f0cdd4f")
        XCTAssertEqual(validationResult.fieldValidities.first?.status, .valid)
    }

    // Invalid Text Field - Result - InValid
    func testInValidWebViewWithInValidMobileTextFieldView() {
        let document = JoyDoc()
            .setFile()
            .setMobileView()
            .setPageFieldInMobileView()
            .setPageField()
            .setRequiredTextFieldWithoutValue()
            .setRequiredChartFieldWithoutValue()
            .setTextPositionInMobile()
            .setChartPosition()

        let documentEditor = documentEditor(document: document)
        let validationResult = documentEditor.validate()

        XCTAssertEqual(validationResult.status, .invalid)
        XCTAssertEqual(validationResult.fieldValidities.count, 1)
        XCTAssertEqual(validationResult.fieldValidities.first?.field.id, "6629fb1d92a76d06750ca4a1")
        XCTAssertEqual(validationResult.fieldValidities.first?.status, .invalid)
    }

    // Valid Text Field - Result - Valid
    func testInValidWebViewWithValidMobileTextFieldView() {
        let document = JoyDoc()
            .setFile()
            .setMobileView()
            .setPageFieldInMobileView()
            .setPageField()
            .setRequiredTextFieldWithValue()
            .setRequiredChartFieldWithoutValue()
            .setTextPositionInMobile()
            .setChartPosition()

        let documentEditor = documentEditor(document: document)
        let validationResult = documentEditor.validate()

        XCTAssertEqual(validationResult.status, .valid)
        XCTAssertEqual(validationResult.fieldValidities.count, 1)
        XCTAssertEqual(validationResult.fieldValidities.first?.field.id, "6629fb1d92a76d06750ca4a1")
        XCTAssertEqual(validationResult.fieldValidities.first?.status, .valid)
    }

    // Invalid Multiline Field - Result - InValid
    func testInValidWebViewWithInValidMobileMultilineTextFieldView() {
        let document = JoyDoc()
            .setFile()
            .setMobileView()
            .setPageFieldInMobileView()
            .setPageField()
            .setRequiredMultilineTextFieldWithoutValue()
            .setRequiredChartFieldWithoutValue()
            .setMultilinePositionInMobile()
            .setChartPosition()

        let documentEditor = documentEditor(document: document)
        let validationResult = documentEditor.validate()

        XCTAssertEqual(validationResult.status, .invalid)
        XCTAssertEqual(validationResult.fieldValidities.count, 1)
        XCTAssertEqual(validationResult.fieldValidities.first?.field.id, "6629fb2b9a487ce1c1f35f6c")
        XCTAssertEqual(validationResult.fieldValidities.first?.status, .invalid)
    }

    // Valid Multiline Field - Result - Valid
    func testInValidWebViewWithValidMobileMultilineTextFieldView() {
        let document = JoyDoc()
            .setFile()
            .setMobileView()
            .setPageFieldInMobileView()
            .setPageField()
            .setRequiredMultilineTextFieldWithValue()
            .setRequiredChartFieldWithoutValue()
            .setMultilinePositionInMobile()
            .setChartPosition()

        let documentEditor = documentEditor(document: document)
        let validationResult = documentEditor.validate()

        XCTAssertEqual(validationResult.status, .valid)
        XCTAssertEqual(validationResult.fieldValidities.count, 1)
        XCTAssertEqual(validationResult.fieldValidities.first?.field.id, "6629fb2b9a487ce1c1f35f6c")
        XCTAssertEqual(validationResult.fieldValidities.first?.status, .valid)
    }

    // Invalid Number Field - Result - InValid
    func testInValidWebViewWithInValidMobileNumberFieldView() {
        let document = JoyDoc()
            .setFile()
            .setMobileView()
            .setPageFieldInMobileView()
            .setPageField()
            .setRequiredNumberFieldWithoutValue()
            .setRequiredChartFieldWithoutValue()
            .setNumberPosition()
            .setChartPosition()

        let documentEditor = documentEditor(document: document)
        let validationResult = documentEditor.validate()

        XCTAssertEqual(validationResult.status, .invalid)
        XCTAssertEqual(validationResult.fieldValidities.count, 1)
        XCTAssertEqual(validationResult.fieldValidities.first?.field.id, "6629fb3df03de10b26270ab3")
        XCTAssertEqual(validationResult.fieldValidities.first?.status, .invalid)
    }

    // Valid Number Field - Result - Valid
    func testInValidWebViewWithValidMobileNumberFieldView() {
        let document = JoyDoc()
            .setFile()
            .setMobileView()
            .setPageFieldInMobileView()
            .setPageField()
            .setRequiredNumberFieldWithValue()
            .setRequiredChartFieldWithoutValue()
            .setNumberPosition()
            .setChartPosition()

        let documentEditor = documentEditor(document: document)
        let validationResult = documentEditor.validate()

        XCTAssertEqual(validationResult.status, .valid)
        XCTAssertEqual(validationResult.fieldValidities.count, 1)
        XCTAssertEqual(validationResult.fieldValidities.first?.field.id, "6629fb3df03de10b26270ab3")
        XCTAssertEqual(validationResult.fieldValidities.first?.status, .valid)
    }

    // Invalid Date Field - Result - InValid
    func testInValidWebViewWithInValidMobileDateFieldView() {
        let document = JoyDoc()
            .setFile()
            .setMobileView()
            .setPageFieldInMobileView()
            .setPageField()
            .setRequiredDateFieldWithoutValue()
            .setRequiredChartFieldWithoutValue()
            .setDatePositionInMobile()
            .setChartPosition()

        let documentEditor = documentEditor(document: document)
        let validationResult = documentEditor.validate()

        XCTAssertEqual(validationResult.status, .invalid)
        XCTAssertEqual(validationResult.fieldValidities.count, 1)
        XCTAssertEqual(validationResult.fieldValidities.first?.field.id, "6629fb44c79bb16ce072d233")
        XCTAssertEqual(validationResult.fieldValidities.first?.status, .invalid)
    }

    // Valid Date Field - Result - Valid
    func testInValidWebViewWithValidMobileDateFieldView() {
        let document = JoyDoc()
            .setFile()
            .setMobileView()
            .setPageFieldInMobileView()
            .setPageField()
            .setRequiredDateFieldWithValue()
            .setRequiredChartFieldWithoutValue()
            .setDatePositionInMobile()
            .setChartPosition()

        let documentEditor = documentEditor(document: document)
        let validationResult = documentEditor.validate()

        XCTAssertEqual(validationResult.status, .valid)
        XCTAssertEqual(validationResult.fieldValidities.count, 1)
        XCTAssertEqual(validationResult.fieldValidities.first?.field.id, "6629fb44c79bb16ce072d233")
        XCTAssertEqual(validationResult.fieldValidities.first?.status, .valid)
    }

    // Invalid Time Field - Result - InValid
    func testInValidWebViewWithInValidMobileTimeFieldView() {
        let document = JoyDoc()
            .setFile()
            .setMobileView()
            .setPageFieldInMobileView()
            .setPageField()
            .setRequiredTimeFieldWithoutValue()
            .setRequiredChartFieldWithoutValue()
            .setTimePositionInMobile()
            .setChartPosition()

        let documentEditor = documentEditor(document: document)
        let validationResult = documentEditor.validate()

        XCTAssertEqual(validationResult.status, .invalid)
        XCTAssertEqual(validationResult.fieldValidities.count, 1)
        XCTAssertEqual(validationResult.fieldValidities.first?.field.id, "6629fb638e230f348d0a8682")
        XCTAssertEqual(validationResult.fieldValidities.first?.status, .invalid)
    }

    // Valid Time Field - Result - Valid
    func testInValidWebViewWithValidMobileTimeFieldView() {
        let document = JoyDoc()
            .setFile()
            .setMobileView()
            .setPageFieldInMobileView()
            .setPageField()
            .setRequiredTimeFieldWithValue()
            .setRequiredChartFieldWithoutValue()
            .setTimePositionInMobile()
            .setChartPosition()

        let documentEditor = documentEditor(document: document)
        let validationResult = documentEditor.validate()

        XCTAssertEqual(validationResult.status, .valid)
        XCTAssertEqual(validationResult.fieldValidities.count, 1)
        XCTAssertEqual(validationResult.fieldValidities.first?.field.id, "6629fb638e230f348d0a8682")
        XCTAssertEqual(validationResult.fieldValidities.first?.status, .valid)
    }

    // Invalid dateTime Field - Result - InValid
    func testInValidWebViewWithInValidMobileDateTimeFieldView() {
        let document = JoyDoc()
            .setFile()
            .setMobileView()
            .setPageFieldInMobileView()
            .setPageField()
            .setRequiredDateTimeFieldWithoutValue()
            .setRequiredChartFieldWithoutValue()
            .setDateTimePositionInMobile()
            .setChartPosition()

        let documentEditor = documentEditor(document: document)
        let validationResult = documentEditor.validate()

        XCTAssertEqual(validationResult.status, .invalid)
        XCTAssertEqual(validationResult.fieldValidities.count, 1)
        XCTAssertEqual(validationResult.fieldValidities.first?.field.id, "6629fb6ec5d88d3aadf548ca")
        XCTAssertEqual(validationResult.fieldValidities.first?.status, .invalid)
    }

    // Valid dateTime Field - Result - Valid
    func testInValidWebViewWithValidMobileDateTimeFieldView() {
        let document = JoyDoc()
            .setFile()
            .setMobileView()
            .setPageFieldInMobileView()
            .setPageField()
            .setRequiredDateTimeFieldWithValue()
            .setRequiredChartFieldWithoutValue()
            .setDateTimePositionInMobile()
            .setChartPosition()

        let documentEditor = documentEditor(document: document)
        let validationResult = documentEditor.validate()

        XCTAssertEqual(validationResult.status, .valid)
        XCTAssertEqual(validationResult.fieldValidities.count, 1)
        XCTAssertEqual(validationResult.fieldValidities.first?.field.id, "6629fb6ec5d88d3aadf548ca")
        XCTAssertEqual(validationResult.fieldValidities.first?.status, .valid)
    }

    // Invalid Dropdown Field - Result - InValid
    func testInValidWebViewWithInValidMobileDropdownFieldView() {
        let document = JoyDoc()
            .setFile()
            .setMobileView()
            .setPageFieldInMobileView()
            .setPageField()
            .setRequiredDropdownFieldWithoutValue()
            .setRequiredChartFieldWithoutValue()
            .setDropdownPositionInMobile()
            .setChartPosition()

        let documentEditor = documentEditor(document: document)
        let validationResult = documentEditor.validate()

        XCTAssertEqual(validationResult.status, .invalid)
        XCTAssertEqual(validationResult.fieldValidities.count, 1)
        XCTAssertEqual(validationResult.fieldValidities.first?.field.id, "6629fb77593e3791638628bb")
        XCTAssertEqual(validationResult.fieldValidities.first?.status, .invalid)
    }

    // Valid Dropdown Field - Result - Valid
    func testInValidWebViewWithValidMobileDropdownFieldView() {
        let document = JoyDoc()
            .setFile()
            .setMobileView()
            .setPageFieldInMobileView()
            .setPageField()
            .setRequiredDropdownFieldWithValue()
            .setRequiredChartFieldWithoutValue()
            .setDropdownPositionInMobile()
            .setChartPosition()

        let documentEditor = documentEditor(document: document)
        let validationResult = documentEditor.validate()

        XCTAssertEqual(validationResult.status, .valid)
        XCTAssertEqual(validationResult.fieldValidities.count, 1)
        XCTAssertEqual(validationResult.fieldValidities.first?.field.id, "6629fb77593e3791638628bb")
        XCTAssertEqual(validationResult.fieldValidities.first?.status, .valid)
    }

    // Invalid Multiselect Field - Result - InValid
    func testInValidWebViewWithInValidMobileMultiSelectFieldView() {
        let document = JoyDoc()
            .setFile()
            .setMobileView()
            .setPageFieldInMobileView()
            .setPageField()
            .setRequiredMultipleChoiceFieldWithoutValue()
            .setRequiredChartFieldWithoutValue()
            .setMultiselectPositionInMobile()
            .setChartPosition()

        let documentEditor = documentEditor(document: document)
        let validationResult = documentEditor.validate()

        XCTAssertEqual(validationResult.status, .invalid)
        XCTAssertEqual(validationResult.fieldValidities.count, 1)
        XCTAssertEqual(validationResult.fieldValidities.first?.field.id, "6629fb9f4d912053577652b1")
        XCTAssertEqual(validationResult.fieldValidities.first?.status, .invalid)
    }

    // Valid Multiselect Field - Result - Valid
    func testInValidWebViewWithValidMobileMultiSelectFieldView() {
        let document = JoyDoc()
            .setFile()
            .setMobileView()
            .setPageFieldInMobileView()
            .setPageField()
            .setRequiredMultipleChoiceFieldWithValue()
            .setRequiredChartFieldWithoutValue()
            .setMultiselectPositionInMobile()
            .setChartPosition()

        let documentEditor = documentEditor(document: document)
        let validationResult = documentEditor.validate()

        XCTAssertEqual(validationResult.status, .valid)
        XCTAssertEqual(validationResult.fieldValidities.count, 1)
        XCTAssertEqual(validationResult.fieldValidities.first?.field.id, "6629fb9f4d912053577652b1")
        XCTAssertEqual(validationResult.fieldValidities.first?.status, .valid)
    }

    // Invalid Single Field - Result - InValid
    func testInValidWebViewWithInValidMobileSingleChoiceFieldView() {
        let document = JoyDoc()
            .setFile()
            .setMobileView()
            .setPageFieldInMobileView()
            .setPageField()
            .setRequiredSingleChoiceFieldWithoutValue()
            .setRequiredChartFieldWithoutValue()
            .setSingleSelectPositionInMobile()
            .setChartPosition()

        let documentEditor = documentEditor(document: document)
        let validationResult = documentEditor.validate()

        XCTAssertEqual(validationResult.status, .invalid)
        XCTAssertEqual(validationResult.fieldValidities.count, 1)
        XCTAssertEqual(validationResult.fieldValidities.first?.field.id, "6629fbb2bf4f965b9d04f153")
        XCTAssertEqual(validationResult.fieldValidities.first?.status, .invalid)
    }

    // Valid Single Field - Result - Valid
    func testInValidWebViewWithValidMobileSingleChoiceFieldView() {
        let document = JoyDoc()
            .setFile()
            .setMobileView()
            .setPageFieldInMobileView()
            .setPageField()
            .setRequiredSingleChoiceFieldWithValue()
            .setRequiredChartFieldWithoutValue()
            .setSingleSelectPositionInMobile()
            .setChartPosition()

        let documentEditor = documentEditor(document: document)
        let validationResult = documentEditor.validate()

        XCTAssertEqual(validationResult.status, .valid)
        XCTAssertEqual(validationResult.fieldValidities.count, 1)
        XCTAssertEqual(validationResult.fieldValidities.first?.field.id, "6629fbb2bf4f965b9d04f153")
        XCTAssertEqual(validationResult.fieldValidities.first?.status, .valid)
    }

    // Invalid Signature Field - Result - InValid
    func testInValidWebViewWithInValidMobileSignatureFieldView() {
        let document = JoyDoc()
            .setFile()
            .setMobileView()
            .setPageFieldInMobileView()
            .setPageField()
            .setRequiredSignatureFieldWithoutValue()
            .setRequiredChartFieldWithoutValue()
            .setSignaturePositionInMobile()
            .setChartPosition()

        let documentEditor = documentEditor(document: document)
        let validationResult = documentEditor.validate()

        XCTAssertEqual(validationResult.status, .invalid)
        XCTAssertEqual(validationResult.fieldValidities.count, 1)
        XCTAssertEqual(validationResult.fieldValidities.first?.field.id, "6629fbb8cd16c0c4d308a252")
        XCTAssertEqual(validationResult.fieldValidities.first?.status, .invalid)
    }

    // Valid Signature Field - Result - Valid
    func testInValidWebViewWithValidMobileSignatureFieldView() {
        let document = JoyDoc()
            .setFile()
            .setMobileView()
            .setPageFieldInMobileView()
            .setPageField()
            .setRequiredSignatureFieldWithValue()
            .setRequiredChartFieldWithoutValue()
            .setSignaturePositionInMobile()
            .setChartPosition()

        let documentEditor = documentEditor(document: document)
        let validationResult = documentEditor.validate()

        XCTAssertEqual(validationResult.status, .valid)
        XCTAssertEqual(validationResult.fieldValidities.count, 1)
        XCTAssertEqual(validationResult.fieldValidities.first?.field.id, "6629fbb8cd16c0c4d308a252")
        XCTAssertEqual(validationResult.fieldValidities.first?.status, .valid)
    }

    // Invalid Chart Field - Result - InValid
    func testInValidWebViewWithInValidMobileChartFieldView() {
        let document = JoyDoc()
            .setFile()
            .setMobileView()
            .setPageFieldInMobileView()
            .setPageField()
            .setRequiredChartFieldWithoutValue()
            .setRequiredSingleChoiceFieldWithoutValue()
            .setChartPositionInMobile()
            .setSingleSelectPosition()

        let documentEditor = documentEditor(document: document)
        let validationResult = documentEditor.validate()

        XCTAssertEqual(validationResult.status, .invalid)
        XCTAssertEqual(validationResult.fieldValidities.count, 1)
        XCTAssertEqual(validationResult.fieldValidities.first?.field.id, "6629fbd957d928a973b1b42b")
        XCTAssertEqual(validationResult.fieldValidities.first?.status, .invalid)
    }

    // Valid Chart Field - Result - Valid
    func testInValidWebViewWithValidMobileChartFieldView() {
        let document = JoyDoc()
            .setFile()
            .setMobileView()
            .setPageFieldInMobileView()
            .setPageField()
            .setRequiredChartFieldWithValue()
            .setRequiredSingleChoiceFieldWithoutValue()
            .setChartPositionInMobile()
            .setSingleSelectPosition()

        let documentEditor = documentEditor(document: document)
        let validationResult = documentEditor.validate()

        XCTAssertEqual(validationResult.status, .valid)
        XCTAssertEqual(validationResult.fieldValidities.count, 1)
        XCTAssertEqual(validationResult.fieldValidities.first?.field.id, "6629fbd957d928a973b1b42b")
        XCTAssertEqual(validationResult.fieldValidities.first?.status, .valid)
    }

    // Hidden Field Test cases - result always - valid
    func testRequiredHiddenNumberFieldWithoutValue() {
        let document = JoyDoc()
            .setDocument()
            .setFile()
            .setMobileView()
            .setPageFieldInMobileView()
            .setPageField()
            .setRequiredTextField()
            .setRequiredNumberHiddenFieldWithoutValue()
            .setRequiredSingleChoiceFieldWithoutValue()
            .setRequiredNumberHiddenFieldWithoutValuePositionInMobile()
            .setRequiredTextFieldInMobile()
            .setSingleSelectPosition()

        let documentEditor = documentEditor(document: document)
        let validationResult = documentEditor.validate()

        XCTAssertEqual(validationResult.status, .valid)
        XCTAssertEqual(validationResult.fieldValidities.count, 2)
        XCTAssertEqual(validationResult.fieldValidities.first?.field.id, "66aa2865da10ac1c7b7acb1d")
        XCTAssertEqual(validationResult.fieldValidities.first?.status, .valid)
        XCTAssertEqual(validationResult.fieldValidities[1].field.id, "66aa29c05db08120464a2875")
        XCTAssertEqual(validationResult.fieldValidities[1].status, .valid)
    }

    func testRequiredHiddenNumberFieldWithValue() {
        let document = JoyDoc()
            .setDocument()
            .setFile()
            .setMobileView()
            .setPageFieldInMobileView()
            .setPageField()
            .setRequiredTextField()
            .setRequiredNumberHiddenFieldWithValue()
            .setRequiredSingleChoiceFieldWithoutValue()
            .setRequiredNumberHiddenFieldWithoutValuePositionInMobile()
            .setRequiredTextFieldInMobile()
            .setSingleSelectPosition()
<<<<<<< HEAD

=======
        
>>>>>>> 11f6432f
        let documentEditor = documentEditor(document: document)
        let validationResult = documentEditor.validate()

        XCTAssertEqual(validationResult.status, .valid)
        XCTAssertEqual(validationResult.fieldValidities.count, 2)
        XCTAssertEqual(validationResult.fieldValidities.first?.field.id, "66aa2865da10ac1c7b7acb1d")
        XCTAssertEqual(validationResult.fieldValidities.first?.status, .valid)
        XCTAssertEqual(validationResult.fieldValidities[1].field.id, "66aa29c05db08120464a2875")
        XCTAssertEqual(validationResult.fieldValidities[1].status, .valid)
    }
<<<<<<< HEAD

=======
    
>>>>>>> 11f6432f
    // Show Hidden Field Test Cases
    func testRequiredShowHiddenFieldWithoutValue() {
        let document = JoyDoc()
            .setDocument()
            .setFile()
            .setMobileView()
            .setPageFieldInMobileView()
            .setPageField()
            .setRequiredTextField()
            .setRequiredShowNumberFieldByLogicWithoutValue()
            .setRequiredSingleChoiceFieldWithoutValue()
            .setRequiredTextFieldInMobile()
            .setRequiredShowNumberFieldByLogicWithoutValuePositionInMobile()
            .setSingleSelectPosition()
<<<<<<< HEAD

        let documentEditor = documentEditor(document: document)
        let validationResult = documentEditor.validate()

=======
        
        let documentEditor = documentEditor(document: document)
        let validationResult = documentEditor.validate()
        
>>>>>>> 11f6432f
        XCTAssertEqual(validationResult.status, .invalid)
        XCTAssertEqual(validationResult.fieldValidities.count, 2)
        XCTAssertEqual(validationResult.fieldValidities.first?.field.id, "66aa2865da10ac1c7b7acb1d")
        XCTAssertEqual(validationResult.fieldValidities.first?.status, .valid)
        XCTAssertEqual(validationResult.fieldValidities[1].field.id, "66aa28f805a4900ae643db9c")
        XCTAssertEqual(validationResult.fieldValidities[1].status, .invalid)
<<<<<<< HEAD

    }

=======
        
    }
    
>>>>>>> 11f6432f
    func testRequiredShowHiddenFieldWithValue() {
        let document = JoyDoc()
            .setDocument()
            .setFile()
            .setMobileView()
            .setPageFieldInMobileView()
            .setPageField()
            .setRequiredTextField()
            .setRequiredShowNumberFieldByLogicWithValue()
            .setRequiredSingleChoiceFieldWithoutValue()
            .setRequiredTextFieldInMobile()
            .setRequiredShowNumberFieldByLogicWithoutValuePositionInMobile()
            .setSingleSelectPosition()
<<<<<<< HEAD

        let documentEditor = documentEditor(document: document)
        let validationResult = documentEditor.validate()

=======
        
        let documentEditor = documentEditor(document: document)
        let validationResult = documentEditor.validate()
        
>>>>>>> 11f6432f
        XCTAssertEqual(validationResult.status, .valid)
        XCTAssertEqual(validationResult.fieldValidities.count, 2)
        XCTAssertEqual(validationResult.fieldValidities.first?.field.id, "66aa2865da10ac1c7b7acb1d")
        XCTAssertEqual(validationResult.fieldValidities.first?.status, .valid)
        XCTAssertEqual(validationResult.fieldValidities[1].field.id, "66aa28f805a4900ae643db9c")
        XCTAssertEqual(validationResult.fieldValidities[1].status, .valid)
<<<<<<< HEAD

    }

=======
        
    }
    
>>>>>>> 11f6432f
    // Hide field test cases
    func testRequiredShowHiddenFieldWithoutValues() {
        let document = JoyDoc()
            .setDocument()
            .setFile()
            .setMobileView()
            .setPageFieldInMobileView()
            .setPageField()
            .setRequiredTextField()
            .setRequiredHideNumberFieldByLogicWithoutValue()
            .setRequiredSingleChoiceFieldWithoutValue()
            .setRequiredTextFieldInMobile()
            .setRequiredHideNumberFieldByLogicWithoutValuePositionInMobile()
            .setSingleSelectPosition()
<<<<<<< HEAD

        let documentEditor = documentEditor(document: document)
        let validationResult = documentEditor.validate()

=======
        
        let documentEditor = documentEditor(document: document)
        let validationResult = documentEditor.validate()
        
>>>>>>> 11f6432f
        XCTAssertEqual(validationResult.status, .valid)
        XCTAssertEqual(validationResult.fieldValidities.count, 2)
        XCTAssertEqual(validationResult.fieldValidities.first?.field.id, "66aa2865da10ac1c7b7acb1d")
        XCTAssertEqual(validationResult.fieldValidities.first?.status, .valid)
        XCTAssertEqual(validationResult.fieldValidities[1].field.id, "66aa28f805a4900ae643db9c")
        XCTAssertEqual(validationResult.fieldValidities[1].status, .valid)
<<<<<<< HEAD

    }

=======
        
    }
    
>>>>>>> 11f6432f
    func testRequiredHideNumberFieldWithValues() {
        let document = JoyDoc()
            .setDocument()
            .setFile()
            .setMobileView()
            .setPageFieldInMobileView()
            .setPageField()
            .setRequiredTextField()
            .setRequiredHideNumberFieldByLogicWithValue()
            .setRequiredSingleChoiceFieldWithoutValue()
            .setRequiredTextFieldInMobile()
            .setRequiredHideNumberFieldByLogicWithoutValuePositionInMobile()
            .setSingleSelectPosition()
<<<<<<< HEAD

        let documentEditor = documentEditor(document: document)
        let validationResult = documentEditor.validate()

=======
        
        let documentEditor = documentEditor(document: document)
        let validationResult = documentEditor.validate()
        
>>>>>>> 11f6432f
        XCTAssertEqual(validationResult.status, .valid)
        XCTAssertEqual(validationResult.fieldValidities.count, 2)
        XCTAssertEqual(validationResult.fieldValidities.first?.field.id, "66aa2865da10ac1c7b7acb1d")
        XCTAssertEqual(validationResult.fieldValidities.first?.status, .valid)
        XCTAssertEqual(validationResult.fieldValidities[1].field.id, "66aa28f805a4900ae643db9c")
        XCTAssertEqual(validationResult.fieldValidities[1].status, .valid)
<<<<<<< HEAD

    }

=======
        
    }
    
>>>>>>> 11f6432f
    func testRequiredTableField() {
        let document = JoyDoc()
            .setDocument()
            .setFile()
            .setMobileView()
            .setPageFieldInMobileView()
            .setPageField()
            .setRequiredTableField(hideColumn: false, isTableRequired: true, isColumnRequired: true, areCellsEmpty: false, isZeroRows: false, isColumnsZero: false, isRowOrderNil: false)
            .setTableFieldPosition(hideColumn: false)

        let documentEditor = documentEditor(document: document)
        let validationResult = documentEditor.validate()

        XCTAssertEqual(validationResult.status, .valid)
        XCTAssertEqual(validationResult.fieldValidities.first?.status, .valid)
        XCTAssertEqual(validationResult.fieldValidities.first?.field.id, "67612793c4e6a5e6a05e64a3")
    }

    //Zero columns
    func testRequiredTableFieldZeroColumns() {
        let document = JoyDoc()
            .setDocument()
            .setFile()
            .setMobileView()
            .setPageFieldInMobileView()
            .setPageField()
            .setRequiredTableField(hideColumn: false, isTableRequired: true, isColumnRequired: true, areCellsEmpty: false, isZeroRows: false, isColumnsZero: true, isRowOrderNil: false)
            .setTableFieldPosition(hideColumn: false)

        let documentEditor = documentEditor(document: document)
        let validationResult = documentEditor.validate()

        XCTAssertEqual(validationResult.status, .valid)
        XCTAssertEqual(validationResult.fieldValidities.first?.status, .valid)
        XCTAssertEqual(validationResult.fieldValidities.first?.field.id, "67612793c4e6a5e6a05e64a3")
    }

    // Zero rows
    func testRequiredTableFieldZeroRows() {
        let document = JoyDoc()
            .setDocument()
            .setFile()
            .setMobileView()
            .setPageFieldInMobileView()
            .setPageField()
            .setRequiredTableField(hideColumn: false, isTableRequired: true, isColumnRequired: true, areCellsEmpty: false, isZeroRows: true, isColumnsZero: false, isRowOrderNil: false)
            .setTableFieldPosition(hideColumn: false)

        let documentEditor = documentEditor(document: document)
        let validationResult = documentEditor.validate()

        XCTAssertEqual(validationResult.status, .valid)
        XCTAssertEqual(validationResult.fieldValidities.first?.status, .valid)
        XCTAssertEqual(validationResult.fieldValidities.first?.field.id, "67612793c4e6a5e6a05e64a3")
    }

    // table is required , columns are required , cells are empty should be invalid
    func testRequiredTableFieldEmptyCells() {
        let document = JoyDoc()
            .setDocument()
            .setFile()
            .setMobileView()
            .setPageFieldInMobileView()
            .setPageField()
            .setRequiredTableField(hideColumn: false, isTableRequired: true, isColumnRequired: true, areCellsEmpty: true, isZeroRows: false, isColumnsZero: false, isRowOrderNil: false)
            .setTableFieldPosition(hideColumn: false)

        let documentEditor = documentEditor(document: document)
        let validationResult = documentEditor.validate()

        XCTAssertEqual(validationResult.status, .invalid)
        XCTAssertEqual(validationResult.fieldValidities.first?.status, .invalid)
        XCTAssertEqual(validationResult.fieldValidities.first?.field.id, "67612793c4e6a5e6a05e64a3")
    }

    func testRequiredTableFieldIfHidden() {
        let document = JoyDoc()
            .setDocument()
            .setFile()
            .setMobileView()
            .setPageFieldInMobileView()
            .setPageField()
            .setRequiredTableField(hideColumn: true, isTableRequired: true, isColumnRequired: true, areCellsEmpty: false, isZeroRows: false, isColumnsZero: false, isRowOrderNil: false)
            .setTableFieldPosition(hideColumn: true)

        let documentEditor = documentEditor(document: document)
        let validationResult = documentEditor.validate()

        XCTAssertEqual(validationResult.status, .valid)
        XCTAssertEqual(validationResult.fieldValidities.first?.status, .valid)
        XCTAssertEqual(validationResult.fieldValidities.first?.field.id, "67612793c4e6a5e6a05e64a3")
    }

    func testNonRequiredTableField() {
        let document = JoyDoc()
            .setDocument()
            .setFile()
            .setMobileView()
            .setPageFieldInMobileView()
            .setPageField()
            .setRequiredTableField(hideColumn: false, isTableRequired: false, isColumnRequired: true, areCellsEmpty: false, isZeroRows: false, isColumnsZero: false, isRowOrderNil: false)
            .setTableFieldPosition(hideColumn: false)

        let documentEditor = documentEditor(document: document)
        let validationResult = documentEditor.validate()

        XCTAssertEqual(validationResult.status, .valid)
        XCTAssertEqual(validationResult.fieldValidities.first?.status, .valid)
        XCTAssertEqual(validationResult.fieldValidities.first?.field.id, "67612793c4e6a5e6a05e64a3")
    }

    func testRequiredTableFieldNonRequiredColumns() {
        let document = JoyDoc()
            .setDocument()
            .setFile()
            .setMobileView()
            .setPageFieldInMobileView()
            .setPageField()
            .setRequiredTableField(hideColumn: false, isTableRequired: true, isColumnRequired: false, areCellsEmpty: false, isZeroRows: false, isColumnsZero: false, isRowOrderNil: false)
            .setTableFieldPosition(hideColumn: false)

        let documentEditor = documentEditor(document: document)
        let validationResult = documentEditor.validate()

        XCTAssertEqual(validationResult.status, .valid)
        XCTAssertEqual(validationResult.fieldValidities.first?.status, .valid)
        XCTAssertEqual(validationResult.fieldValidities.first?.field.id, "67612793c4e6a5e6a05e64a3")
<<<<<<< HEAD

=======
    }
        
>>>>>>> 11f6432f
        // Test Case for duplicate the page
        func testPageDuplication() {
            let document = JoyDoc()
                .setDocument()
                .setFile()
                .setPageWithFieldPosition()
                .setHeadingText()
                .setTextField()
<<<<<<< HEAD

            let originalPageID = "6629fab320fca7c8107a6cf6"
            let fieldCount = document.fields.count * 2
            let documentEditor = DocumentEditor(document: document)
            documentEditor.duplicatePage(pageID: originalPageID)

            let firstFile = documentEditor.document.files.first
            let pageOrder = firstFile?.pageOrder

=======
            
            let originalPageID = "6629fab320fca7c8107a6cf6"
            let fieldCount = document.fields.count * 2
            let documentEditor = documentEditor(document: document)
            documentEditor.duplicatePage(pageID: originalPageID)
            
            let firstFile = documentEditor.document.files.first
            let pageOrder = firstFile?.pageOrder
            
>>>>>>> 11f6432f
            // Ensure the original page id exists.
            guard let originalIndex = pageOrder?.firstIndex(of: originalPageID) else {
                XCTFail("Original page id not found in pageOrder.")
                return
<<<<<<< HEAD
            }
            XCTAssertTrue(documentEditor.document.files[0].pages!.count > 1, "Document should have more than one page.")
            XCTAssertTrue(pageOrder!.count > originalIndex + 1, "Duplicated page id should appear after the original.")
            let duplicatedPageID = pageOrder?[originalIndex + 1]
            XCTAssertNotEqual(duplicatedPageID, originalPageID, "Duplicated page id must differ from original.")
            XCTAssertNotNil(firstFile?.pages?.first(where: { $0.id == originalPageID }), "Original page not found in pages array.")
            XCTAssertNotNil(firstFile?.pages?.first(where: { $0.id == duplicatedPageID }), "Duplicated page not found in pages array.")
            let originalPage = firstFile?.pages?.first(where: { $0.id == originalPageID })
            let duplicatedPage = firstFile?.pages?.first(where: { $0.id == duplicatedPageID })
            let origFieldPositions = originalPage?.fieldPositions ?? []
            let dupFieldPositions = duplicatedPage?.fieldPositions ?? []
            XCTAssertEqual(origFieldPositions.count, dupFieldPositions.count, "Field positions count should match.")
            for (index, dupFieldPos) in dupFieldPositions.enumerated() {
                if index < origFieldPositions.count {
                    let origFieldPos = origFieldPositions[index]
                    XCTAssertNotEqual(dupFieldPos.field, origFieldPos.field, "Duplicated field id should differ from original field id.")
                }
            }

            XCTAssertEqual(documentEditor.document.fields.count, fieldCount, "Fields count can not match.")
        }

    }
=======
            }
            XCTAssertTrue(documentEditor.document.files[0].pages!.count > 1, "Document should have more than one page.")
            XCTAssertTrue(pageOrder!.count > originalIndex + 1, "Duplicated page id should appear after the original.")
            let duplicatedPageID = pageOrder?[originalIndex + 1]
            XCTAssertNotEqual(duplicatedPageID, originalPageID, "Duplicated page id must differ from original.")
            XCTAssertNotNil(firstFile?.pages?.first(where: { $0.id == originalPageID }), "Original page not found in pages array.")
            XCTAssertNotNil(firstFile?.pages?.first(where: { $0.id == duplicatedPageID }), "Duplicated page not found in pages array.")
            let originalPage = firstFile?.pages?.first(where: { $0.id == originalPageID })
            let duplicatedPage = firstFile?.pages?.first(where: { $0.id == duplicatedPageID })
            let origFieldPositions = originalPage?.fieldPositions ?? []
            let dupFieldPositions = duplicatedPage?.fieldPositions ?? []
            XCTAssertEqual(origFieldPositions.count, dupFieldPositions.count, "Field positions count should match.")
            for (index, dupFieldPos) in dupFieldPositions.enumerated() {
                if index < origFieldPositions.count {
                    let origFieldPos = origFieldPositions[index]
                    XCTAssertNotEqual(dupFieldPos.field, origFieldPos.field, "Duplicated field id should differ from original field id.")
                }
            }
            
            XCTAssertEqual(documentEditor.document.fields.count, fieldCount, "Fields count can not match.")
        }
    
>>>>>>> 11f6432f
}

    extension ValidationTestCase {
        func testRequiredCollectionField() {
            let document = JoyDoc()
                .setDocument()
                .setFile()
                .setMobileView()
                .setPageFieldInMobileView()
                .setPageField()
                .setCollectionFieldRequired()
                .setCollectionFieldPosition()

            let documentEditor = documentEditor(document: document)
            let validationResult = documentEditor.validate()

            XCTAssertEqual(validationResult.status, .invalid)
            XCTAssertEqual(validationResult.fieldValidities.first?.status, .invalid)
            XCTAssertEqual(validationResult.fieldValidities.first?.field.id, "67ddc52d35de157f6d7ebb63")
        }

        func testCollectionField_AllValid_ShouldBeValid() {
            let document = JoyDoc()
                .setDocument()
                .setFile()
                .setMobileView()
                .setPageFieldInMobileView()
                .setPageField()
                .setCollectionFieldRequired(
                    isFieldRequired: true,
                    isSchemaRequired: true,
                    includeNestedRows: true,
                    omitRequiredValues: false
                )
                .setCollectionFieldPosition()

            let editor = documentEditor(document: document)
            let result = editor.validate()

            XCTAssertEqual(result.status, .valid)
            XCTAssertEqual(result.fieldValidities.first?.status, .valid)
        }

        func testCollectionField_MissingRequiredTopLevelValue_ShouldBeInvalid() {
            let document = JoyDoc()
                .setDocument()
                .setFile()
                .setMobileView()
                .setPageFieldInMobileView()
                .setPageField()
                .setCollectionFieldRequired(
                    isFieldRequired: true,
                    isSchemaRequired: true,
                    includeNestedRows: true,
                    omitRequiredValues: true
                )
                .setCollectionFieldPosition()

            let editor = documentEditor(document: document)
            let result = editor.validate()

            XCTAssertEqual(result.status, .invalid)
            XCTAssertEqual(result.fieldValidities.first?.status, .invalid)
        }

        func testCollectionField_NoNestedRowsButRequiredSchema_ShouldBeInvalid() {
            let document = JoyDoc()
                .setDocument()
                .setFile()
                .setMobileView()
                .setPageFieldInMobileView()
                .setPageField()
                .setCollectionFieldRequired(
                    isFieldRequired: true,
                    isSchemaRequired: true,
                    includeNestedRows: false,
                    omitRequiredValues: false
                )
                .setCollectionFieldPosition()

            let editor = documentEditor(document: document)
            let result = editor.validate()

            XCTAssertEqual(result.status, .invalid)
            XCTAssertEqual(result.fieldValidities.first?.status, .invalid)
        }

        func testCollectionField_NotRequired_ShouldBeValidEvenIfEmpty() {
            let document = JoyDoc()
                .setDocument()
                .setFile()
                .setMobileView()
                .setPageFieldInMobileView()
                .setPageField()
                .setCollectionFieldRequired(
                    isFieldRequired: false,
                    isSchemaRequired: false,
                    includeNestedRows: false,
                    omitRequiredValues: true
                )
                .setCollectionFieldPosition()

            let editor = documentEditor(document: document)
            let result = editor.validate()

            XCTAssertEqual(result.status, .valid)
            XCTAssertEqual(result.fieldValidities.first?.status, .valid)
        }

        func testCollectionField_FieldRequired_SchemaNotRequiredWithValues_ShouldBeValid() {
            let document = JoyDoc()
                .setDocument()
                .setFile()
                .setMobileView()
                .setPageFieldInMobileView()
                .setPageField()
                .setCollectionFieldRequired(isFieldRequired: true, isSchemaRequired: false, includeNestedRows: true, omitRequiredValues: false)
                .setCollectionFieldPosition()

            let editor = documentEditor(document: document)
            let result = editor.validate()

            XCTAssertEqual(result.status, .valid)
        }

        func testCollectionField_FieldAndSchemaRequired_WithoutValues_ShouldBeInvalid() {
            let document = JoyDoc()
                .setDocument()
                .setFile()
                .setMobileView()
                .setPageFieldInMobileView()
                .setPageField()
                .setCollectionFieldRequired(isFieldRequired: true, isSchemaRequired: true, includeNestedRows: false, omitRequiredValues: true)
                .setCollectionFieldPosition()

            let editor = documentEditor(document: document)
            let result = editor.validate()

            XCTAssertEqual(result.status, .invalid)
        }

        func testCollectionField_FieldRequired_MissingChildCell_ShouldBeInvalid() {
            let document = JoyDoc()
                .setDocument()
                .setFile()
                .setMobileView()
                .setPageFieldInMobileView()
                .setPageField()
                .setCollectionFieldRequired(isFieldRequired: true, isSchemaRequired: true, includeNestedRows: true, omitRequiredValues: true)
                .setCollectionFieldPosition()

            let editor = documentEditor(document: document)
            let result = editor.validate()

            XCTAssertEqual(result.status, .invalid)
        }

        func testCollectionField_FieldAndSchemaRequired_CompleteData_ShouldBeValid() {
            let document = JoyDoc()
                .setDocument()
                .setFile()
                .setMobileView()
                .setPageFieldInMobileView()
                .setPageField()
                .setCollectionFieldRequired(isFieldRequired: true, isSchemaRequired: true, includeNestedRows: true, omitRequiredValues: false)
                .setCollectionFieldPosition()

            let editor = documentEditor(document: document)
            let result = editor.validate()

            XCTAssertEqual(result.status, .valid)
        }

        func testCollectionField_ChildDataMissingRequiredColumn_ShouldBeInvalid() {
            let document = JoyDoc()
                .setDocument()
                .setFile()
                .setMobileView()
                .setPageFieldInMobileView()
                .setPageField()
                .setCollectionFieldRequired(isFieldRequired: true, isSchemaRequired: true, includeNestedRows: true, omitRequiredValues: true)
                .setCollectionFieldPosition()

            let editor = documentEditor(document: document)
            let result = editor.validate()

            XCTAssertEqual(result.status, .invalid)
        }
    }
<|MERGE_RESOLUTION|>--- conflicted
+++ resolved
@@ -23,11 +23,7 @@
 
         let documentEditor = documentEditor(document: document)
         let validationResult = documentEditor.validate()
-<<<<<<< HEAD
-
-=======
-        
->>>>>>> 11f6432f
+
         XCTAssertEqual(validationResult.status, .invalid)
         XCTAssertEqual(validationResult.fieldValidities.count, 1)
         XCTAssertEqual(validationResult.fieldValidities.first?.field.id, "6629fab36e8925135f0cdd4f")
@@ -639,11 +635,7 @@
             .setRequiredNumberHiddenFieldWithoutValuePositionInMobile()
             .setRequiredTextFieldInMobile()
             .setSingleSelectPosition()
-<<<<<<< HEAD
-
-=======
-        
->>>>>>> 11f6432f
+
         let documentEditor = documentEditor(document: document)
         let validationResult = documentEditor.validate()
 
@@ -654,11 +646,7 @@
         XCTAssertEqual(validationResult.fieldValidities[1].field.id, "66aa29c05db08120464a2875")
         XCTAssertEqual(validationResult.fieldValidities[1].status, .valid)
     }
-<<<<<<< HEAD
-
-=======
-    
->>>>>>> 11f6432f
+
     // Show Hidden Field Test Cases
     func testRequiredShowHiddenFieldWithoutValue() {
         let document = JoyDoc()
@@ -673,32 +661,17 @@
             .setRequiredTextFieldInMobile()
             .setRequiredShowNumberFieldByLogicWithoutValuePositionInMobile()
             .setSingleSelectPosition()
-<<<<<<< HEAD
-
-        let documentEditor = documentEditor(document: document)
-        let validationResult = documentEditor.validate()
-
-=======
-        
-        let documentEditor = documentEditor(document: document)
-        let validationResult = documentEditor.validate()
-        
->>>>>>> 11f6432f
+        let documentEditor = documentEditor(document: document)
+        let validationResult = documentEditor.validate()
+
         XCTAssertEqual(validationResult.status, .invalid)
         XCTAssertEqual(validationResult.fieldValidities.count, 2)
         XCTAssertEqual(validationResult.fieldValidities.first?.field.id, "66aa2865da10ac1c7b7acb1d")
         XCTAssertEqual(validationResult.fieldValidities.first?.status, .valid)
         XCTAssertEqual(validationResult.fieldValidities[1].field.id, "66aa28f805a4900ae643db9c")
         XCTAssertEqual(validationResult.fieldValidities[1].status, .invalid)
-<<<<<<< HEAD
-
-    }
-
-=======
-        
-    }
-    
->>>>>>> 11f6432f
+    }
+
     func testRequiredShowHiddenFieldWithValue() {
         let document = JoyDoc()
             .setDocument()
@@ -712,32 +685,19 @@
             .setRequiredTextFieldInMobile()
             .setRequiredShowNumberFieldByLogicWithoutValuePositionInMobile()
             .setSingleSelectPosition()
-<<<<<<< HEAD
-
-        let documentEditor = documentEditor(document: document)
-        let validationResult = documentEditor.validate()
-
-=======
         
         let documentEditor = documentEditor(document: document)
         let validationResult = documentEditor.validate()
         
->>>>>>> 11f6432f
         XCTAssertEqual(validationResult.status, .valid)
         XCTAssertEqual(validationResult.fieldValidities.count, 2)
         XCTAssertEqual(validationResult.fieldValidities.first?.field.id, "66aa2865da10ac1c7b7acb1d")
         XCTAssertEqual(validationResult.fieldValidities.first?.status, .valid)
         XCTAssertEqual(validationResult.fieldValidities[1].field.id, "66aa28f805a4900ae643db9c")
         XCTAssertEqual(validationResult.fieldValidities[1].status, .valid)
-<<<<<<< HEAD
-
-    }
-
-=======
-        
-    }
-    
->>>>>>> 11f6432f
+
+    }
+
     // Hide field test cases
     func testRequiredShowHiddenFieldWithoutValues() {
         let document = JoyDoc()
@@ -752,32 +712,18 @@
             .setRequiredTextFieldInMobile()
             .setRequiredHideNumberFieldByLogicWithoutValuePositionInMobile()
             .setSingleSelectPosition()
-<<<<<<< HEAD
-
-        let documentEditor = documentEditor(document: document)
-        let validationResult = documentEditor.validate()
-
-=======
         
         let documentEditor = documentEditor(document: document)
         let validationResult = documentEditor.validate()
         
->>>>>>> 11f6432f
         XCTAssertEqual(validationResult.status, .valid)
         XCTAssertEqual(validationResult.fieldValidities.count, 2)
         XCTAssertEqual(validationResult.fieldValidities.first?.field.id, "66aa2865da10ac1c7b7acb1d")
         XCTAssertEqual(validationResult.fieldValidities.first?.status, .valid)
         XCTAssertEqual(validationResult.fieldValidities[1].field.id, "66aa28f805a4900ae643db9c")
         XCTAssertEqual(validationResult.fieldValidities[1].status, .valid)
-<<<<<<< HEAD
-
-    }
-
-=======
-        
-    }
-    
->>>>>>> 11f6432f
+    }
+
     func testRequiredHideNumberFieldWithValues() {
         let document = JoyDoc()
             .setDocument()
@@ -791,32 +737,19 @@
             .setRequiredTextFieldInMobile()
             .setRequiredHideNumberFieldByLogicWithoutValuePositionInMobile()
             .setSingleSelectPosition()
-<<<<<<< HEAD
-
-        let documentEditor = documentEditor(document: document)
-        let validationResult = documentEditor.validate()
-
-=======
         
         let documentEditor = documentEditor(document: document)
         let validationResult = documentEditor.validate()
         
->>>>>>> 11f6432f
         XCTAssertEqual(validationResult.status, .valid)
         XCTAssertEqual(validationResult.fieldValidities.count, 2)
         XCTAssertEqual(validationResult.fieldValidities.first?.field.id, "66aa2865da10ac1c7b7acb1d")
         XCTAssertEqual(validationResult.fieldValidities.first?.status, .valid)
         XCTAssertEqual(validationResult.fieldValidities[1].field.id, "66aa28f805a4900ae643db9c")
         XCTAssertEqual(validationResult.fieldValidities[1].status, .valid)
-<<<<<<< HEAD
-
-    }
-
-=======
         
     }
     
->>>>>>> 11f6432f
     func testRequiredTableField() {
         let document = JoyDoc()
             .setDocument()
@@ -944,12 +877,8 @@
         XCTAssertEqual(validationResult.status, .valid)
         XCTAssertEqual(validationResult.fieldValidities.first?.status, .valid)
         XCTAssertEqual(validationResult.fieldValidities.first?.field.id, "67612793c4e6a5e6a05e64a3")
-<<<<<<< HEAD
-
-=======
     }
         
->>>>>>> 11f6432f
         // Test Case for duplicate the page
         func testPageDuplication() {
             let document = JoyDoc()
@@ -958,18 +887,7 @@
                 .setPageWithFieldPosition()
                 .setHeadingText()
                 .setTextField()
-<<<<<<< HEAD
-
-            let originalPageID = "6629fab320fca7c8107a6cf6"
-            let fieldCount = document.fields.count * 2
-            let documentEditor = DocumentEditor(document: document)
-            documentEditor.duplicatePage(pageID: originalPageID)
-
-            let firstFile = documentEditor.document.files.first
-            let pageOrder = firstFile?.pageOrder
-
-=======
-            
+
             let originalPageID = "6629fab320fca7c8107a6cf6"
             let fieldCount = document.fields.count * 2
             let documentEditor = documentEditor(document: document)
@@ -978,36 +896,10 @@
             let firstFile = documentEditor.document.files.first
             let pageOrder = firstFile?.pageOrder
             
->>>>>>> 11f6432f
             // Ensure the original page id exists.
             guard let originalIndex = pageOrder?.firstIndex(of: originalPageID) else {
                 XCTFail("Original page id not found in pageOrder.")
                 return
-<<<<<<< HEAD
-            }
-            XCTAssertTrue(documentEditor.document.files[0].pages!.count > 1, "Document should have more than one page.")
-            XCTAssertTrue(pageOrder!.count > originalIndex + 1, "Duplicated page id should appear after the original.")
-            let duplicatedPageID = pageOrder?[originalIndex + 1]
-            XCTAssertNotEqual(duplicatedPageID, originalPageID, "Duplicated page id must differ from original.")
-            XCTAssertNotNil(firstFile?.pages?.first(where: { $0.id == originalPageID }), "Original page not found in pages array.")
-            XCTAssertNotNil(firstFile?.pages?.first(where: { $0.id == duplicatedPageID }), "Duplicated page not found in pages array.")
-            let originalPage = firstFile?.pages?.first(where: { $0.id == originalPageID })
-            let duplicatedPage = firstFile?.pages?.first(where: { $0.id == duplicatedPageID })
-            let origFieldPositions = originalPage?.fieldPositions ?? []
-            let dupFieldPositions = duplicatedPage?.fieldPositions ?? []
-            XCTAssertEqual(origFieldPositions.count, dupFieldPositions.count, "Field positions count should match.")
-            for (index, dupFieldPos) in dupFieldPositions.enumerated() {
-                if index < origFieldPositions.count {
-                    let origFieldPos = origFieldPositions[index]
-                    XCTAssertNotEqual(dupFieldPos.field, origFieldPos.field, "Duplicated field id should differ from original field id.")
-                }
-            }
-
-            XCTAssertEqual(documentEditor.document.fields.count, fieldCount, "Fields count can not match.")
-        }
-
-    }
-=======
             }
             XCTAssertTrue(documentEditor.document.files[0].pages!.count > 1, "Document should have more than one page.")
             XCTAssertTrue(pageOrder!.count > originalIndex + 1, "Duplicated page id should appear after the original.")
@@ -1030,7 +922,9 @@
             XCTAssertEqual(documentEditor.document.fields.count, fieldCount, "Fields count can not match.")
         }
     
->>>>>>> 11f6432f
+}
+
+    }
 }
 
     extension ValidationTestCase {

import XCTest
import JoyfillModel
import Joyfill

@testable import JoyfillExample

final class OnChangeHandlerUITests: JoyfillUITestsBaseClass {
    
    func goToCollectionView(index: Int = 0) {
        let goToTableDetailView = app.buttons.matching(identifier: "CollectionDetailViewIdentifier")
        let tapOnSecondTableView = goToTableDetailView.element(boundBy: index)
        tapOnSecondTableView.tap()
    }
    
    func dismissSheet() {
        let bottomCoordinate = app.windows.firstMatch.coordinate(withNormalizedOffset: CGVector(dx: 0.5, dy: 0.8))
        let topCoordinate = app.windows.firstMatch.coordinate(withNormalizedOffset: CGVector(dx: 0.5, dy: 0.2))
        topCoordinate.press(forDuration: 0, thenDragTo: bottomCoordinate)
    }
    
    func drawSignatureLine() {
        let canvas = app.otherElements["CanvasIdentifier"]
        canvas.tap()
        let startPoint = canvas.coordinate(withNormalizedOffset: CGVector(dx: 0, dy: 0))
        let endPoint = canvas.coordinate(withNormalizedOffset: CGVector(dx: 1, dy: 1))
        startPoint.press(forDuration: 0.1, thenDragTo: endPoint)
    }
    
    func uploadTestImage() {
        let moreButton = app.buttons.matching(identifier: "ImageMoreIdentifier").element(boundBy: 0)
        RunLoop.current.run(until: Date(timeIntervalSinceNow: 1.0))
        moreButton.tap()
        let uploadMoreButton = app.buttons.matching(identifier: "ImageUploadImageIdentifier").element(boundBy: 0)
        uploadMoreButton.tap()
        uploadMoreButton.tap()
        uploadMoreButton.tap()
    }
    
    func expandRow(number: Int) {
        RunLoop.current.run(until: Date(timeIntervalSinceNow: 1.0))
        let identifier = "CollectionExpandCollapseButton\(number)"
        
//        guard let expandButton = app.swipeToFindElement(identifier: identifier,
//                                                        type: .image,
//                                                        direction: "up",
//                                                        maxAttempts: 6) else {
//            XCTFail("Failed to find expand/collapse button with identifier: \(identifier)")
//            return
//        }
        let expandButton = app.images[identifier].firstMatch
        XCTAssertTrue(expandButton.isHittable, "Expand/collapse button is not hittable")
        expandButton.tap()
    }
    
    func expandNestedRow(number: Int) {
        let expandButton = app.images["CollectionExpandCollapseNestedButton\(number)"]
        XCTAssertTrue(expandButton.exists, "Expand/collapse button should exist")
        expandButton.tap()
    }
    
    
    func selectAllNestedRows() {
        app.images.matching(identifier: "selectAllNestedRows")
            .element.tap()
    }
    
    func tapSchemaAddRowButton(number: Int) {
        let buttons = app.buttons.matching(identifier: "collectionSchemaAddRowButton")
        XCTAssertTrue(buttons.count > 0)
        buttons.element(boundBy: number).tap()
    }
    
    func editRowsButton() -> XCUIElement {
        return app.buttons["TableEditRowsIdentifier"]
    }
    
    fileprivate func tapOnMoreButtonCollection() {
        //tap more icon
        app.buttons["TableMoreButtonIdentifier"].firstMatch.tap()
    }
    
    
    func addThreeNestedRows(parentRowNumber: Int) {
        expandRow(number: parentRowNumber)
        tapSchemaAddRowButton(number: 0)
        tapSchemaAddRowButton(number: 0)
        tapSchemaAddRowButton(number: 0)
        
        let firstNestedTextField = app.textViews.matching(identifier: "TabelTextFieldIdentifier").element(boundBy: 2)
        XCTAssertEqual("", firstNestedTextField.value as! String)
        firstNestedTextField.tap()
        firstNestedTextField.typeText("one")
        
        let secNestedTextField = app.textViews.matching(identifier: "TabelTextFieldIdentifier").element(boundBy: 3)
        XCTAssertEqual("", secNestedTextField.value as! String)
        secNestedTextField.tap()
        secNestedTextField.typeText("two")
        
        let thirdNestedTextField = app.textViews.matching(identifier: "TabelTextFieldIdentifier").element(boundBy: 4)
        XCTAssertEqual("", thirdNestedTextField.value as! String)
        thirdNestedTextField.tap()
        thirdNestedTextField.typeText("123")
    }
    
    func openFilterModalForDismissKeyboard() {
        let filterButton = app.buttons["CollectionFilterButtonIdentifier"]
        if !filterButton.exists {
            XCTFail("Filter button should exist")
        }
        
        filterButton.firstMatch.tap()
        
        // Verify filter modal opened
        let filterModalExists = app.staticTexts["Filter"].exists
        XCTAssertTrue(filterModalExists, "Filter modal should be open")
        
        dismissSheet()
    }
    
    func openFilterModal() {
        let filterButton = app.buttons["CollectionFilterButtonIdentifier"]
        if !filterButton.exists {
            XCTFail("Filter button should exist")
        }
        
        filterButton.firstMatch.tap()
        
        // Verify filter modal opened
        let filterModalExists = app.staticTexts["Filter"].exists
        XCTAssertTrue(filterModalExists, "Filter modal should be open")
    }
    
    func editSingleRowUpperButton() -> XCUIElement {
        app.scrollViews.otherElements.buttons["UpperRowButtonIdentifier"].firstMatch
    }
    
    func editSingleRowLowerButton() -> XCUIElement {
        app.scrollViews.otherElements.buttons["LowerRowButtonIdentifier"].firstMatch
    }
    
    func editInsertRowPlusButton() -> XCUIElement {
        app.scrollViews.otherElements.buttons["PlusTheRowButtonIdentifier"].firstMatch
    }
    
    func deleteRowButton() -> XCUIElement {
        return app.buttons["TableDeleteRowIdentifier"].firstMatch
    }
    
    func selectNestedRow(number: Int) {
        app.images.matching(identifier: "selectNestedRowItem\(number)")
            .element.firstMatch.tap()
    }
    
    func moveUpButton() -> XCUIElement {
        return app.buttons["TableMoveUpRowIdentifier"]
    }
    
    func moveDownButton() -> XCUIElement {
        return app.buttons["TableMoveDownRowIdentifier"]
    }
    func inserRowBelowButton() -> XCUIElement {
        return app.buttons["TableInsertRowIdentifier"]
    }
    
    func selectRow(number: Int) {
        //select the row with number as index
        app.images.matching(identifier: "selectRowItem\(number)")
            .element.firstMatch.tap()
    }
    
    
    func selectSchema(_ schemaName: String) {
        let schemaSelector = app.buttons.matching(identifier: "SelectSchemaTypeIDentifier")
        schemaSelector.element.firstMatch.tap()
        
        let schemaOption = app.buttons[schemaName].firstMatch
        schemaOption.tap()
    }
    
    func selectColumn(_ columnName: String, selectorIndex: Int = 0) {
        let selectors = app.buttons.matching(identifier: "CollectionFilterColumnSelectorIdentifier")
        let columnSelector = selectors.element(boundBy: selectorIndex)
        XCTAssertTrue(
            columnSelector.exists,
            "Column selector at index \(selectorIndex) should exist"
        )
        columnSelector.tap()
        
        let columnOption = app.buttons[columnName].firstMatch
        if !columnOption.exists {
            XCTFail("Column option should exist")
        }
        columnOption.tap()
    }
    
    func enterTextFilter(_ text: String) {
        let searchField = app.textFields["TextFieldSearchBarIdentifier"]
        if searchField.exists {
            searchField.tap()
            searchField.clearText()
            searchField.typeText(text)
        } else {
            XCTFail("SearchField Should exist")
        }
        
    }
    
    func selectDropdownOption(_ optionName: String) {
        let dropdownFilterButton = app.buttons["SearchBarDropdownIdentifier"]
        if dropdownFilterButton.exists {
            dropdownFilterButton.tap()
            
            let option = app.buttons[optionName].firstMatch
            if option.exists {
                option.tap()
            }
        } else {
            XCTFail("Dropdown should exist")
        }
    }
    
    func selectMultiSelectOption(_ optionName: String) {
        let multiSelectFilterButton = app.buttons["SearchBarMultiSelectionFieldIdentifier"]
        if multiSelectFilterButton.exists {
            multiSelectFilterButton.tap()
            
            let option = app.buttons[optionName].firstMatch
            if option.exists {
                option.tap()
            }
        } else {
            XCTFail("MultiSlect filter should exist")
        }
        app.buttons["TableMultiSelectionFieldApplyIdentifier"].tap()
    }
    
    func tapApplyButton() {
        let applyButton = app.buttons["Apply"]
        if !applyButton.exists {
            XCTFail("Apply button should exist")
        }
        
        applyButton.tap()
        
    }
    func closeFilterModal() {
        dismissSheet()
    }
    
    func applyTextFilter(schema: String = "Root Table", column: String, text: String) {
        openFilterModalCollection()
        
        selectSchema(schema)
        
        selectColumn(column)
        enterTextFilter(text)
        tapApplyButton()
        closeFilterModal()
    }
    
    func getVisibleRowCount() -> Int {
        // Count rows using multiple possible row identifiers
        return rowCount(baseIdentifier: "selectRowItem")
    }
    
    func getVisibleNestexRowsCount() -> Int {
        return rowCountWithScrollLoad(baseIdentifier: "selectNestedRowItem")
    }
    
    /// Scrolls up through the scrollView loading new items by identifier, then scrolls back down.
    /// Returns the total number of matching images found.
    func rowCountWithScrollLoad(baseIdentifier: String, maxScrolls: Int = 10) -> Int {
        let predicate = NSPredicate(format: "identifier BEGINSWITH %@", baseIdentifier)
        let scrollView = app.scrollViews.firstMatch
        
        var previousCount = -1
        var currentCount = 0
        var attempts = 0
        
        // Swipe up until no new images load or we hit maxScrolls
        while attempts < maxScrolls {
            scrollView.swipeUp()
            RunLoop.current.run(until: Date(timeIntervalSinceNow: 1.0))  // allow content to settle
            currentCount = app.images.matching(predicate).count
            if currentCount == previousCount { break }
            previousCount = currentCount
            attempts += 1
        }
        
        // Reset counter and swipe back down until stable
        attempts = 0
        while attempts < maxScrolls {
            scrollView.swipeDown()
            RunLoop.current.run(until: Date(timeIntervalSinceNow: 1.0))
            let newCount = app.images.matching(predicate).count
            if newCount == previousCount { break }
            previousCount = newCount
            attempts += 1
        }
        
        return currentCount
    }
    
    func rowCount(baseIdentifier: String) -> Int {
        let beginsWith = NSPredicate(format: "identifier BEGINSWITH %@", baseIdentifier)
        return app.images.matching(beginsWith).count
    }
    
    func openFilterModalCollection() {
        let filterButton = app.buttons["CollectionFilterButtonIdentifier"]
        if !filterButton.exists {
            XCTFail("Filter button should exist")
        }
        
        filterButton.firstMatch.tap()
        
        // Verify filter modal opened
        let filterModalExists = app.staticTexts["Filter"].exists
        XCTAssertTrue(filterModalExists, "Filter modal should be open")
    }
    
    func testMoveUpState() {
        guard UIDevice.current.userInterfaceIdiom == .pad else {
            return
        }
        goToCollectionView()
        goToCollectionView()
        selectRow(number: 1)
        tapOnMoreButtonCollection()
        XCTAssertEqual(moveUpButton().isEnabled, false)
        XCTAssertEqual(moveDownButton().isEnabled, true)
        moveDownButton().tap()
        goBack()
        selectRow(number: 1)
        tapOnMoreButtonCollection()
        XCTAssertEqual(moveUpButton().isEnabled, false)
        XCTAssertEqual(moveDownButton().isEnabled, true)
    }
    
    func testMoveDownState() {
        guard UIDevice.current.userInterfaceIdiom == .pad else {
            return
        }
        goToCollectionView()
        goToCollectionView()
        selectRow(number: 4)
        tapOnMoreButtonCollection()
        XCTAssertEqual(moveUpButton().isEnabled, true)
        XCTAssertEqual(moveDownButton().isEnabled, false)
        moveUpButton().tap()
        goBack()
        selectRow(number: 4)
        tapOnMoreButtonCollection()
        XCTAssertEqual(moveUpButton().isEnabled, true)
        XCTAssertEqual(moveDownButton().isEnabled, false)
    }
    
    func testMoveUpAndMoveDownButtonAvailableOrNot() {
        guard UIDevice.current.userInterfaceIdiom == .pad else {
            return
        }
        goToCollectionView()
        goToCollectionView()
        
        selectRow(number: 1)
        tapOnMoreButtonCollection()
        XCTAssertEqual(moveUpButton().exists, true)
        XCTAssertEqual(moveDownButton().exists, true)
        XCTAssertEqual(inserRowBelowButton().exists, true)
        moveDownButton().tap()
        goBack()
        selectRow(number: 1)
        tapOnMoreButtonCollection()
        XCTAssertEqual(moveUpButton().exists, true)
        XCTAssertEqual(moveDownButton().exists, true)
        XCTAssertEqual(inserRowBelowButton().exists, true)
    }
    
    func testMoveUpAndMoveDownButtonAvailableOrNotOnMultipleRows() {
        guard UIDevice.current.userInterfaceIdiom == .pad else {
            return
        }
        goToCollectionView()
        goToCollectionView()
        selectRow(number: 1)
        selectRow(number: 2)
        tapOnMoreButtonCollection()
        
        XCTAssertEqual(moveUpButton().exists, false)
        XCTAssertEqual(moveDownButton().exists, false)
        XCTAssertEqual(inserRowBelowButton().exists, false)
        dismissSheet()
        goBack()
        selectRow(number: 1)
        selectRow(number: 2)
        tapOnMoreButtonCollection()
        XCTAssertEqual(moveUpButton().exists, false)
        XCTAssertEqual(moveDownButton().exists, false)
        XCTAssertEqual(inserRowBelowButton().exists, false)
    }
    
    func testChangeText() {
        guard UIDevice.current.userInterfaceIdiom == .pad else {
            return
        }
        goToCollectionView()
        goToCollectionView()
       
        let firstTableTextField = app.textViews.matching(identifier: "TabelTextFieldIdentifier").element(boundBy: 0)
        XCTAssertEqual("A", firstTableTextField.value as! String)
        XCTAssertTrue(firstTableTextField.waitForExistence(timeout: 3))
        firstTableTextField.tap()
        firstTableTextField.typeText("one")

        let firstValueCount = app.textViews.countMatchingValue(firstTableTextField.value as! String)
        print("Number of textViews with value \"FirstA\": \(firstValueCount)")
        XCTAssertEqual(2, firstValueCount, "Expected exactly two textViews with value 'FirstA' (one in each form)")
    }
    
    func testChangeNumberCollection() {
        guard UIDevice.current.userInterfaceIdiom == .pad else {
            return
        }
        goToCollectionView()
        goToCollectionView()
       
        let firstScroll = app.scrollViews.element(boundBy: 0)
        let secondScroll = app.scrollViews.element(boundBy: 1)
        firstScroll.swipeLeft()
        secondScroll.swipeLeft()
        
        let firstTableTextField = app.textFields.matching(identifier: "TabelNumberFieldIdentifier").element(boundBy: 0)
        XCTAssertEqual("12.2", firstTableTextField.value as! String)
        firstTableTextField.tap()
        firstTableTextField.clearText()
        
        firstTableTextField.typeText("12345")

        let firstValueCount = app.textFields.countMatchingValue("12345")
        print("Number of number fields with value \"12345\": \(firstValueCount)")
        XCTAssertEqual(2, firstValueCount, "Expected exactly two number fields with value '12345' (one in each form)")
    }
    
    fileprivate func selectAllMultiSlectOptions() {
        let optionsButtons = app.buttons.matching(identifier: "TableMultiSelectOptionsSheetIdentifier")
        XCTAssertTrue(optionsButtons.element.waitForExistence(timeout: 5))
        XCTAssertGreaterThan(optionsButtons.count, 0)
        let firstOptionButton = optionsButtons.element(boundBy: 0)
        firstOptionButton.tap()
        let secOptionButton = optionsButtons.element(boundBy: 1)
        secOptionButton.tap()
        let thirdOptionButton = optionsButtons.element(boundBy: 2)
        thirdOptionButton.tap()
    }
    
    func testChangeMultiCollection() {
        guard UIDevice.current.userInterfaceIdiom == .pad else {
            return
        }
        goToCollectionView()
        goToCollectionView()
        
        let multiSelectionButtons = app.buttons.matching(identifier: "TableMultiSelectionFieldIdentifier")
        XCTAssertGreaterThan(multiSelectionButtons.count, 0)
        let firstButton = multiSelectionButtons.element(boundBy: 0)
        firstButton.tap()
        
        selectAllMultiSlectOptions()

        app.buttons["TableMultiSelectionFieldApplyIdentifier"].tap()

        goBack()
        
        let multiSelectionButton = app.buttons.matching(identifier: "TableMultiSelectionFieldIdentifier")
        XCTAssertGreaterThan(multiSelectionButton.count, 0)
        let firstButto = multiSelectionButton.element(boundBy: 0)
        firstButto.tap()
        
        let optionsButtons = app.buttons.matching(identifier: "TableMultiSelectOptionsSheetIdentifier")
//            XCTAssertEqual(optionButton.value as? String, "Selected")
        let optionButton = optionsButtons.element(boundBy: 0)
        let optionButton2 = optionsButtons.element(boundBy: 1)
        let optionButton3 = optionsButtons.element(boundBy: 2)
        XCTAssertEqual(optionButton.value as? String, "Not selected")
        XCTAssertEqual(optionButton2.value as? String, "Selected")
        XCTAssertEqual(optionButton3.value as? String, "Selected")
    }
    
    func testChangeDropdownCollection() {
        guard UIDevice.current.userInterfaceIdiom == .pad else {
            return
        }
        goToCollectionView()
        goToCollectionView()
        
        let dropdownButtons = app.buttons.matching(identifier: "TableDropdownIdentifier")
        XCTAssertEqual("Yes D1", dropdownButtons.element(boundBy: 0).label)
        XCTAssertEqual("Yes D1", dropdownButtons.element(boundBy: 1).label)
        XCTAssertEqual("Yes D1", dropdownButtons.element(boundBy: 2).label)
        
        XCTAssertEqual("No D1", dropdownButtons.element(boundBy: 3).label)
        let firstdropdownButton = dropdownButtons.element(boundBy: 0)
        firstdropdownButton.tap()
        let dropdownOptions = app.buttons.matching(identifier: "TableDropdownOptionsIdentifier")
        XCTAssertGreaterThan(dropdownOptions.count, 0)
        let firstOption = dropdownOptions.element(boundBy: 2)
        firstOption.tap()
        goBack()
        
        let secdropdownButtons = app.buttons.matching(identifier: "TableDropdownIdentifier")
        XCTAssertEqual("N/A D1", secdropdownButtons.element(boundBy: 0).label)
    }
    
    func testChangeDateCollection() {
        guard UIDevice.current.userInterfaceIdiom == .pad else {
            return
        }
        goToCollectionView()
        goToCollectionView()
        
        
        let firstScroll = app.scrollViews.element(boundBy: 0)
        let secondScroll = app.scrollViews.element(boundBy: 1)

        firstScroll.swipeLeft()
        firstScroll.swipeLeft()
        secondScroll.swipeLeft()
        secondScroll.swipeLeft()
        
        let dateFields = app.images.matching(identifier: "CalendarImageIdentifier")
        XCTAssertEqual(dateFields.count, 4, "Date fields should exist")
        
        let dateField1 = dateFields.element(boundBy: 0)
        let dateField2 = dateFields.element(boundBy: 1)
        dateField1.tap()
        dateField2.tap()
        goBack()
        
        let secDateFields = app.images.matching(identifier: "CalendarImageIdentifier")
        XCTAssertEqual(secDateFields.count, 0, "Date fields should exist")
    }
    
    func testChangeImageCollection() {
        guard UIDevice.current.userInterfaceIdiom == .pad else {
            return
        }
        goToCollectionView()
        goToCollectionView()
        
        let imageButtons = app.buttons.matching(identifier: "TableImageIdentifier")
        XCTAssertGreaterThan(imageButtons.count, 0, "Image buttons should exist")
        
        let firstImageButton = imageButtons.element(boundBy: 0)
        firstImageButton.tap()
        
        let uploadImageButton = app.buttons["ImageUploadImageIdentifier"]
        if uploadImageButton.exists {
            uploadImageButton.tap()
            dismissSheet()
        }
        goBack()
        
        let secImageButtons = app.buttons.matching(identifier: "TableImageIdentifier")
        XCTAssertGreaterThan(secImageButtons.count, 0, "Image buttons should exist")
        
        let imageButton = imageButtons.element(boundBy: 0)
        imageButton.tap()
        
        let allImages = app.images.matching(identifier: "DetailPageImageSelectionIdentifier")

        let circleImages = allImages.matching(NSPredicate(format: "label == %@", "circle"))

        let circleCount = circleImages.count
        XCTAssertEqual(circleCount, 1)
    }
    
    func testBulkEditNestedRows() throws {
        guard UIDevice.current.userInterfaceIdiom == .pad else {
            return
        }
        goToCollectionView()
        goToCollectionView()
        
        expandRow(number: 1)
        tapSchemaAddRowButton(number: 0)
        tapSchemaAddRowButton(number: 0)
        tapSchemaAddRowButton(number: 0)
        
        selectAllNestedRows()
        tapOnMoreButtonCollection()
        editRowsButton().tap()
        
        // Textfield
        let textField = app.textFields["EditRowsTextFieldIdentifier"]
        RunLoop.current.run(until: Date(timeIntervalSinceNow: 1.0))
        textField.tap()
        RunLoop.current.run(until: Date(timeIntervalSinceNow: 1.0))
        textField.typeText("Edit")
          
        // Tap on Apply All Button
        app.buttons["ApplyAllButtonIdentifier"].tap()
        
        goBack()
        expandRow(number: 1)
        RunLoop.current.run(until: Date(timeIntervalSinceNow: 1.0))
        let firstCellTextValue = app.textViews.matching(identifier: "TabelTextFieldIdentifier")
        for i in 2..<7 {
            let cell = firstCellTextValue.element(boundBy: i)
            XCTAssertTrue(cell.exists, "Cell at index \(i) should exist")
            let value = cell.value as? String
            XCTAssertEqual(value, "Edit", "Cell \(i) should have value “123.345”, but was \(value ?? "nil")")
        }
    }
    
    
    // Test disabled buttons on Row Form for nested rows
    func testSelectOneNestedRow() throws {
        guard UIDevice.current.userInterfaceIdiom == .pad else {
            return
        }
        goToCollectionView()
        goToCollectionView()
        addThreeNestedRows(parentRowNumber: 2)
        // Make sure collection search filter is on
        openFilterModalForDismissKeyboard()
        app.dismissKeyboardIfVisible()
        RunLoop.current.run(until: Date(timeIntervalSinceNow: 1.0))
        expandRow(number: 3)
        
        selectNestedRow(number: 2)
        
        tapOnMoreButtonCollection()
        editRowsButton().tap()
        
        XCTAssertEqual(editSingleRowUpperButton().isEnabled, true)
        XCTAssertEqual(editSingleRowLowerButton().isEnabled, true)
        XCTAssertEqual(editInsertRowPlusButton().isEnabled, true)
        //go to next row and test
        editSingleRowLowerButton().tap()
        editSingleRowLowerButton().tap()
        
        XCTAssertEqual(editSingleRowUpperButton().isEnabled, true)
        XCTAssertEqual(editSingleRowLowerButton().isEnabled, false)
        XCTAssertEqual(editInsertRowPlusButton().isEnabled, true)
        
        //tap inssert below and test
        editInsertRowPlusButton().tap()
        
        XCTAssertEqual(editSingleRowUpperButton().isEnabled, true)
        XCTAssertEqual(editSingleRowLowerButton().isEnabled, false)
        XCTAssertEqual(editInsertRowPlusButton().isEnabled, true)
        dismissSheet()
        goBack()
        expandRow(number: 2)
        expandRow(number: 3)
        
        selectNestedRow(number: 2)
        
        tapOnMoreButtonCollection()
        editRowsButton().tap()
        
        XCTAssertEqual(editSingleRowUpperButton().isEnabled, true)
        XCTAssertEqual(editSingleRowLowerButton().isEnabled, true)
        XCTAssertEqual(editInsertRowPlusButton().isEnabled, true)
        //go to next row and test
        editSingleRowLowerButton().tap()
        editSingleRowLowerButton().tap()
        
        XCTAssertEqual(editSingleRowUpperButton().isEnabled, true)
        XCTAssertEqual(editSingleRowLowerButton().isEnabled, false)
        XCTAssertEqual(editInsertRowPlusButton().isEnabled, true)
        
        //tap inssert below and test
        editInsertRowPlusButton().tap()
        
        XCTAssertEqual(editSingleRowUpperButton().isEnabled, true)
        XCTAssertEqual(editSingleRowLowerButton().isEnabled, false)
        XCTAssertEqual(editInsertRowPlusButton().isEnabled, true)
    }
    
    
    func testDeleteAllRowsApplyFiltersThenReAddAndFilterDepth2() {
        guard UIDevice.current.userInterfaceIdiom == .pad else {
            return
        }
        goToCollectionView()
        goToCollectionView()
        
        // Step 1: Delete all rows
        app.images["SelectParentAllRowSelectorButton"].firstMatch.tap()
        tapOnMoreButtonCollection()
        app.buttons["TableDeleteRowIdentifier"].firstMatch.tap()
        
        // Step 2: Apply a filter after all rows are deleted
        applyTextFilter(column: "Text D1", text: "Test")
        let filteredCount = getVisibleRowCount()
        XCTAssertEqual(filteredCount, 0, "Filtered count should be 0 after deleting all rows")
        
        // Clear existing filters before deleting
        openFilterModalCollection()
        enterTextFilter("")
        tapApplyButton()
        
        // Step 3: Add 3 new root rows
        let addRowButton = app.buttons.matching(identifier: "TableAddRowIdentifier").element(boundBy: 0)
        addRowButton.tap()
        addRowButton.tap()
        addRowButton.tap()
        
        expandRow(number: 1)
        tapSchemaAddRowButton(number: 0)
        tapSchemaAddRowButton(number: 0)
        tapSchemaAddRowButton(number: 0)
        
        let firstNestedTextField = app.textViews.matching(identifier: "TabelTextFieldIdentifier").element(boundBy: 1)
        XCTAssertEqual("", firstNestedTextField.value as! String)
        firstNestedTextField.tap()
        firstNestedTextField.typeText("quick")
        
        let secNestedTextField = app.textViews.matching(identifier: "TabelTextFieldIdentifier").element(boundBy:2)
        XCTAssertEqual("", secNestedTextField.value as! String)
        secNestedTextField.tap()
        secNestedTextField.typeText("Two")
        
        let thirdNestedTextField = app.textViews.matching(identifier: "TabelTextFieldIdentifier").element(boundBy: 3)
        XCTAssertEqual("", thirdNestedTextField.value as! String)
        thirdNestedTextField.tap()
        thirdNestedTextField.typeText("123")
        
        goBack()
        expandRow(number: 1)
        // Step 7: Apply filter in Depth 2 for text "Hello"
        applyTextFilter(schema: "Depth 2", column: "Text D2", text: "Two")
        
        // Step 8: Validate filtered results
        let parentRowsCount = getVisibleRowCount()
        let nestedRowsCount = getVisibleNestexRowsCount()
        XCTAssertEqual(parentRowsCount, 1, "Expected 1 parent row matching 'Hello'")
        XCTAssertEqual(nestedRowsCount, 1, "Expected 1 nested row matching 'Hello'")
        
    }
    
    func testDeleteAndMoveRow() {
        guard UIDevice.current.userInterfaceIdiom == .pad else {
            return
        }
        goToCollectionView()
        goToCollectionView()
        selectRow(number: 3)
        selectRow(number: 4)
        tapOnMoreButtonCollection()
        XCTAssertEqual(deleteRowButton().isEnabled, true)
        deleteRowButton().tap()
        selectRow(number: 2)
        tapOnMoreButtonCollection()
        moveUpButton().tap()
        tapOnMoreButtonCollection()
        moveDownButton().tap()
        tapOnMoreButtonCollection()
        inserRowBelowButton().tap()
        let firstTableTextField = app.textViews.matching(identifier: "TabelTextFieldIdentifier").element(boundBy: 2)
        firstTableTextField.tap()
        firstTableTextField.typeText("hi")
        RunLoop.current.run(until: Date(timeIntervalSinceNow: 1.0))
        goBack()
        selectRow(number: 3)
        tapOnMoreButtonCollection()
        moveUpButton().tap()
        tapOnMoreButtonCollection()
        moveUpButton().tap()
        let CheckTextField = app.textViews.matching(identifier: "TabelTextFieldIdentifier").element(boundBy: 0)
        XCTAssertEqual(CheckTextField.value as! String, "hi")
    }
    
    func testDeleteDepth3AndMoveRow() {
        guard UIDevice.current.userInterfaceIdiom == .pad else {
            return
        }
        goToCollectionView()
        expandRow(number: 1)
        selectNestedRow(number: 3)
        tapOnMoreButtonCollection()
        moveUpButton().tap()
        tapOnMoreButtonCollection()
        moveUpButton().tap()
        tapOnMoreButtonCollection()
        inserRowBelowButton().tap()
        let firstTableTextField = app.textViews.matching(identifier: "TabelTextFieldIdentifier").element(boundBy: 2)
        firstTableTextField.tap()
        firstTableTextField.typeText("hi")
        RunLoop.current.run(until: Date(timeIntervalSinceNow: 1.0))
        goBack()
        goToCollectionView(index: 1)
        expandRow(number: 1)
        let CheckTextField = app.textViews.matching(identifier: "TabelTextFieldIdentifier").element(boundBy: 1)
        XCTAssertEqual(CheckTextField.value as! String, "a B C")
        XCTAssertEqual(firstTableTextField.value as! String, "hi")
    }
    
    func testApplyFilterRootTable() {
        goToCollectionView()
        applyTextFilter(schema: "Root Table", column: "Text D1", text: "a B c")
        
        let parentRowsCount = getVisibleRowCount()
        let nestedRowsCount = getVisibleNestexRowsCount()
        XCTAssertEqual(parentRowsCount, 1 , "Parent row counting should return valid count")
         XCTAssertEqual(nestedRowsCount, 0 , "Nested row counting should return valid count")
    }
    
    func testApplyFilterDepth3() {
        goToCollectionView()
        applyTextFilter(schema: "Depth 3", column: "Text D3", text: "abc")
        
        let parentRowsCount = getVisibleRowCount()
        let nestedRowsCount = getVisibleNestexRowsCount()
        XCTAssertEqual(parentRowsCount, 2 , "Parent row counting should return valid count")
        XCTAssertEqual(nestedRowsCount, 6 , "Nested row counting should return valid count")
    }
    
    func testSingleEditInFormView() throws {
        guard UIDevice.current.userInterfaceIdiom == .pad else {
            return
        }
        goToCollectionView()
        selectRow(number: 1)
        tapOnMoreButtonCollection()
        editRowsButton().tap()
        
        // Textfield
        let textField = app.textFields["EditRowsTextFieldIdentifier"]
        RunLoop.current.run(until: Date(timeIntervalSinceNow: 1.0))
        textField.tap()
        RunLoop.current.run(until: Date(timeIntervalSinceNow: 1.0))
        textField.clearText()
        textField.typeText("Edit")
        app.buttons["LowerRowButtonIdentifier"].tap()
        app.buttons["UpperRowButtonIdentifier"].tap()
        app.buttons["PlusTheRowButtonIdentifier"].tap()
        dismissSheet()
        goBack()
        goToCollectionView(index: 1)
        RunLoop.current.run(until: Date(timeIntervalSinceNow: 1.0))
        let firstCellTextValue = app.textViews.matching(identifier: "TabelTextFieldIdentifier")
        let cell = firstCellTextValue.element(boundBy: 0)
        XCTAssertEqual(cell.value as! String, "Edit")
        XCTAssertEqual(firstCellTextValue.count, 5)
    }
    
    /* Table on change handler test cases*/
    func goToTableDetailPage(index: Int = 0) {
        app.buttons.matching(identifier: "TableDetailViewIdentifier").element(boundBy: index).tap()
    }
    
    func tapOnInsertRowButton() {
        app.scrollViews.otherElements.containing(.image, identifier:"MyButton").children(matching: .image).matching(identifier: "MyButton").element(boundBy: 0).tap()
        app.buttons["TableMoreButtonIdentifier"].tap()
        app.buttons["TableInsertRowIdentifier"].tap()
    }
    
    func enterDataInInsertedRow() {
        let enterDateInInsertedField = app.textViews.matching(identifier: "TabelTextFieldIdentifier").element(boundBy: 1)
        XCTAssertTrue(enterDateInInsertedField.waitForExistence(timeout: 5),
                      "Inserted text field never appeared")
        XCTAssertEqual("", enterDateInInsertedField.value as! String)
        app.enterTextReliably("one", into: enterDateInInsertedField)
        
        // Select first option in dropdown field
        let selectDropdownField = app.buttons.matching(identifier: "TableDropdownIdentifier").element(boundBy: 1)
        XCTAssertTrue(selectDropdownField.waitForExistence(timeout: 5),
                      "Inserted text field never appeared")
        XCTAssertEqual("Select Option", selectDropdownField.label)
        selectDropdownField.tap()
        RunLoop.current.run(until: Date(timeIntervalSinceNow: 1.0))
        let dropdownOptions = app.buttons.matching(identifier: "TableDropdownOptionsIdentifier")
        XCTAssertTrue(dropdownOptions.element(boundBy: 1).waitForExistence(timeout: 5))
        XCTAssertGreaterThan(dropdownOptions.count, 0)
        let firstOption = dropdownOptions.element(boundBy: 1)
        firstOption.tap()
    }
    
    func tapOnMoreButton() {
        let selectallbuttonImage = XCUIApplication().images["SelectAllRowSelectorButton"].firstMatch
        selectallbuttonImage.tap()
        app.buttons["TableMoreButtonIdentifier"].tap()
    }
    
    func tapOnNumberTextField(atIndex index: Int) -> XCUIElement {
        // Try simplified method first (assumes iPad or iPhone with identifiers working)
        let numberField = app.textFields.matching(identifier: "TabelNumberFieldIdentifier").element(boundBy: index)
        
        if numberField.exists && numberField.isHittable {
            numberField.tap()
            return numberField
        }
        
        // If not hittable or missing, fall back to deep traversal (iPhone-specific layout)
        let deepNumberField = app.children(matching: .window).element(boundBy: 0)
            .children(matching: .other).element
            .children(matching: .other).element
            .children(matching: .other).element
            .children(matching: .other).element
            .children(matching: .other).element
            .children(matching: .other).element
            .children(matching: .other).element
            .children(matching: .other).element
            .children(matching: .other).element
            .children(matching: .scrollView).element(boundBy: 2)
            .children(matching: .other).element
            .children(matching: .other).element
            .children(matching: .textField).matching(identifier: "TabelNumberFieldIdentifier")
            .element(boundBy: index)
        
        XCTAssertTrue(deepNumberField.waitForExistence(timeout: 5), "Number field at index \(index) not found (deep fallback)")
        deepNumberField.tap()
        return deepNumberField
    }
    
    func tapOnNumberFieldColumn() {
        let textFieldColumnTitleButton = app.images.matching(identifier: "ColumnButtonIdentifier").element(boundBy: 2)
        textFieldColumnTitleButton.tap()
    }
    
    func enterDataInBarcodeSearchFilter() {
        let textField = app.textViews.matching(identifier: "SearchBarCodeFieldIdentifier").element(boundBy: 0)
        textField.tap()
        textField.typeText("Row")
    }
    
    func tapOnBarcodeFieldColumn() {
        let textFieldColumnTitleButton = app.buttons.matching(identifier: "ColumnButtonIdentifier").element(boundBy: 0)
        textFieldColumnTitleButton.tap()
    }
    
    func tapOnMultiSelectionFieldColumn() {
        guard let multiFieldColumnTitleButton = app.swipeToFindElement(identifier: "ColumnButtonIdentifier", type: .button, direction: "left") else {
            XCTFail("Failed to find multifield column after swiping")
            return
        }
        multiFieldColumnTitleButton.tap()
    }
    
    func tapOnSearchBarTextField(value: String) {
        let searchBarTextField = app.textFields["SearchBarNumberIdentifier"]
        searchBarTextField.tap()
        searchBarTextField.typeText("\(value)")
    }
    
    // Moved second row on top
    func tapOnMoveUpRowButton() {
        app.scrollViews.otherElements.containing(.image, identifier:"MyButton").children(matching: .image).matching(identifier: "MyButton").element(boundBy: 1).tap()
        app.buttons["TableMoreButtonIdentifier"].firstMatch.tap()
        app.buttons["TableMoveUpRowIdentifier"].firstMatch.tap()
    }
    
    // Move down last second row to last
    func tapOnMoveDownRowButton() {
        app.scrollViews.otherElements.containing(.image, identifier:"MyButton").children(matching: .image).matching(identifier: "MyButton").element(boundBy: 3).tap()
        app.buttons["TableMoreButtonIdentifier"].firstMatch.tap()
        app.buttons["TableMoveDownRowIdentifier"].firstMatch.tap()
    }
    
    // Check moved row data on top
    func checkMovedRowDataOfSecondRow() {
        let checkMovedRowTextField = app.textViews.matching(identifier: "TabelTextFieldIdentifier").element(boundBy: 0)
        XCTAssertEqual("Second", checkMovedRowTextField.value as! String)
        
        let checkSearchDataOnDropdownField = app.buttons.matching(identifier: "TableDropdownIdentifier")
        XCTAssertEqual("No D1", checkSearchDataOnDropdownField.element(boundBy: 0).label)
    }
    
    // Check moved row data at the end
    func checkMovedRowDataOfLastSecondRow() {
        let checkMovedRowTextField = app.textViews.matching(identifier: "TabelTextFieldIdentifier").element(boundBy: 4)
        XCTAssertEqual("Text", checkMovedRowTextField.value as! String)
        
        let checkSearchDataOnDropdownField = app.buttons.matching(identifier: "TableDropdownIdentifier")
        XCTAssertEqual("Yes D1", checkSearchDataOnDropdownField.element(boundBy: 4).label)
    }
    
    func randomCalendarDayLabelInCurrentMonth(excludingToday: Bool = true) -> String? {
        let calendar = Calendar.current
        let today = Date()
        
        guard let range = calendar.range(of: .day, in: .month, for: today) else { return nil }
        
        let todayDay = calendar.component(.day, from: today)
        
        // Get all valid days of this month excluding today
        let possibleDays = range.filter { excludingToday ? $0 != todayDay : true }
        
        guard let randomDay = possibleDays.randomElement() else { return nil }
        
        var components = calendar.dateComponents([.year, .month], from: today)
        components.day = randomDay
        
        guard let randomDate = calendar.date(from: components) else { return nil }
        
        let formatter = DateFormatter()
        formatter.locale = Locale(identifier: "en_US")
        if UIDevice.current.userInterfaceIdiom == .pad {
            // iPad: with comma
            if #available(iOS 19.0, *) {
                formatter.dateFormat = "EEEE, d MMMM"
            } else {
                formatter.dateFormat = "EEEE d MMMM"
            }
        } else {
            // iPhone: no comma
            formatter.dateFormat = "EEEE d MMMM"
        }
        
        return formatter.string(from: randomDate)
    }
    
    func formattedAccessibilityLabel(for isoDate: String) -> String {
        let inputFormatter = DateFormatter()
        inputFormatter.locale = Locale(identifier: "en_US")
        inputFormatter.dateFormat = "yyyy-MM-dd"
        
        guard let date = inputFormatter.date(from: isoDate) else {
            XCTFail("Invalid date string: \(isoDate)")
            return ""
        }
        
        let outputFormatter = DateFormatter()
        outputFormatter.locale = Locale(identifier: "en_US")
        
        if UIDevice.current.userInterfaceIdiom == .pad {
            // iPad: with comma
            if #available(iOS 19.0, *) {
                outputFormatter.dateFormat = "EEEE, d MMMM"
            } else {
                outputFormatter.dateFormat = "EEEE d MMMM"
            }
        } else {
            // iPhone: no comma
            outputFormatter.dateFormat = "EEEE d MMMM"
        }
        
        return outputFormatter.string(from: date)
    }
    
    func testInsertBelowCollection() {
        guard UIDevice.current.userInterfaceIdiom == .pad else {
            return
        }
        goToCollectionView()
        goToCollectionView()
        
        selectRow(number: 1)
        tapOnMoreButtonCollection()
        XCTAssertEqual(inserRowBelowButton().exists, true)
        inserRowBelowButton().tap()
        let firstTableTextField = app.textViews.matching(identifier: "TabelTextFieldIdentifier").element(boundBy: 1)
        XCTAssertTrue(firstTableTextField.waitForExistence(timeout: 5))
        firstTableTextField.tap()
        firstTableTextField.typeText("qu")
        goBack()
        XCTAssertEqual(firstTableTextField.value as! String, "qu")
    }
    
    func testTableDetailView() {
        guard UIDevice.current.userInterfaceIdiom == .pad else {
            return
        }
        goToTableDetailPage()
        goToTableDetailPage(index: 0)
        
        let firstTableTextField = app.textViews.matching(identifier: "TabelTextFieldIdentifier").element(boundBy: 0)
        firstTableTextField.tap()
        firstTableTextField.typeText("First")
        
        let firstValueCount = app.textViews.countMatchingValue(firstTableTextField.value as? String ?? "")
        print("Number of textViews with value \"FirstA\": \(firstValueCount)")
        XCTAssertEqual(2, firstValueCount, "Expected exactly two textViews with value 'FirstA' (one in each form)")
        
    }
    
    func testTableEditInsertRow() throws {
        goToTableDetailPage()
        tapOnInsertRowButton()
        enterDataInInsertedRow()
        app.scrollViews.otherElements.containing(.image, identifier:"MyButton").children(matching: .image).matching(identifier: "MyButton").element(boundBy: 1).tap()
        app.buttons["TableMoreButtonIdentifier"].tap()
        app.buttons["TableEditRowsIdentifier"].tap()
        app.swipeUp()
        // Enter data for edit the field
        let textField = app.textFields["EditRowsTextFieldIdentifier"]
        XCTAssertTrue(textField.waitForExistence(timeout: 5))
        textField.tap()
        XCTAssertTrue(app.selectAllInTextField(in: textField, app: app, timeout: 5), "‘Select All’ menu didn’t show up")
        textField.typeText("qu")
        
        let dropdownButton = app.buttons["EditRowsDropdownFieldIdentifier"]
        XCTAssertEqual("No D1", dropdownButton.label)
        dropdownButton.tap()
        let dropdownOptions = app.buttons.matching(identifier: "TableDropdownOptionsIdentifier")
        let firstOption = dropdownOptions.element(boundBy: 0)
        firstOption.tap()
        RunLoop.current.run(until: Date(timeIntervalSinceNow: 1.0))
        app.buttons["LowerRowButtonIdentifier"].tap()
        app.buttons["UpperRowButtonIdentifier"].tap()
        app.buttons["PlusTheRowButtonIdentifier"].tap()
        app.buttons["UpperRowButtonIdentifier"].tap()
        dismissSheet()
        app.buttons["TableMoreButtonIdentifier"].tap()
        app.buttons["TableMoveDownRowIdentifier"].firstMatch.tap()
        goBack()
        goToTableDetailPage(index: 1)
        
        let checkEditDataOnTextField = app.textViews.matching(identifier: "TabelTextFieldIdentifier").element(boundBy: 2)
        XCTAssertEqual("qu", checkEditDataOnTextField.value as! String)
        
        let checkEditDataOnDropdownField = app.buttons.matching(identifier: "TableDropdownIdentifier")
        XCTAssertEqual("Yes D1", checkEditDataOnDropdownField.element(boundBy: 2).label)
         
        XCTAssertEqual(app.textViews.matching(identifier: "TabelTextFieldIdentifier").count, 8)
    }
    
    func testTableChangeNumberCollection() {
        guard UIDevice.current.userInterfaceIdiom == .pad else {
            return
        }
        goToTableDetailPage()
        goToTableDetailPage(index: 0)
        
        let firstTableTextField = app.textFields.matching(identifier: "TabelNumberFieldIdentifier").element(boundBy: 0)
        XCTAssertEqual("2", firstTableTextField.value as! String)
        firstTableTextField.tap()
        firstTableTextField.clearText()
        
        firstTableTextField.typeText("12345")
        
        let firstValueCount = app.textFields.countMatchingValue(firstTableTextField.value as? String ?? "")
        print("Number of number fields with value \"12345\": \(firstValueCount)")
        XCTAssertEqual(2, firstValueCount, "Expected exactly two number fields with value '12345' (one in each form)")
    }
    
    func testTableChangeMultiCollection() {
        guard UIDevice.current.userInterfaceIdiom == .pad else {
            return
        }
        goToTableDetailPage()
        goToTableDetailPage(index: 0)
        
        let multiSelectionButtons = app.buttons.matching(identifier: "TableMultiSelectionFieldIdentifier")
        XCTAssertGreaterThan(multiSelectionButtons.count, 0)
        let firstButton = multiSelectionButtons.element(boundBy: 0)
        firstButton.tap()
        
        selectAllMultiSlectOptions()
        
        app.buttons["TableMultiSelectionFieldApplyIdentifier"].tap()
        
        goBack()
        
        let multiSelectionButton = app.buttons.matching(identifier: "TableMultiSelectionFieldIdentifier")
        XCTAssertGreaterThan(multiSelectionButton.count, 0)
        let firstButto = multiSelectionButton.element(boundBy: 0)
        firstButto.tap()
        
        let optionsButtons = app.buttons.matching(identifier: "TableMultiSelectOptionsSheetIdentifier")
        let optionButton = optionsButtons.element(boundBy: 0)
        let optionButton2 = optionsButtons.element(boundBy: 1)
        let optionButton3 = optionsButtons.element(boundBy: 2)
        XCTAssertEqual(optionButton.value as? String, "Not selected")
        XCTAssertEqual(optionButton2.value as? String, "Selected")
        XCTAssertEqual(optionButton3.value as? String, "Selected")
    }
    
    func testTableChangeDropdownCollection() {
        guard UIDevice.current.userInterfaceIdiom == .pad else {
            return
        }
        goToTableDetailPage()
        goToTableDetailPage(index: 0)
        
        let dropdownButtons = app.buttons.matching(identifier: "TableDropdownIdentifier")
        XCTAssertEqual("Select Option", dropdownButtons.element(boundBy: 0).label)
        let firstdropdownButton = dropdownButtons.element(boundBy: 0)
        firstdropdownButton.tap()
        let dropdownOptions = app.buttons.matching(identifier: "TableDropdownOptionsIdentifier")
        XCTAssertGreaterThan(dropdownOptions.count, 0)
        let firstOption = dropdownOptions.element(boundBy: 1)
        firstOption.tap()
        goBack()
        
        let secdropdownButtons = app.buttons.matching(identifier: "TableDropdownIdentifier")
        XCTAssertEqual("No D1", secdropdownButtons.element(boundBy: 0).label)
    }
    
    func testTableChangeDateCollection() {
        guard UIDevice.current.userInterfaceIdiom == .pad else {
            return
        }
        goToTableDetailPage()
        goToTableDetailPage(index: 0)
        
        let dateButtons = app.buttons.matching(identifier: "June 1, 2024 12:00 AM")
        XCTAssertEqual(dateButtons.count, 4, "Date fields should exist")
        
        let dateField1 = dateButtons.element(boundBy: 0)
        dateField1.tap()
        
        // Format the expected date dynamically (handles iPhone/iPad differences)
        let formattedDate = formattedAccessibilityLabel(for: "2024-06-28")
        let newDateButton = app.buttons[formattedDate]
        XCTAssertTrue(newDateButton.exists, "Formatted date button should exist: \(formattedDate)")
        newDateButton.tap()
        dismissSheet()
        goBack()
        
        let secDateFields = app.buttons.matching(identifier: "June 28, 2024 12:00 AM")
        XCTAssertEqual(secDateFields.count, 1, "Date fields should exist")
    }
    
    func testTableChangeImageCollection() {
        guard UIDevice.current.userInterfaceIdiom == .pad else {
            return
        }
        goToTableDetailPage()
        goToTableDetailPage(index: 0)
        
        let imageButtons = app.buttons.matching(identifier: "TableImageIdentifier")
        XCTAssertGreaterThan(imageButtons.count, 0, "Image buttons should exist")
        
        let firstImageButton = imageButtons.element(boundBy: 0)
        firstImageButton.tap()
        
        let uploadImageButton = app.buttons["ImageUploadImageIdentifier"]
        if uploadImageButton.exists {
            uploadImageButton.tap()
            dismissSheet()
        }
        goBack()
        
        let secImageButtons = app.buttons.matching(identifier: "TableImageIdentifier")
        XCTAssertGreaterThan(secImageButtons.count, 0, "Image buttons should exist")
        
        let imageButton = imageButtons.element(boundBy: 0)
        imageButton.tap()
        
        let allImages = app.images.matching(identifier: "DetailPageImageSelectionIdentifier")
        
        let circleImages = allImages.matching(NSPredicate(format: "label == %@", "circle"))
        
        let circleCount = circleImages.count
        XCTAssertEqual(circleCount, 1)
    }
    
    func testTableNumberTextField() throws {
        guard UIDevice.current.userInterfaceIdiom == .pad else {
            return
        }
        goToTableDetailPage()
        goToTableDetailPage()
        
        let firstTextField = app.textFields.matching(identifier: "TabelNumberFieldIdentifier").element(boundBy: 0)
        XCTAssertEqual("2", firstTextField.value as! String)
        firstTextField.tap()
        firstTextField.typeText("12")
        XCTAssertEqual("212", firstTextField.value as! String)
        
        let secondTextField = tapOnNumberTextField(atIndex: 1)
        XCTAssertEqual("22", secondTextField.value as! String)
        secondTextField.tap()
        secondTextField.typeText(".0")
        
        let thirdTextField = tapOnNumberTextField(atIndex: 2)
        XCTAssertEqual("200", thirdTextField.value as! String)
        thirdTextField.tap()
        thirdTextField.typeText(".001")
        
        let fourthTextField = tapOnNumberTextField(atIndex: 3)
        XCTAssertEqual("2.111", fourthTextField.value as! String)
        fourthTextField.tap()
        fourthTextField.typeText("22")
        
        let fifthTextField = tapOnNumberTextField(atIndex: 4)
        XCTAssertEqual("102", fifthTextField.value as! String)
        
        let sixthTextField = tapOnNumberTextField(atIndex: 5)
        XCTAssertEqual("32", sixthTextField.value as! String)
        
        goBack()
        let secondFirstTextField = app.textFields.matching(identifier: "TabelNumberFieldIdentifier").element(boundBy: 0)
        XCTAssertEqual("212", secondFirstTextField.value as! String)
    }
    
    // Test case for filter data
    func testSearchFilterForNumberTextField() throws {
        guard UIDevice.current.userInterfaceIdiom == .pad else {
            return
        }
        goToTableDetailPage()
        goToTableDetailPage()
        let firstTextField = app.textFields.matching(identifier: "TabelNumberFieldIdentifier").element(boundBy: 0)
        firstTextField.tap()
        tapOnNumberFieldColumn()
        tapOnSearchBarTextField(value: "2")
        
        XCTAssertEqual("2", firstTextField.value as! String)
        
        let secondTextField = tapOnNumberTextField(atIndex: 1)
        XCTAssertEqual("22", secondTextField.value as! String)
        secondTextField.tap()
        secondTextField.typeText("12")
        
        let thirdTextField = tapOnNumberTextField(atIndex: 2)
        XCTAssertEqual("200", thirdTextField.value as! String)
        thirdTextField.tap()
        thirdTextField.typeText(".22")
        
        let fourthTextField = tapOnNumberTextField(atIndex: 3)
        XCTAssertEqual("2.111", fourthTextField.value as! String)
        
        // Clear filter
        app.buttons["HideFilterSearchBar"].tap()
        goBack()
        XCTAssertEqual("2", firstTextField.value as! String)
        XCTAssertEqual("2212", secondTextField.value as! String)
        XCTAssertEqual("200.22", thirdTextField.value as! String)
        XCTAssertEqual("2.111", fourthTextField.value as! String)
    }
    
    // Insert row with filter text
    func testInsertRowWithFilterNumberTextField() throws {
        guard UIDevice.current.userInterfaceIdiom == .pad else {
            return
        }
        goToTableDetailPage()
        goToTableDetailPage()
        let firstTextField = app.textFields.matching(identifier: "TabelNumberFieldIdentifier").element(boundBy: 0)
        firstTextField.tap()
        tapOnNumberFieldColumn()
        tapOnSearchBarTextField(value: "22")
        
        let filterDataTextField = app.textFields.matching(identifier: "TabelNumberFieldIdentifier").element(boundBy: 0)
        XCTAssertEqual("22", filterDataTextField.value as! String)
        
        app.buttons["TableAddRowIdentifier"].firstMatch.tap()
        
        XCTAssertEqual("22", filterDataTextField.value as! String)
        
        // Clear filter
        app.buttons["HideFilterSearchBar"].tap()
        goBack()
        // Check inserted row data
        let insertedTextField = app.textFields.matching(identifier: "TabelNumberFieldIdentifier").element(boundBy: 6)
        XCTAssertEqual("22", insertedTextField.value as! String)
        insertedTextField.tap()
        app.swipeDown()
        XCTAssertEqual("2", firstTextField.value as! String)
        
        let secondTextField = tapOnNumberTextField(atIndex: 1)
        XCTAssertEqual("22", secondTextField.value as! String)
        
        let insertedTextFieldDataAfterClearFilter = tapOnNumberTextField(atIndex: 2)
        XCTAssertEqual("200", insertedTextFieldDataAfterClearFilter.value as! String)
        
        let thirdTextField = tapOnNumberTextField(atIndex: 3)
        XCTAssertEqual("2.111", thirdTextField.value as! String)
        
        let fourthTextField = tapOnNumberTextField(atIndex: 4)
        XCTAssertEqual("102", fourthTextField.value as! String)
        
        let fifthTextField = tapOnNumberTextField(atIndex: 5)
        XCTAssertEqual("32", fifthTextField.value as! String)
    }
    
    // Add Row with filter text
    func testAddRowWithFilterNumberField() throws {
        guard UIDevice.current.userInterfaceIdiom == .pad else {
            return
        }
        goToTableDetailPage()
        goToTableDetailPage()
        
        let firstTextField = app.textFields.matching(identifier: "TabelNumberFieldIdentifier").element(boundBy: 0)
        firstTextField.tap()
        tapOnNumberFieldColumn()
        tapOnSearchBarTextField(value: "22")
        
        let filterDataTextField = app.textFields.matching(identifier: "TabelNumberFieldIdentifier").element(boundBy: 0)
        XCTAssertEqual("22", filterDataTextField.value as! String)
        filterDataTextField.tap()
        app.buttons["TableAddRowIdentifier"].firstMatch.tap()
        
        XCTAssertEqual("22", filterDataTextField.value as! String)
        
        // Check inserted row data
        let insertedTextField = app.textFields.matching(identifier: "TabelNumberFieldIdentifier").element(boundBy: 1)
        XCTAssertEqual("22", insertedTextField.value as! String)
        
        // Clear filter
        app.buttons["HideFilterSearchBar"].tap()
        app.swipeDown()
        goBack()
        XCTAssertEqual("2", firstTextField.value as! String)
        
        let secondTextField = app.textFields.matching(identifier: "TabelNumberFieldIdentifier").element(boundBy: 1)
        XCTAssertEqual("22", secondTextField.value as! String)
        secondTextField.tap()
        
        let thirdTextField = tapOnNumberTextField(atIndex: 2)
        XCTAssertEqual("200", thirdTextField.value as! String)
        
        let fourthTextField = tapOnNumberTextField(atIndex: 3)
        XCTAssertEqual("2.111", fourthTextField.value as! String)
        
        let fifthTextField = tapOnNumberTextField(atIndex: 4)
        XCTAssertEqual("102", fifthTextField.value as! String)
        
        let sixthTextField = tapOnNumberTextField(atIndex: 5)
        XCTAssertEqual("32", sixthTextField.value as! String)
        
        let addRowTextFieldDataAfterClearFilter = tapOnNumberTextField(atIndex: 6)
        XCTAssertEqual("22", addRowTextFieldDataAfterClearFilter.value as! String)
    }
    
    // Bulk Edit - Single row
    func testBulkEditNumberFieldSingleRow() throws {
        guard UIDevice.current.userInterfaceIdiom == .pad else {
            return
        }
        goToTableDetailPage()
        goToTableDetailPage()
        let firstTextField = app.textFields.matching(identifier: "TabelNumberFieldIdentifier").element(boundBy: 0)
        firstTextField.tap()
        
        app.scrollViews.otherElements.containing(.image, identifier:"MyButton").children(matching: .image).matching(identifier: "MyButton").element(boundBy: 0).tap()
        app.buttons["TableMoreButtonIdentifier"].tap()
        app.buttons["TableEditRowsIdentifier"].tap()
        
        let textField = app.textFields["EditRowsNumberFieldIdentifier"]
        RunLoop.current.run(until: Date(timeIntervalSinceNow: 1.0))
        textField.tap()
        RunLoop.current.run(until: Date(timeIntervalSinceNow: 1.0))
        textField.typeText("1234.56")
        dismissSheet()
        RunLoop.current.run(until: Date(timeIntervalSinceNow: 1.0))
        
        XCTAssertEqual("21234.56", firstTextField.value as! String)
        goBack()
        let secondfirstCellTextValue = app.textFields.matching(identifier: "TabelNumberFieldIdentifier").element(boundBy: 0)
        XCTAssertEqual("21234.56", secondfirstCellTextValue.value as! String)
    }
    
    // Bulk Edit - Edit all Rows
    func testBulkEditNumberFieldEditAllRows() throws {
        guard UIDevice.current.userInterfaceIdiom == .pad else {
            return
        }
        goToTableDetailPage()
        goToTableDetailPage()
        let firstTextField = app.textFields.matching(identifier: "TabelNumberFieldIdentifier").element(boundBy: 0)
        firstTextField.tap()
        
        tapOnMoreButton()
        app.buttons["TableEditRowsIdentifier"].firstMatch.tap()
        
        let textField = app.textFields["EditRowsNumberFieldIdentifier"]
        RunLoop.current.run(until: Date(timeIntervalSinceNow: 1.0))
        textField.tap()
        RunLoop.current.run(until: Date(timeIntervalSinceNow: 1.0))
        textField.typeText("123.345")
        
        app.buttons["ApplyAllButtonIdentifier"].tap()
        
        RunLoop.current.run(until: Date(timeIntervalSinceNow: 1.0))
        
        for i in 0..<6 {
            let textField = tapOnNumberTextField(atIndex: i)
            XCTAssertEqual("123.345", textField.value as! String, "The text in field \(i+1) is incorrect")
        }
        
        goBack()
        RunLoop.current.run(until: Date(timeIntervalSinceNow: 1.0))
        let firstCellTextValue = app.textFields.matching(identifier: "TabelNumberFieldIdentifier")
        for i in 0..<6 {
            let cell = firstCellTextValue.element(boundBy: i)
            XCTAssertTrue(cell.exists, "Cell at index \(i) should exist")
            let value = cell.value as? String
            XCTAssertEqual(value, "123.345", "Cell \(i) should have value “123.345”, but was \(value ?? "nil")")
        }
    }
    
    // Sorting Test case
    func testSortingNumberField() throws {
        guard UIDevice.current.userInterfaceIdiom == .pad else {
            return
        }
        goToTableDetailPage()
        goToTableDetailPage()
        let firstTextField = app.textFields.matching(identifier: "TabelNumberFieldIdentifier").element(boundBy: 0)
        firstTextField.tap()
        
        tapOnNumberFieldColumn()
        
        // Sort in ascending order - First time click
        app.buttons["SortButtonIdentifier"].tap()
        
        // Check data after sorting in ascending order
        XCTAssertEqual("2", firstTextField.value as! String)
        
        let secondTextField = tapOnNumberTextField(atIndex: 1)
        XCTAssertEqual("2.111", secondTextField.value as! String)
        
        let thirdTextField = tapOnNumberTextField(atIndex: 2)
        XCTAssertEqual("22", thirdTextField.value as! String)
        
        let fourthTextField = tapOnNumberTextField(atIndex: 3)
        XCTAssertEqual("32", fourthTextField.value as! String)
        
        let fifthTextField = tapOnNumberTextField(atIndex: 4)
        XCTAssertEqual("102", fifthTextField.value as! String)
        
        let sixthTextField = tapOnNumberTextField(atIndex: 5)
        XCTAssertEqual("200", sixthTextField.value as! String)
        
        // Sort in descending order - Second time click
        app.buttons["SortButtonIdentifier"].tap()
        
        XCTAssertEqual("200", firstTextField.value as! String)
        firstTextField.tap()
        firstTextField.typeText("12")
        XCTAssertEqual("102", secondTextField.value as! String)
        secondTextField.tap()
        secondTextField.typeText(".34")
        XCTAssertEqual("32", thirdTextField.value as! String)
        XCTAssertEqual("22", fourthTextField.value as! String)
        XCTAssertEqual("2.111", fifthTextField.value as! String)
        XCTAssertEqual("2", sixthTextField.value as! String)
        
        // Remove sort - Third time click
        app.buttons["SortButtonIdentifier"].tap()
        
        XCTAssertEqual("2", firstTextField.value as! String)
        XCTAssertEqual("22", secondTextField.value as! String)
        XCTAssertEqual("20012", thirdTextField.value as! String)
        XCTAssertEqual("2.111", fourthTextField.value as! String)
        XCTAssertEqual("102.34", fifthTextField.value as! String)
        XCTAssertEqual("32", sixthTextField.value as! String)
        
        goBack()
        RunLoop.current.run(until: Date(timeIntervalSinceNow: 1.0))
        
        // Check edited cell value - change on sorting time
        let thirdCellTextValue = app.textFields.matching(identifier: "TabelNumberFieldIdentifier").element(boundBy: 2)
        let fifthCellTextValue = app.textFields.matching(identifier: "TabelNumberFieldIdentifier").element(boundBy: 4)
        XCTAssertEqual("20012", thirdCellTextValue.value as! String)
        XCTAssertEqual("102.34", fifthCellTextValue.value as! String)
    }
    
    // Bulk single edit test case
    func testBulkEditDateFieldSingleRow() throws {
        guard UIDevice.current.userInterfaceIdiom == .pad else {
            return
        }
        goToTableDetailPage()
        goToTableDetailPage()
        
        app.scrollViews.otherElements.containing(.image, identifier:"MyButton").children(matching: .image).matching(identifier: "MyButton").element(boundBy: 3).tap()
        app.buttons["TableMoreButtonIdentifier"].tap()
        app.buttons["TableEditRowsIdentifier"].tap()
        RunLoop.current.run(until: Date(timeIntervalSinceNow: 1.0))
        app.scrollViews.otherElements.images["EditRowsDateFieldIdentifier"].tap()
        dismissSheet()
        RunLoop.current.run(until: Date(timeIntervalSinceNow: 1.0))
        goBack()
    }
    
    // Change selected time
    func testChangeTimePicker() throws {
        guard UIDevice.current.userInterfaceIdiom == .pad else {
            return
        }
        goToTableDetailPage()
        goToTableDetailPage()
        let headerTimeLabel = app.buttons.element(boundBy: 4).firstMatch
        XCTAssertTrue(headerTimeLabel.exists, "Expected to see the time header before switching to wheels")
        headerTimeLabel.tap()
        app.buttons["12:00 AM"].firstMatch.tap()
        let hourPicker = app.pickerWheels.element(boundBy: 0)
        let minutePicker = app.pickerWheels.element(boundBy: 1)
        let periodPicker = app.pickerWheels.element(boundBy: 2)
        
        hourPicker.adjust(toPickerWheelValue: "1")
        minutePicker.adjust(toPickerWheelValue: "02")
        periodPicker.adjust(toPickerWheelValue: "PM")
        //XCUIApplication().buttons["PopoverDismissRegion"].tap()
        dismissSheet()
        //RunLoop.current.run(until: Date(timeIntervalSinceNow: 1.0))
        //goBack()
        RunLoop.current.run(until: Date(timeIntervalSinceNow: 1.0))
        let checkSelectedTimeValue = app.buttons.matching(identifier: "June 1, 2024 1:02 PM")
        XCTAssertEqual(checkSelectedTimeValue.count, 2)
    }
    
    // Change existing value
    func testChangeMultiSelectionOptionValue() throws {
        guard UIDevice.current.userInterfaceIdiom == .pad else {
            return
        }
        goToTableDetailPage()
        goToTableDetailPage()
        
        // Access identifier
        let multiFieldIdentifier = app.buttons.matching(identifier: "TableMultiSelectionFieldIdentifier")
        XCTAssertEqual("Yes", multiFieldIdentifier.element(boundBy: 0).label)
        XCTAssertEqual("No", multiFieldIdentifier.element(boundBy: 1).label)
        XCTAssertEqual("Yes, +2", multiFieldIdentifier.element(boundBy: 2).label)
        
        // Tap on Selection button
        let clickOnFirstCell = multiFieldIdentifier.element(boundBy: 0)
        clickOnFirstCell.tap()
        
        // Access Option Value identifier
        let multiValueOptions = app.buttons.matching(identifier: "TableMultiSelectOptionsSheetIdentifier")
        XCTAssertGreaterThan(multiValueOptions.count, 0)
        
        // Tap on value options
        for i in 0...2 {
            let tapOnEachOption = multiValueOptions.element(boundBy: i)
            tapOnEachOption.tap()
        }
        
        app.buttons["TableMultiSelectionFieldApplyIdentifier"].tap()
        // Check selected value in cell
        XCTAssertEqual("No, +1", multiFieldIdentifier.element(boundBy: 0).label)
        goBack()
        XCTAssertEqual("No, +1", multiFieldIdentifier.element(boundBy: 0).label)
    }
    
    // Bulk Edit - Single Row edit
    func testMultiSelectionBulkEditOnSingleRow() throws {
        guard UIDevice.current.userInterfaceIdiom == .pad else {
            return
        }
        goToTableDetailPage()
        goToTableDetailPage()
        
        app.scrollViews.otherElements.containing(.image, identifier:"MyButton").children(matching: .image).matching(identifier: "MyButton").element(boundBy: 3).tap()
        app.buttons["TableMoreButtonIdentifier"].tap()
        app.buttons["TableEditRowsIdentifier"].tap()
        RunLoop.current.run(until: Date(timeIntervalSinceNow: 1.0))
        app.buttons["EditRowsMultiSelecionFieldIdentifier"].tap()
        
        let multiValueOptions = app.buttons.matching(identifier: "TableMultiSelectOptionsSheetIdentifier")
        XCTAssertGreaterThan(multiValueOptions.count, 0)
        // Tap on value options
        for i in 0...2 {
            let tapOnEachOption = multiValueOptions.element(boundBy: i)
            tapOnEachOption.tap()
        }
        app.buttons["TableMultiSelectionFieldApplyIdentifier"].tap()
        
        dismissSheet()
        
        let multiFieldIdentifier = app.buttons.matching(identifier: "TableMultiSelectionFieldIdentifier")
        XCTAssertEqual("Yes, +2", multiFieldIdentifier.element(boundBy: 3).label)
        goBack()
        XCTAssertEqual("Yes, +2", multiFieldIdentifier.element(boundBy: 3).label)
    }
    
    // Bulk Edit - All Row edit
    func testMultiSelectionBulkEditOnAllRows() throws {
        guard UIDevice.current.userInterfaceIdiom == .pad else {
            return
        }
        goToTableDetailPage()
        goToTableDetailPage()
        tapOnMoreButton()
        app.buttons["TableEditRowsIdentifier"].tap()
        RunLoop.current.run(until: Date(timeIntervalSinceNow: 1.0))
        app.buttons["EditRowsMultiSelecionFieldIdentifier"].tap()
        
        let multiValueOptions = app.buttons.matching(identifier: "TableMultiSelectOptionsSheetIdentifier")
        XCTAssertGreaterThan(multiValueOptions.count, 0)
        // Tap on value options
        for i in 0...2 {
            let tapOnEachOption = multiValueOptions.element(boundBy: i)
            tapOnEachOption.tap()
        }
        app.buttons["TableMultiSelectionFieldApplyIdentifier"].tap()
        app.buttons["ApplyAllButtonIdentifier"].tap()
        
        let multiFieldIdentifier = app.buttons.matching(identifier: "TableMultiSelectionFieldIdentifier")
        XCTAssertEqual("Yes, +2", multiFieldIdentifier.element(boundBy: 0).label)
        XCTAssertEqual("Yes, +2", multiFieldIdentifier.element(boundBy: 1).label)
        XCTAssertEqual("Yes, +2", multiFieldIdentifier.element(boundBy: 2).label)
        XCTAssertEqual("Yes, +2", multiFieldIdentifier.element(boundBy: 3).label)
        XCTAssertEqual("Yes, +2", multiFieldIdentifier.element(boundBy: 4).label)
        XCTAssertEqual("Yes, +2", multiFieldIdentifier.element(boundBy: 5).label)
        
        goBack()
        let secondMultiFieldIdentifier = app.buttons.matching(identifier: "TableMultiSelectionFieldIdentifier")
        XCTAssertEqual("Yes, +2", secondMultiFieldIdentifier.element(boundBy: 0).label)
        XCTAssertEqual("Yes, +2", secondMultiFieldIdentifier.element(boundBy: 1).label)
        XCTAssertEqual("Yes, +2", secondMultiFieldIdentifier.element(boundBy: 2).label)
        XCTAssertEqual("Yes, +2", secondMultiFieldIdentifier.element(boundBy: 3).label)
        XCTAssertEqual("Yes, +2", secondMultiFieldIdentifier.element(boundBy: 4).label)
        XCTAssertEqual("Yes, +2", secondMultiFieldIdentifier.element(boundBy: 5).label)
    }
    // Add row - Check defalut column value is set on added new row
    func testDefaultColumnValueOnAddRow() throws {
        guard UIDevice.current.userInterfaceIdiom == .pad else {
            return
        }
        goToTableDetailPage()
        goToTableDetailPage()
        app.buttons["TableAddRowIdentifier"].firstMatch.tap()
        
        let addedCellBlockValue = app.staticTexts.matching(identifier: "TabelBlockFieldIdentifier").element(boundBy: 4)
        XCTAssertEqual("Block Column Value", addedCellBlockValue.label)
        
        let addedCellNumberValue = app.textFields.matching(identifier: "TabelNumberFieldIdentifier").element(boundBy: 6)
        XCTAssertEqual("12345", addedCellNumberValue.value as! String)
        
        let multiFieldIdentifier = app.buttons.matching(identifier: "TableMultiSelectionFieldIdentifier")
        XCTAssertEqual("Yes", multiFieldIdentifier.element(boundBy: 6).label)
        
        let barcodeFieldIdentifier = app.textViews.matching(identifier: "TableBarcodeFieldIdentifier").element(boundBy: 6)
        XCTAssertEqual("Default value", barcodeFieldIdentifier.value as! String)
        
        RunLoop.current.run(until: Date(timeIntervalSinceNow: 1.0))
        goBack()
        XCTAssertEqual("Block Column Value", addedCellBlockValue.label)
        XCTAssertEqual("12345", addedCellNumberValue.value as! String)
        XCTAssertEqual("Yes", multiFieldIdentifier.element(boundBy: 6).label)
        XCTAssertEqual("Default value", barcodeFieldIdentifier.value as! String)
    }
    
    // Insert row - Check defalut column value is set on Inserted row
    func testInsertRowDefaultColumnValue() throws {
        guard UIDevice.current.userInterfaceIdiom == .pad else {
            return
        }
        goToTableDetailPage()
        goToTableDetailPage()
        app.scrollViews.otherElements.containing(.image, identifier:"MyButton").children(matching: .image).matching(identifier: "MyButton").element(boundBy: 0).tap()
        app.buttons["TableMoreButtonIdentifier"].firstMatch.tap()
        app.buttons["TableInsertRowIdentifier"].firstMatch.tap()
        
        let addedCellBlockValue = app.staticTexts.matching(identifier: "TabelBlockFieldIdentifier").element(boundBy: 1)
        XCTAssertEqual("Block Column Value", addedCellBlockValue.label)
        
        let addedCellNumberValue =  app.textFields.matching(identifier: "TabelNumberFieldIdentifier").element(boundBy: 1)
        XCTAssertEqual("12345", addedCellNumberValue.value as! String)
        
        let multiFieldIdentifier = app.buttons.matching(identifier: "TableMultiSelectionFieldIdentifier")
        XCTAssertEqual("Yes", multiFieldIdentifier.element(boundBy: 1).label)
        
        let barcodeFieldIdentifier = app.textViews.matching(identifier: "TableBarcodeFieldIdentifier").element(boundBy: 1)
        XCTAssertEqual("Default value", barcodeFieldIdentifier.value as! String)
        
        RunLoop.current.run(until: Date(timeIntervalSinceNow: 1.0))
        goBack()
        XCTAssertEqual("Block Column Value", addedCellBlockValue.label)
        XCTAssertEqual("12345", addedCellNumberValue.value as! String)
        XCTAssertEqual("Yes", multiFieldIdentifier.element(boundBy: 1).label)
        XCTAssertEqual("Default value", barcodeFieldIdentifier.value as! String)
    }
    
    // Simple add data in field and tap on scan button
    func testBarcodeScanButtonValue() throws {
        guard UIDevice.current.userInterfaceIdiom == .pad else {
            return
        }
        goToTableDetailPage()
        goToTableDetailPage()
        
        let firstTableTextField = app.textViews.matching(identifier: "TableBarcodeFieldIdentifier").element(boundBy: 0)
        XCTAssertEqual("First row", firstTableTextField.value as! String)
        firstTableTextField.tap()
        firstTableTextField.typeText("1 ")
        
        let secondTableTextField = app.textViews.matching(identifier: "TableBarcodeFieldIdentifier").element(boundBy: 1)
        XCTAssertEqual("Second row", secondTableTextField.value as! String)
        secondTableTextField.tap()
        secondTableTextField.typeText("2 ")
        
        let thirdTableTextField = app.textViews.matching(identifier: "TableBarcodeFieldIdentifier").element(boundBy: 2)
        XCTAssertEqual("Third row", thirdTableTextField.value as! String)
        thirdTableTextField.tap()
        thirdTableTextField.typeText("3 ")
        
        app.scrollViews.otherElements.containing(.image, identifier:"TableScanButtonIdentifier").children(matching: .image).matching(identifier: "TableScanButtonIdentifier").element(boundBy: 3).tap()
        
        app.scrollViews.otherElements.containing(.image, identifier:"TableScanButtonIdentifier").children(matching: .image).matching(identifier: "TableScanButtonIdentifier").element(boundBy: 4).tap()
        
        let sixthTableTextField = app.textViews.matching(identifier: "TableBarcodeFieldIdentifier").element(boundBy: 5)
        XCTAssertTrue(sixthTableTextField.waitForExistence(timeout: 5),
                      "sixth field didn’t show up")
        sixthTableTextField.tap()
        sixthTableTextField.typeText("Six")
        RunLoop.current.run(until: Date(timeIntervalSinceNow: 1.0))
        goBack()
        sleep(2)
        let firstCellTextValue = app.textViews.matching(identifier: "TableBarcodeFieldIdentifier").element(boundBy: 0)
        let secondCellTextValue = app.textViews.matching(identifier: "TableBarcodeFieldIdentifier").element(boundBy: 1)
        let thirdCellTextValue = app.textViews.matching(identifier: "TableBarcodeFieldIdentifier").element(boundBy: 2)
        let fourthCellTextValue = app.textViews.matching(identifier: "TableBarcodeFieldIdentifier").element(boundBy: 3)
        let fifthCellTextValue = app.textViews.matching(identifier: "TableBarcodeFieldIdentifier").element(boundBy: 4)
        let sixthCellTextValue = app.textViews.matching(identifier: "TableBarcodeFieldIdentifier").element(boundBy: 5)
        XCTAssertEqual("1 First row", firstCellTextValue.value as! String)
        XCTAssertEqual("2 Second row", secondCellTextValue.value as! String)
        XCTAssertEqual("3 Third row", thirdCellTextValue.value as! String)
        XCTAssertEqual("", fourthCellTextValue.value as! String)
        XCTAssertEqual("", fifthCellTextValue.value as! String)
        XCTAssertEqual("Six", sixthCellTextValue.value as! String)
    }
    
    // Bulk Edit - Edit all Rows
    func testBulkEditBarcodeFieldEditAllRows() throws {
        guard UIDevice.current.userInterfaceIdiom == .pad else {
            return
        }
        goToTableDetailPage()
        goToTableDetailPage()
        
        tapOnMoreButton()
        app.buttons["TableEditRowsIdentifier"].firstMatch.tap()
        
        let textField = app.textViews.matching(identifier: "EditRowsBarcodeFieldIdentifier").element(boundBy: 0)
        RunLoop.current.run(until: Date(timeIntervalSinceNow: 1.0))
        textField.tap()
        RunLoop.current.run(until: Date(timeIntervalSinceNow: 1.0))
        textField.typeText("quick")
        
        app.buttons["ApplyAllButtonIdentifier"].tap()
        
        RunLoop.current.run(until: Date(timeIntervalSinceNow: 1.0))
        
        let textFields = app.textViews.matching(identifier: "TableBarcodeFieldIdentifier")
        for i in 0..<6 {
            let textField = textFields.element(boundBy: i)
            XCTAssertEqual("quick", textField.value as! String, "The text in field \(i+1) is incorrect")
        }
        
        goBack()
        for i in 0..<6 {
            let textField = textFields.element(boundBy: i)
            XCTAssertEqual("quick", textField.value as! String, "The text in field \(i+1) is incorrect")
        }
    }
    
    // Bulk Edit - Edit Single Rows
    func testBulkEditBarcodeFieldEditSingleRows() throws {
        guard UIDevice.current.userInterfaceIdiom == .pad else {
            return
        }
        goToTableDetailPage()
        goToTableDetailPage()
        
        app.scrollViews.otherElements.containing(.image, identifier:"MyButton").children(matching: .image).matching(identifier: "MyButton").element(boundBy: 0).tap()
        app.buttons["TableMoreButtonIdentifier"].firstMatch.tap()
        app.buttons["TableEditRowsIdentifier"].firstMatch.tap()
        
        let textField = app.textViews.matching(identifier: "EditRowsBarcodeFieldIdentifier").element(boundBy: 0)
        RunLoop.current.run(until: Date(timeIntervalSinceNow: 1.0))
        textField.tap()
        RunLoop.current.run(until: Date(timeIntervalSinceNow: 1.0))
        textField.clearText()
        textField.typeText("Edit Single rows")
        
        dismissSheet()
        RunLoop.current.run(until: Date(timeIntervalSinceNow: 1.0))
        
        let editTextFieldData = app.textViews.matching(identifier: "TableBarcodeFieldIdentifier").element(boundBy: 0)
        XCTAssertEqual("Edit Single rowsFirst row", editTextFieldData.value as! String)
        
        goBack()
        XCTAssertEqual("Edit Single rowsFirst row", editTextFieldData.value as! String)
    }
    
    func testClearExistingSignature() throws {
        guard UIDevice.current.userInterfaceIdiom == .pad else {
            return
        }
        goToTableDetailPage()
        goToTableDetailPage()
        
        let signatureButtons = app.buttons.matching(identifier: "TableSignatureOpenSheetButton")
        let firstSignatureButton = signatureButtons.element(boundBy: 0)
        firstSignatureButton.tap()
        
        app.buttons["TableSignatureEditButton"].firstMatch.tap()
        drawSignatureLine()
        app.buttons["ClearSignatureIdentifier"].firstMatch.tap()
        app.buttons["SaveSignatureIdentifier"].firstMatch.tap()
        RunLoop.current.run(until: Date(timeIntervalSinceNow: 1.0))
        goBack()
    }
    
    func testSaveNewSignature() throws {
        guard UIDevice.current.userInterfaceIdiom == .pad else {
            return
        }
        goToTableDetailPage()
        goToTableDetailPage()
        
        let signatureButtons = app.buttons.matching(identifier: "TableSignatureOpenSheetButton")
        let tapOnSignatureButton = signatureButtons.element(boundBy: 1)
        tapOnSignatureButton.tap()
        
        drawSignatureLine()
        app.buttons["SaveSignatureIdentifier"].tap()
        RunLoop.current.run(until: Date(timeIntervalSinceNow: 1.0))
        tapOnSignatureButton.tap()
        
        app.buttons["TableSignatureEditButton"].tap()
        drawSignatureLine()
        app.buttons["SaveSignatureIdentifier"].tap()
        
        RunLoop.current.run(until: Date(timeIntervalSinceNow: 1.0))
        goBack()
    }
    
    func testDeleteAllRowsAndCheckColumnClickability() throws {
        guard UIDevice.current.userInterfaceIdiom == .pad else {
            return
        }
        goToTableDetailPage()
        goToTableDetailPage()
        tapOnMoreButton()
        app.buttons["TableDeleteRowIdentifier"].firstMatch.tap()
        
        let selectallbuttonImage = XCUIApplication().images["SelectAllRowSelectorButton"]
        selectallbuttonImage.firstMatch.tap()
        XCTAssertTrue(selectallbuttonImage.firstMatch.label == "circle", "The button should initially display the 'circle' image")
        
        app.buttons["TableAddRowIdentifier"].firstMatch.tap()
        selectallbuttonImage.firstMatch.tap()
        XCTAssertTrue(selectallbuttonImage.firstMatch.label == "record.circle.fill", "The button should initially display the 'record.circle.fill' image")
        goBack()
        let editTextFieldData = app.textViews.matching(identifier: "TableBarcodeFieldIdentifier").element(boundBy: 0)
        XCTAssertEqual("Default value", editTextFieldData.value as! String)
    }
    
    func testTableDeleteMovedUpRow() throws {
        guard UIDevice.current.userInterfaceIdiom == .pad else {
            return
        }
        goToTableDetailPage()
        goToTableDetailPage()
        
        let firstField = app.textViews.matching(identifier: "TabelTextFieldIdentifier").element(boundBy: 1)
        firstField.tap()
        firstField.typeText("Second")
        
        let dropdownButtons = app.buttons.matching(identifier: "TableDropdownIdentifier")
        XCTAssertEqual("Select Option", dropdownButtons.element(boundBy: 1).label)
        let firstdropdownButton = dropdownButtons.element(boundBy: 1)
        firstdropdownButton.tap()
        let dropdownOptions = app.buttons.matching(identifier: "TableDropdownOptionsIdentifier")
        XCTAssertGreaterThan(dropdownOptions.count, 0)
        let firstOption = dropdownOptions.element(boundBy: 1)
        firstOption.tap()
        
        tapOnMoveUpRowButton()
        checkMovedRowDataOfSecondRow()
        
        app.scrollViews.otherElements.containing(.image, identifier:"MyButton").children(matching: .image).matching(identifier: "MyButton").element(boundBy: 0).tap()
        app.buttons["TableMoreButtonIdentifier"].firstMatch.tap()
        app.buttons["TableDeleteRowIdentifier"].firstMatch.tap()
        
        goBack()
        let secondFirstField = app.textViews.matching(identifier: "TabelTextFieldIdentifier").element(boundBy: 0)
        XCTAssertNotEqual(secondFirstField.value as! String, "Second")
    }
    
    // Delete Moved down row
    func testTableDeleteMovedDownRow() throws {
        guard UIDevice.current.userInterfaceIdiom == .pad else {
            return
        }
        goToTableDetailPage()
        goToTableDetailPage()
        
        let firstField = app.textViews.matching(identifier: "TabelTextFieldIdentifier").element(boundBy: 3)
        firstField.tap()
        firstField.typeText("Text")
        
        let dropdownButtons = app.buttons.matching(identifier: "TableDropdownIdentifier")
        XCTAssertEqual("Select Option", dropdownButtons.element(boundBy: 3).label)
        let firstdropdownButton = dropdownButtons.element(boundBy: 3)
        firstdropdownButton.tap()
        let dropdownOptions = app.buttons.matching(identifier: "TableDropdownOptionsIdentifier")
        XCTAssertGreaterThan(dropdownOptions.count, 0)
        let firstOption = dropdownOptions.element(boundBy: 0)
        firstOption.tap()
        
        tapOnMoveDownRowButton()
        checkMovedRowDataOfLastSecondRow()
        
        app.scrollViews.otherElements.containing(.image, identifier:"MyButton").children(matching: .image).matching(identifier: "MyButton").element(boundBy: 4).tap()
        app.buttons["TableMoreButtonIdentifier"].tap()
        app.buttons["TableDeleteRowIdentifier"].tap()
        
        goBack()
        let secondFirstField = app.textViews.matching(identifier: "TabelTextFieldIdentifier").element(boundBy: 4)
        XCTAssertNotEqual(secondFirstField.value as! String, "Text")
    }
    
    // Delete row then add row
    func testTableDeleteAddRow() throws {
        guard UIDevice.current.userInterfaceIdiom == .pad else {
            return
        }
        goToTableDetailPage()
        goToTableDetailPage()
        
        app.scrollViews.otherElements.containing(.image, identifier:"MyButton").children(matching: .image).matching(identifier: "MyButton").element(boundBy: 4).tap()
        app.buttons["TableMoreButtonIdentifier"].tap()
        app.buttons["TableDeleteRowIdentifier"].tap()
        
        app.buttons["TableAddRowIdentifier"].firstMatch.tap()
        
        let firstField = app.textViews.matching(identifier: "TabelTextFieldIdentifier").element(boundBy: 3)
        firstField.tap()
        firstField.typeText("Text")
        
        let dropdownButtons = app.buttons.matching(identifier: "TableDropdownIdentifier")
        XCTAssertEqual("Select Option", dropdownButtons.element(boundBy: 3).label)
        let firstdropdownButton = dropdownButtons.element(boundBy: 3)
        firstdropdownButton.tap()
        let dropdownOptions = app.buttons.matching(identifier: "TableDropdownOptionsIdentifier")
        XCTAssertGreaterThan(dropdownOptions.count, 0)
        let firstOption = dropdownOptions.element(boundBy: 0)
        firstOption.tap()
        
        tapOnMoveDownRowButton()
        checkMovedRowDataOfLastSecondRow()
        
        goBack()
        let secondFirstField = app.textViews.matching(identifier: "TabelTextFieldIdentifier").element(boundBy: 4)
        XCTAssertEqual(secondFirstField.value as! String, "Text")
    }
    
    func testCheckMoveUpDownButtonDisable() throws {
        guard UIDevice.current.userInterfaceIdiom == .pad else {
            return
        }
        goToTableDetailPage()
        goToTableDetailPage()
        
        let checkButtons = app.scrollViews.otherElements.containing(.image, identifier:"MyButton").children(matching: .image).matching(identifier: "MyButton")
        checkButtons.element(boundBy: 0).tap()
        app.buttons["TableMoreButtonIdentifier"].firstMatch.tap()
        let moveUpButton = app.buttons["TableMoveUpRowIdentifier"].firstMatch
        XCTAssertFalse(moveUpButton.isEnabled)
        dismissSheet()
        checkButtons.element(boundBy: 0).tap()
        checkButtons.element(boundBy: 5).tap()
        app.buttons["TableMoreButtonIdentifier"].firstMatch.tap()
        let moveDownButton = app.buttons["TableMoveDownRowIdentifier"].firstMatch
        XCTAssertFalse(moveDownButton.isEnabled)
    }
    
    func testInsertBelowTable() {
        guard UIDevice.current.userInterfaceIdiom == .pad else {
            return
        }
        goToTableDetailPage()
        goToTableDetailPage()
        
        let checkButtons = app.scrollViews.otherElements.containing(.image, identifier:"MyButton").children(matching: .image).matching(identifier: "MyButton")
        checkButtons.element(boundBy: 0).tap()
        app.buttons["TableMoreButtonIdentifier"].firstMatch.tap()
        XCTAssertEqual(inserRowBelowButton().exists, true)
        inserRowBelowButton().tap()
        let firstTableTextField = app.textViews.matching(identifier: "TabelTextFieldIdentifier").element(boundBy: 1)
        firstTableTextField.tap()
        firstTableTextField.typeText("qu")
        goBack()
        XCTAssertEqual(firstTableTextField.value as! String, "qu")
    }
    
    func testDeleteAndMoveRowTable() {
        guard UIDevice.current.userInterfaceIdiom == .pad else {
            return
        }
        goToTableDetailPage()
        goToTableDetailPage()
        let checkButtons = app.scrollViews.otherElements.containing(.image, identifier:"MyButton").children(matching: .image).matching(identifier: "MyButton")
        checkButtons.element(boundBy: 2).tap()
        checkButtons.element(boundBy: 3).tap()
        checkButtons.element(boundBy: 4).tap()
        checkButtons.element(boundBy: 5).tap()
        let moreButton = app.buttons["TableMoreButtonIdentifier"].firstMatch
        let moveUpButton = app.buttons["TableMoveUpRowIdentifier"].firstMatch
        let moveDownButton = app.buttons["TableMoveDownRowIdentifier"].firstMatch
        moreButton.tap()
        app.buttons["TableDeleteRowIdentifier"].tap()
        checkButtons.element(boundBy: 1).tap()
        moreButton.tap()
        moveUpButton.tap()
        checkButtons.element(boundBy: 0).tap()
        moreButton.tap()
        moveDownButton.tap()
        checkButtons.element(boundBy: 1).tap()
        moreButton.tap()
        inserRowBelowButton().tap()
        let firstTableTextField = app.textViews.matching(identifier: "TabelTextFieldIdentifier").element(boundBy: 2)
        firstTableTextField.tap()
        firstTableTextField.typeText("hello")
        RunLoop.current.run(until: Date(timeIntervalSinceNow: 1.0))
        goBack()
        checkButtons.element(boundBy: 2).tap()
        tapOnMoreButtonCollection()
        moveUpButton.tap()
        let CheckTextField = app.textViews.matching(identifier: "TabelTextFieldIdentifier").element(boundBy: 1)
        XCTAssertEqual(CheckTextField.value as! String, "hello")
    }
    
    func testAddRowAndSwitchPages() throws {
        guard UIDevice.current.userInterfaceIdiom == .pad else {
            return
        }
        goToTableDetailPage()
        app.buttons["TableAddRowIdentifier"].firstMatch.tap()
         
        let barcodeFieldIdentifier = app.textViews.matching(identifier: "TableBarcodeFieldIdentifier").element(boundBy: 6)
        XCTAssertEqual("Default value", barcodeFieldIdentifier.value as! String)
        
        RunLoop.current.run(until: Date(timeIntervalSinceNow: 1.0))
        let pageSelectionButton = app.buttons.matching(identifier: "PageNavigationIdentifier")
        pageSelectionButton.element(boundBy: 0).tap()
        
        let pageSheetSelectionButton = app.buttons.matching(identifier: "PageSelectionIdentifier")
        let tapOnSecondPage = pageSheetSelectionButton.element(boundBy: 1)
        tapOnSecondPage.tap()
       
        pageSelectionButton.element(boundBy: 0).tap()
        pageSheetSelectionButton.element(boundBy: 0).tap()
        goBack()
        goToTableDetailPage(index: 1)
        XCTAssertEqual("Default value", barcodeFieldIdentifier.value as! String)
    }
    
<<<<<<< HEAD
    
=======
>>>>>>> 364e0b62
    func testAddAndDeleteRowAndSwitchPages() throws {
        guard UIDevice.current.userInterfaceIdiom == .pad else {
            return
        }
        goToTableDetailPage()
        goToTableDetailPage()
        let addRowButton = app.buttons["TableAddRowIdentifier"].firstMatch
        addRowButton.tap()
         
        let barcodeFieldIdentifier = app.textViews.matching(identifier: "TableBarcodeFieldIdentifier")
        XCTAssertEqual(14, barcodeFieldIdentifier.count)
        
        let selectAllButton = app.images.matching(identifier: "SelectAllRowSelectorButton").firstMatch
        let moreButton = app.buttons["TableMoreButtonIdentifier"].firstMatch
        let deleteButton = app.buttons["TableDeleteRowIdentifier"].firstMatch
        
        selectAllButton.tap()
        moreButton.tap()
        deleteButton.tap()
        
        XCTAssertEqual(0, barcodeFieldIdentifier.count)
        addRowButton.tap()
        addRowButton.tap()
        goBack()
        goBack()
        let pageSelectionButton = app.buttons.matching(identifier: "PageNavigationIdentifier")
        pageSelectionButton.element(boundBy: 1).tap()
        
        let pageSheetSelectionButton = app.buttons.matching(identifier: "PageSelectionIdentifier")
        let tapOnSecondPage = pageSheetSelectionButton.element(boundBy: 1)
        tapOnSecondPage.tap()
        goToTableDetailPage()
        addRowButton.tap()
        addRowButton.tap()
        addRowButton.tap()
        selectAllButton.tap()
        moreButton.tap()
        deleteButton.tap()
        addRowButton.tap()
        addRowButton.tap()
        addRowButton.tap()
        
        
        pageSelectionButton.element(boundBy: 0).tap()
        pageSheetSelectionButton.element(boundBy: 0).tap()
        goToTableDetailPage()
        XCTAssertEqual(6, barcodeFieldIdentifier.count)
    }
    
<<<<<<< HEAD
    
    func testAddAndDeleteRowAndSwitchPagesThenAddRow() throws {
        guard UIDevice.current.userInterfaceIdiom == .pad else {
            return
        }
        goToTableDetailPage()
        goToTableDetailPage()
        let addRowButton = app.buttons["TableAddRowIdentifier"].firstMatch
        addRowButton.tap()
         
        let barcodeFieldIdentifier = app.textViews.matching(identifier: "TableBarcodeFieldIdentifier")
        XCTAssertEqual(14, barcodeFieldIdentifier.count)
        
        let selectAllButton = app.images.matching(identifier: "SelectAllRowSelectorButton").firstMatch
        let moreButton = app.buttons["TableMoreButtonIdentifier"].firstMatch
        let deleteButton = app.buttons["TableDeleteRowIdentifier"].firstMatch
        
        selectAllButton.tap()
        moreButton.tap()
        deleteButton.tap()
        
        XCTAssertEqual(0, barcodeFieldIdentifier.count)
        addRowButton.tap()
        addRowButton.tap()
        goBack()
        goBack()
        let pageSelectionButton = app.buttons.matching(identifier: "PageNavigationIdentifier")
        pageSelectionButton.element(boundBy: 1).tap()
        
        let pageSheetSelectionButton = app.buttons.matching(identifier: "PageSelectionIdentifier")
        let tapOnSecondPage = pageSheetSelectionButton.element(boundBy: 1)
        tapOnSecondPage.tap()
        goToTableDetailPage()
        selectAllButton.tap()
        moreButton.tap()
        deleteButton.tap()
        addRowButton.tap()
        addRowButton.tap()
        goBack()
        
        pageSelectionButton.element(boundBy: 1).tap()
        pageSheetSelectionButton.element(boundBy: 0).tap()
        goToTableDetailPage(index: 1)
        XCTAssertEqual(2, barcodeFieldIdentifier.count)
    }
    
    func testSwitchPageDeleteAddRowThenSwitchPage() throws {
        guard UIDevice.current.userInterfaceIdiom == .pad else {
            return
        }
        goToTableDetailPage()
        goToTableDetailPage()
        let addRowButton = app.buttons["TableAddRowIdentifier"].firstMatch
        addRowButton.tap()
         
        let barcodeFieldIdentifier = app.textViews.matching(identifier: "TableBarcodeFieldIdentifier")
        XCTAssertEqual(14, barcodeFieldIdentifier.count)
        goBack()
        goBack()
        
        let pageSelectionButton = app.buttons.matching(identifier: "PageNavigationIdentifier")
        pageSelectionButton.element(boundBy: 1).tap()
        
        let pageSheetSelectionButton = app.buttons.matching(identifier: "PageSelectionIdentifier")
        let tapOnSecondPage = pageSheetSelectionButton.element(boundBy: 2)
        tapOnSecondPage.tap()
        
        goToTableDetailPage()
        
        let selectAllButton = app.images.matching(identifier: "SelectAllRowSelectorButton").firstMatch
        let moreButton = app.buttons["TableMoreButtonIdentifier"].firstMatch
        let deleteButton = app.buttons["TableDeleteRowIdentifier"].firstMatch
        XCTAssertTrue(selectAllButton.waitForExistence(timeout: 3))
        selectAllButton.tap()
        moreButton.tap()
        deleteButton.tap()
        
        XCTAssertEqual(0, barcodeFieldIdentifier.count)
        addRowButton.tap()
        addRowButton.tap()
        goBack()
        
        pageSelectionButton.element(boundBy: 1).tap()
        pageSheetSelectionButton.element(boundBy: 0).tap()
        goToTableDetailPage(index: 1)
        XCTAssertEqual(2, barcodeFieldIdentifier.count)
    }
    
=======
>>>>>>> 364e0b62
    func testCheckAllFields() throws {
        guard UIDevice.current.userInterfaceIdiom == .pad else {
            return
        }
        let pageSelectionButton = app.buttons.matching(identifier: "PageNavigationIdentifier")
        pageSelectionButton.element(boundBy: 0).tap()
        
        let pageSheetSelectionButton = app.buttons.matching(identifier: "PageSelectionIdentifier")
        let tapOnSecondPage = pageSheetSelectionButton.element(boundBy: 2)
        tapOnSecondPage.tap()
        
        let textField = app.textFields.element(boundBy: 0)
        textField.tap()
        textField.typeText("Hello")
        
        let field = app.textViews.element(boundBy: 0)
        XCTAssertTrue(field.exists)
        field.tap()
        field.typeText("hello\nsir")
        
        let numberField = app.textFields.element(boundBy: 1)
        numberField.tap()
        numberField.typeText("123")
         
        let dropdownField = app.buttons.matching(identifier: "Dropdown").element(boundBy: 0)
        dropdownField.tap()
        app.buttons.matching(identifier: "DropdownoptionIdentifier").element(matching: NSPredicate(format: "label == %@", "Yes")).tap()
         
        
        let multi = app.buttons.matching(identifier: "MultiSelectionIdenitfier")
        multi.element(boundBy: 2).tap()
        
        let fieldSingle = app.buttons.matching(identifier: "SingleSelectionIdentifier").element(boundBy: 0)
        fieldSingle.tap()
        XCTAssertEqual(fieldSingle.label, "Yes")
        
        pageSelectionButton.element(boundBy: 0).tap()
        pageSheetSelectionButton.element(boundBy: 0).tap()
        
        pageSelectionButton.element(boundBy: 1).tap()
        pageSheetSelectionButton.element(boundBy: 2).tap()
        XCTAssertEqual(textField.value as? String, "Hello")
        XCTAssertEqual(field.value as? String, "hello\nsir")
        XCTAssertEqual(numberField.value as? String, "123")
        XCTAssertEqual(dropdownField.label, "Yes")
        XCTAssertEqual(fieldSingle.label, "Yes")
    }
    
    func testDateField() throws {
        guard UIDevice.current.userInterfaceIdiom == .pad else {
            return
        }
        let pageSelectionButton = app.buttons.matching(identifier: "PageNavigationIdentifier")
        pageSelectionButton.element(boundBy: 0).tap()
        
        let pageSheetSelectionButton = app.buttons.matching(identifier: "PageSelectionIdentifier")
        let tapOnSecondPage = pageSheetSelectionButton.element(boundBy: 2)
        tapOnSecondPage.tap()
        
        let calendarImage = app.images.element(boundBy: 2)
        calendarImage.tap()
        let currentEpochMs = Int64(Date().timeIntervalSince1970 * 1000)
        
        // Get initial label from button
        let firstLabel = getDateFieldButtonLabel(16)
        let secondLabel = getDateFieldButtonLabel(17)
        let fullLabel = (firstLabel + " " + secondLabel).normalizedSpaces
        let convertedTime = formatEpoch(currentEpochMs, timeZoneTitle: "Asia/Kolkata")?.normalizedSpaces
        
        XCTAssertEqual(fullLabel, convertedTime, "Datetime should be same after epoch convert")
        
        pageSelectionButton.element(boundBy: 0).tap()
        pageSheetSelectionButton.element(boundBy: 0).tap()
        
        pageSelectionButton.element(boundBy: 1).tap()
        pageSheetSelectionButton.element(boundBy: 2).tap()
        
        let lab1 = getDateFieldButtonLabel(16)
        let lab2 = getDateFieldButtonLabel(17)
        let fullLabel2 = (lab1 + " " + lab2).normalizedSpaces
        
        XCTAssertEqual(fullLabel2, convertedTime, "Datetime should be same after epoch convert")
    }
    
    func testSignatureField() throws {
        guard UIDevice.current.userInterfaceIdiom == .pad else {
            return
        }
        let pageSelectionButton = app.buttons.matching(identifier: "PageNavigationIdentifier")
        pageSelectionButton.element(boundBy: 0).tap()
        
        let pageSheetSelectionButton = app.buttons.matching(identifier: "PageSelectionIdentifier")
        let tapOnSecondPage = pageSheetSelectionButton.element(boundBy: 3)
        tapOnSecondPage.tap()
          
        let signatureButton = app.buttons.matching(identifier: "SignatureIdentifier").element(boundBy: 0)
        signatureButton.tap()
        drawSignatureLine()
        app.buttons["SaveSignatureIdentifier"].tap()
        
        pageSelectionButton.element(boundBy: 0).tap()
        pageSheetSelectionButton.element(boundBy: 0).tap()
        
        pageSelectionButton.element(boundBy: 1).tap()
        pageSheetSelectionButton.element(boundBy: 3).tap()
        
        XCTAssertEqual("Edit Signature", signatureButton.label)
    }
    
    func testChartField() throws {
        guard UIDevice.current.userInterfaceIdiom == .pad else {
            return
        }
        let pageSelectionButton = app.buttons.matching(identifier: "PageNavigationIdentifier")
        pageSelectionButton.element(boundBy: 0).tap()
        
        let pageSheetSelectionButton = app.buttons.matching(identifier: "PageSelectionIdentifier")
        let tapOnSecondPage = pageSheetSelectionButton.element(boundBy: 3)
        tapOnSecondPage.tap()
          
        goToChartDetailField()

        app.buttons["ShowHideButtonIdentifier"].tap()
        let verticalTitleTextFieldIdentifier = app.textFields["VerticalTextFieldIdentifier"]
        let horizontalTitleTextFieldIdentifier = app.textFields["HorizontalTextFieldIdentifier"]

        verticalTitleTextFieldIdentifier.tap()
        verticalTitleTextFieldIdentifier.typeText(" Label Y")
        horizontalTitleTextFieldIdentifier.tap()
        horizontalTitleTextFieldIdentifier.typeText(" Label X")

        let minYValuesTextField = app.textFields["MinY"]
        let minXValuesTextField = app.textFields["MinX"]
        let maxYValuesTextField = app.textFields["MaxY"]
        let maxXValuesTextField = app.textFields["MaxX"]

        minYValuesTextField.tap()
        minYValuesTextField.clearText()
        minYValuesTextField.typeText("10")
        minXValuesTextField.tap()
        minXValuesTextField.clearText()
        minXValuesTextField.typeText("20")
        maxYValuesTextField.tap()
        maxYValuesTextField.clearText()
        maxYValuesTextField.typeText("700")
        maxXValuesTextField.tap()
        maxXValuesTextField.press(forDuration: 1.0)
        app.menuItems["Select All"].tap()
        maxXValuesTextField.clearText()
        maxXValuesTextField.typeText("800")
        
        let addLineButtonIdentifier = app.buttons.matching(identifier: "AddLineIdentifier")
        let addLineButton = addLineButtonIdentifier.element(boundBy: 0)
        addLineButton.tap()
        
        let titleTextFieldIdentifier = app.textFields["TitleTextFieldIdentifier"]
        titleTextFieldIdentifier.tap()
        titleTextFieldIdentifier.clearText()
        titleTextFieldIdentifier.typeText("Line Title")

        let descriptionTextFieldIdentifier = app.textFields["DescriptionTextFieldIdentifier"]
        descriptionTextFieldIdentifier.tap()
        descriptionTextFieldIdentifier.clearText()
        descriptionTextFieldIdentifier.typeText("Line Description")
        
        let textFields = app.textFields.matching(identifier: "PointLabelTextFieldIdentifier")
        let texts = ["PointLabel1", "PointLabel2", "PointLabel3"]

        for i in 0..<textFields.count {
            let textField = textFields.element(boundBy: i)
            guard textField.exists else {
                XCTFail("Text field \(i) does not exist.")
                return
            }
            textField.tap()
            if i < texts.count {
                textField.typeText("\(texts[i])")
                RunLoop.current.run(until: Date(timeIntervalSinceNow: 1.0))
                app.dismissKeyboardIfVisible()
            } else {
                XCTFail("No text provided for text field \(i).")
            }
        }
        
        
        let horizontalPointsValueIdentifier = app.textFields.matching(identifier: "HorizontalPointsValue")
        let horizontalPointsValue = horizontalPointsValueIdentifier.element(boundBy: 0)
        horizontalPointsValue.tap()
        horizontalPointsValue.clearText()
        horizontalPointsValue.typeText("10")
 
        let horizontalPointsValue1 = horizontalPointsValueIdentifier.element(boundBy: 1)
        horizontalPointsValue1.tap()
        horizontalPointsValue1.clearText()
        horizontalPointsValue1.typeText("20")

        let verticalPointsValueIdentifier = app.textFields.matching(identifier: "VerticalPointsValue")
        let verticalPointsValue = verticalPointsValueIdentifier.element(boundBy: 0)
        verticalPointsValue.tap()
        verticalPointsValue.clearText()
        verticalPointsValue.typeText("30")
        app.swipeUp()
        let verticalPointsValue1 = verticalPointsValueIdentifier.element(boundBy: 1)
        verticalPointsValue1.tap()
        verticalPointsValue1.clearText()
        verticalPointsValue1.typeText("40")
 
        let horizontalPointsValue2 = horizontalPointsValueIdentifier.element(boundBy: 2)
        horizontalPointsValue2.tap()
        horizontalPointsValue2.clearText()
        horizontalPointsValue2.typeText("50")
 
        let verticalPointsValue2 = verticalPointsValueIdentifier.element(boundBy: 2)
        verticalPointsValue2.tap()
        verticalPointsValue2.clearText()
        verticalPointsValue2.typeText("60")
        RunLoop.current.run(until: Date(timeIntervalSinceNow: 1.0))
        goBack()
        pageSelectionButton.element(boundBy: 0).tap()
        pageSheetSelectionButton.element(boundBy: 0).tap()
        
        pageSelectionButton.element(boundBy: 1).tap()
        pageSheetSelectionButton.element(boundBy: 3).tap()
        
        goToChartDetailField()
        app.buttons["ShowHideButtonIdentifier"].tap()

        XCTAssertEqual(verticalTitleTextFieldIdentifier.value as? String, "Vertical Label Y", "TextField value is incorrect after navigation")
        XCTAssertEqual(horizontalTitleTextFieldIdentifier.value as? String, "Horizontal Label X", "TextField value is incorrect after navigation")
        XCTAssertEqual(minYValuesTextField.value as? String, "10", "TextField value is incorrect after navigation")
        XCTAssertEqual(minXValuesTextField.value as? String, "20", "TextField value is incorrect after navigation")
        XCTAssertEqual(maxYValuesTextField.value as? String, "700", "TextField value is incorrect after navigation")
        XCTAssertEqual(maxXValuesTextField.value as? String, "800", "TextField value is incorrect after navigation")
        XCTAssertEqual(titleTextFieldIdentifier.value as? String, "Line Title", "TextField value is incorrect after navigation")
        XCTAssertEqual(descriptionTextFieldIdentifier.value as? String, "Line Description", "TextField value is incorrect after navigation")
        for i in 0..<textFields.count {
            let textField = textFields.element(boundBy: i)
            XCTAssertEqual(textField.value as? String, texts[i], "Text field \(i) value does not match expected value after navigation.")
        }
        XCTAssertEqual(horizontalPointsValue.value as? String, "10", "TextField value is incorrect after navigation")
        XCTAssertEqual(horizontalPointsValue1.value as? String, "20", "TextField value is incorrect after navigation")
        XCTAssertEqual(verticalPointsValue.value as? String, "30", "TextField value is incorrect after navigation")
        XCTAssertEqual(verticalPointsValue1.value as? String, "40", "TextField value is incorrect after navigation")
        XCTAssertEqual(horizontalPointsValue2.value as? String, "50", "TextField value is incorrect after navigation")
        XCTAssertEqual(verticalPointsValue2.value as? String, "60", "TextField value is incorrect after navigation")
    }
    
    func testImageField() throws {
        guard UIDevice.current.userInterfaceIdiom == .pad else {
            return
        }
        let pageSelectionButton = app.buttons.matching(identifier: "PageNavigationIdentifier")
        pageSelectionButton.element(boundBy: 0).tap()
        
        let pageSheetSelectionButton = app.buttons.matching(identifier: "PageSelectionIdentifier")
        let tapOnSecondPage = pageSheetSelectionButton.element(boundBy: 3)
        tapOnSecondPage.tap()
        
        let imageButton = app.buttons.matching(identifier: "ImageIdentifier").element(boundBy: 0)
        imageButton.tap()
        uploadTestImage()
        clickOnFirstImage()
        deleteSelectedImages()
        dismissSheet()
        imageButton.tap()
        
        pageSelectionButton.element(boundBy: 0).tap()
        pageSheetSelectionButton.element(boundBy: 0).tap()
        
        pageSelectionButton.element(boundBy: 1).tap()
        pageSheetSelectionButton.element(boundBy: 3).tap()
        uploadTestImage()
        clickOnFirstImage()
        deleteSelectedImages()
        dismissSheet()
        pageSelectionButton.element(boundBy: 0).tap()
        pageSheetSelectionButton.element(boundBy: 4).tap()
        
        pageSelectionButton.element(boundBy: 1).tap()
        pageSheetSelectionButton.element(boundBy: 4).tap()
        
        imageButton.tap()
        uploadTestImage()
        let imageElements = app.images.matching(identifier: "DetailPageImageSelectionIdentifier")
        RunLoop.current.run(until: Date(timeIntervalSinceNow: 1.0))
        XCTAssertEqual(imageElements.count, 8)
        clickOnFirstImage()
        clickOnSecondImage()
        clickOnThirdImage()
        clickOnFourthImage()
        deleteSelectedImages()
    }
    
    func deleteSelectedImages() {
        app.buttons["ImageDeleteIdentifier"].tap()
    }
    
    func goToChartDetailField(index: Int = 0) {
        let chartViewButton = app.buttons.matching(identifier: "ChartViewIdentifier").element(boundBy: index)
        
        var attempts = 0
        while !chartViewButton.exists && attempts < 5 {
            app.swipeUp()
            RunLoop.current.run(until: Date(timeIntervalSinceNow: 1.0))
            attempts += 1
        }
        
        XCTAssertTrue(chartViewButton.waitForExistence(timeout: 5), "Chart view button not found")
        chartViewButton.tap()
    }
    
    func getDateFieldButtonByIndex(_ index: Int) -> XCUIElement {
        return app.buttons.element(boundBy: index)
    }
    
    func getDateFieldButtonLabel(_ index: Int) -> String {
        let dateButton = getDateFieldButtonByIndex(index)
        return dateButton.label
    }
    
    func formatEpoch(
        _ epoch: Int64,
        timeZoneTitle: String?,
        format: String = "d MMM yyyy h:mm a"
    ) -> String? {
        // Detect ms vs s
        let seconds: TimeInterval = epoch > 10_000_000_000
            ? TimeInterval(epoch) / 1000.0
            : TimeInterval(epoch)
        let date = Date(timeIntervalSince1970: seconds)

        // Resolve timezone
        let tzString = (timeZoneTitle ?? "").trimmingCharacters(in: .whitespacesAndNewlines)
        let isNilLike = tzString.isEmpty || tzString.lowercased() == "nil"
        let tz = (!isNilLike ? TimeZone(identifier: tzString) : nil) ?? .current

        // Formatter
        let df = DateFormatter()
        df.locale = Locale(identifier: "en_US_POSIX") // stable parsing/formatting
        df.timeZone = tz
        df.dateFormat = format

        return df.string(from: date)
    }
    
    func extractChangeValueAsString() -> String? {
        guard let result = onChangeOptionalResult(),
              let change = result.change,
              let value = change["value"] as? String else {
            return nil
        }
        return value
    }
    
    func clickOnFirstImage() {
        // Try the simplified approach first, then fall back to original complex hierarchy
        let simpleFirstImage = app.images.matching(identifier: "DetailPageImageSelectionIdentifier").element(boundBy: 1)
        let complexFirstImage = app.scrollViews.children(matching: .other).element(boundBy: 0).children(matching: .other).element.children(matching: .image).matching(identifier: "DetailPageImageSelectionIdentifier").element(boundBy: 1)
        
        var found = simpleFirstImage.waitForExistence(timeout: 3)
        var imageToTap = simpleFirstImage
        
        if !found {
            found = complexFirstImage.waitForExistence(timeout: 3)
            imageToTap = complexFirstImage
        }
        
        if !found {
            app.swipeUp()
            found = simpleFirstImage.waitForExistence(timeout: 2)
            imageToTap = simpleFirstImage
        }
        
        XCTAssertTrue(found, "First image with DetailPageImageSelectionIdentifier not found")
        imageToTap.tap()
    }
    
    func clickOnSecondImage() {
        app.scrollViews.children(matching: .other).element(boundBy: 0).children(matching: .other).element.children(matching: .image).matching(identifier: "DetailPageImageSelectionIdentifier").element(boundBy: 2).tap()
    }
    
    func clickOnThirdImage() {
        app.scrollViews.children(matching: .other).element(boundBy: 0).children(matching: .other).element.children(matching: .image).matching(identifier: "DetailPageImageSelectionIdentifier").element(boundBy: 4).tap()
    }
    
    func clickOnFourthImage() {
        app.scrollViews.children(matching: .other).element(boundBy: 0).children(matching: .other).element.children(matching: .image).matching(identifier: "DetailPageImageSelectionIdentifier").element(boundBy: 6).tap()
    }
}

extension XCUIElementQuery {
    func countMatchingValue(_ text: String) -> Int {
        var matchCount = 0
        for index in 0..<self.count {
            let element = self.element(boundBy: index)
            if let value = element.value as? String, value == text {
                matchCount += 1
            }
        }
        return matchCount
    }
}

extension String {
    /// Replaces narrow/regular no-break spaces with a normal space and collapses multiples.
    var normalizedSpaces: String {
        self
            .replacingOccurrences(of: "\u{202F}", with: " ") // narrow no-break space
            .replacingOccurrences(of: "\u{00A0}", with: " ") // no-break space
            .replacingOccurrences(of: #" {2,}"#, with: " ", options: .regularExpression)
            .trimmingCharacters(in: .whitespacesAndNewlines)
    }
}<|MERGE_RESOLUTION|>--- conflicted
+++ resolved
@@ -2138,11 +2138,7 @@
         goToTableDetailPage(index: 1)
         XCTAssertEqual("Default value", barcodeFieldIdentifier.value as! String)
     }
-    
-<<<<<<< HEAD
-    
-=======
->>>>>>> 364e0b62
+
     func testAddAndDeleteRowAndSwitchPages() throws {
         guard UIDevice.current.userInterfaceIdiom == .pad else {
             return
@@ -2192,7 +2188,6 @@
         XCTAssertEqual(6, barcodeFieldIdentifier.count)
     }
     
-<<<<<<< HEAD
     
     func testAddAndDeleteRowAndSwitchPagesThenAddRow() throws {
         guard UIDevice.current.userInterfaceIdiom == .pad else {
@@ -2280,9 +2275,7 @@
         goToTableDetailPage(index: 1)
         XCTAssertEqual(2, barcodeFieldIdentifier.count)
     }
-    
-=======
->>>>>>> 364e0b62
+
     func testCheckAllFields() throws {
         guard UIDevice.current.userInterfaceIdiom == .pad else {
             return

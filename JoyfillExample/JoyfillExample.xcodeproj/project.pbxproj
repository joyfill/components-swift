--- conflicted
+++ resolved
@@ -38,12 +38,6 @@
 		362A560F2BEE359400B54C14 /* ChartFieldTests.swift in Sources */ = {isa = PBXBuildFile; fileRef = 362A560E2BEE359400B54C14 /* ChartFieldTests.swift */; };
 		362A56112BEE36CE00B54C14 /* DateTimeFieldTests.swift in Sources */ = {isa = PBXBuildFile; fileRef = 362A56102BEE36CE00B54C14 /* DateTimeFieldTests.swift */; };
 		363AEF702C510DF00082359B /* JoyfillAPIService in Frameworks */ = {isa = PBXBuildFile; productRef = 363AEF6F2C510DF00082359B /* JoyfillAPIService */; };
-<<<<<<< HEAD
-		363AEF732C510E550082359B /* JoyfillAPIService in Frameworks */ = {isa = PBXBuildFile; productRef = 363AEF722C510E550082359B /* JoyfillAPIService */; };
-		363AEF832C60EEEB0082359B /* JoyfillModel in Frameworks */ = {isa = PBXBuildFile; productRef = 363AEF822C60EEEB0082359B /* JoyfillModel */; };
-		363AEF852C60F1BC0082359B /* JoyfillModel in Frameworks */ = {isa = PBXBuildFile; productRef = 363AEF842C60F1BC0082359B /* JoyfillModel */; };
-=======
->>>>>>> ac07ffd8
 		364300ED2C510BEC00BA870F /* JoyfillAPIService in Frameworks */ = {isa = PBXBuildFile; productRef = 364300EC2C510BEC00BA870F /* JoyfillAPIService */; };
 		364300F02C510C4200BA870F /* JoyfillModel in Frameworks */ = {isa = PBXBuildFile; productRef = 364300EF2C510C4200BA870F /* JoyfillModel */; };
 		3661908A2BF239BD006ED7CF /* JoyfillModel in Frameworks */ = {isa = PBXBuildFile; productRef = 366190892BF239BD006ED7CF /* JoyfillModel */; };
@@ -128,11 +122,7 @@
 			isa = PBXFrameworksBuildPhase;
 			buildActionMask = 2147483647;
 			files = (
-<<<<<<< HEAD
-				363AEF852C60F1BC0082359B /* JoyfillModel in Frameworks */,
-=======
 				36D487582CA6C89500548882 /* JoyfillModel in Frameworks */,
->>>>>>> ac07ffd8
 			);
 			runOnlyForDeploymentPostprocessing = 0;
 		};
@@ -166,11 +156,7 @@
 				360BC7F92C3E896D00735516 /* JoyfillModel in Frameworks */,
 				1324937D2BAD5A42002C6ADC /* JoyfillModel in Frameworks */,
 				04AE82132C52C99000B512F4 /* JoyfillModel in Frameworks */,
-<<<<<<< HEAD
-				363AEF832C60EEEB0082359B /* JoyfillModel in Frameworks */,
-=======
 				36D487532CA6C86F00548882 /* JoyfillModel in Frameworks */,
->>>>>>> ac07ffd8
 				FAACBA602BA1D3AD00B610AB /* Joyfill in Frameworks */,
 				FA529C822BA1D2D2000200F5 /* Joyfill in Frameworks */,
 				36294F1D2BD67FC4006C03A6 /* JoyfillAPIService in Frameworks */,
@@ -286,11 +272,7 @@
 			);
 			name = JoyfillUITests;
 			packageProductDependencies = (
-<<<<<<< HEAD
-				363AEF842C60F1BC0082359B /* JoyfillModel */,
-=======
 				36D487572CA6C89500548882 /* JoyfillModel */,
->>>>>>> ac07ffd8
 			);
 			productName = JoyfillUITests;
 			productReference = 1307CF192BE36ECE00B19FBA /* JoyfillUITests.xctest */;
@@ -351,12 +333,8 @@
 				364300EF2C510C4200BA870F /* JoyfillModel */,
 				363AEF6F2C510DF00082359B /* JoyfillAPIService */,
 				04AE82122C52C99000B512F4 /* JoyfillModel */,
-<<<<<<< HEAD
-				363AEF822C60EEEB0082359B /* JoyfillModel */,
-=======
 				36D487522CA6C86F00548882 /* JoyfillModel */,
 				36D487552CA6C88000548882 /* JoyfillAPIService */,
->>>>>>> ac07ffd8
 			);
 			productName = JoyfillExample;
 			productReference = FA529C4A2BA1D251000200F5 /* JoyfillExample.app */;
@@ -396,13 +374,8 @@
 			mainGroup = FA529C412BA1D251000200F5;
 			packageReferences = (
 				132493782BA570F9002C6ADC /* XCLocalSwiftPackageReference ".." */,
-<<<<<<< HEAD
-				363AEF712C510E550082359B /* XCRemoteSwiftPackageReference "JoyfillAPIService" */,
-				363AEF812C60EEEB0082359B /* XCLocalSwiftPackageReference "../../JoyfillModel" */,
-=======
 				36D487512CA6C86F00548882 /* XCLocalSwiftPackageReference "../../JoyfillModel" */,
 				36D487542CA6C88000548882 /* XCLocalSwiftPackageReference "../../JoyfillAPIService" */,
->>>>>>> ac07ffd8
 			);
 			productRefGroup = FA529C4B2BA1D251000200F5 /* Products */;
 			projectDirPath = "";
@@ -823,24 +796,6 @@
 			isa = XCLocalSwiftPackageReference;
 			relativePath = ..;
 		};
-<<<<<<< HEAD
-		363AEF812C60EEEB0082359B /* XCLocalSwiftPackageReference "../../JoyfillModel" */ = {
-			isa = XCLocalSwiftPackageReference;
-			relativePath = ../../JoyfillModel;
-		};
-/* End XCLocalSwiftPackageReference section */
-
-/* Begin XCRemoteSwiftPackageReference section */
-		363AEF712C510E550082359B /* XCRemoteSwiftPackageReference "JoyfillAPIService" */ = {
-			isa = XCRemoteSwiftPackageReference;
-			repositoryURL = "https://github.com/joyfill/JoyfillAPIService";
-			requirement = {
-				kind = upToNextMajorVersion;
-				minimumVersion = 1.0.5;
-			};
-		};
-/* End XCRemoteSwiftPackageReference section */
-=======
 		36D487512CA6C86F00548882 /* XCLocalSwiftPackageReference "../../JoyfillModel" */ = {
 			isa = XCLocalSwiftPackageReference;
 			relativePath = ../../JoyfillModel;
@@ -850,7 +805,6 @@
 			relativePath = ../../JoyfillAPIService;
 		};
 /* End XCLocalSwiftPackageReference section */
->>>>>>> ac07ffd8
 
 /* Begin XCSwiftPackageProductDependency section */
 		04AE82122C52C99000B512F4 /* JoyfillModel */ = {
@@ -893,26 +847,16 @@
 			isa = XCSwiftPackageProductDependency;
 			productName = JoyfillAPIService;
 		};
-<<<<<<< HEAD
-		363AEF822C60EEEB0082359B /* JoyfillModel */ = {
+		364300EF2C510C4200BA870F /* JoyfillModel */ = {
 			isa = XCSwiftPackageProductDependency;
 			productName = JoyfillModel;
 		};
-		363AEF842C60F1BC0082359B /* JoyfillModel */ = {
-			isa = XCSwiftPackageProductDependency;
-			package = 363AEF812C60EEEB0082359B /* XCLocalSwiftPackageReference "../../JoyfillModel" */;
-=======
-		364300EF2C510C4200BA870F /* JoyfillModel */ = {
+		366190892BF239BD006ED7CF /* JoyfillModel */ = {
 			isa = XCSwiftPackageProductDependency;
 			productName = JoyfillModel;
 		};
-		366190892BF239BD006ED7CF /* JoyfillModel */ = {
-			isa = XCSwiftPackageProductDependency;
-			productName = JoyfillModel;
-		};
 		36D487522CA6C86F00548882 /* JoyfillModel */ = {
 			isa = XCSwiftPackageProductDependency;
->>>>>>> ac07ffd8
 			productName = JoyfillModel;
 		};
 		36D487552CA6C88000548882 /* JoyfillAPIService */ = {

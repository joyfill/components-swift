--- conflicted
+++ resolved
@@ -77,8 +77,7 @@
         app.buttons["SignatureIdentifier"].tap()
         app.navigationBars.buttons.element(boundBy: 0).tap()
     }
-<<<<<<< HEAD
-    
+
     func goToTableDetailPage() {
         app.swipeUp()
         app.swipeUp()
@@ -103,67 +102,4 @@
         
         app.navigationBars.buttons.element(boundBy: 0).tap()
     }
-    
-    func testTableDropdownOption() throws {
-        goToTableDetailPage()
-        let dropdownButtons = app.buttons.matching(identifier: "TableDropdownIdentifier")
-        let firstdropdownButton = dropdownButtons.element(boundBy: 0)
-        firstdropdownButton.tap()
-        let dropdownOptions = app.buttons.matching(identifier: "TableDropdownOptionsIdentifier")
-        XCTAssertGreaterThan(dropdownOptions.count, 0)
-        let firstOption = dropdownOptions.element(boundBy: 1)
-        firstOption.tap()
-        app.navigationBars.buttons.element(boundBy: 0).tap()
-    }
-    
-    func testTableUploadImage() throws {
-        goToTableDetailPage()
-        let imageButtons = app.buttons.matching(identifier: "TableImageIdentifier")
-        let firstImageButton = imageButtons.element(boundBy: 0)
-        firstImageButton.tap()
-        app.buttons["ImageUploadImageIdentifier"].tap()
-        
-        let bottomCoordinate = app.windows.firstMatch.coordinate(withNormalizedOffset: CGVector(dx: 0.5, dy: 0.8))
-        let topCoordinate = app.windows.firstMatch.coordinate(withNormalizedOffset: CGVector(dx: 0.5, dy: 0.2))
-        topCoordinate.press(forDuration: 0, thenDragTo: bottomCoordinate)
-        app.navigationBars.buttons.element(boundBy: 0).tap()
-    }
-    
-    func testTabelDeleteImage() throws {
-        goToTableDetailPage()
-        let imageButtons = app.buttons.matching(identifier: "TableImageIdentifier")
-        let firstImageButton = imageButtons.element(boundBy: 0)
-        firstImageButton.tap()
-        app.scrollViews.children(matching: .other).element(boundBy: 0).children(matching: .other).element.children(matching: .image).matching(identifier: "DetailPageImageSelectionIdentifier").element(boundBy: 0).tap()
-        app.buttons["ImageDeleteIdentifier"].tap()
-        let bottomCoordinate = app.windows.firstMatch.coordinate(withNormalizedOffset: CGVector(dx: 0.5, dy: 0.8))
-        let topCoordinate = app.windows.firstMatch.coordinate(withNormalizedOffset: CGVector(dx: 0.5, dy: 0.2))
-        topCoordinate.press(forDuration: 0, thenDragTo: bottomCoordinate)
-        app.navigationBars.buttons.element(boundBy: 0).tap()
-    }
-    
-    func testTableAddRow() throws {
-        goToTableDetailPage()
-        app.buttons["TableAddRowIdentifier"].tap()
-        app.navigationBars.buttons.element(boundBy: 0).tap()
-        let value = try XCTUnwrap(onChangeResultChange().dictionary as? [String: Any])
-        let lastIndex = try Int(XCTUnwrap(value["targetRowIndex"] as? Double))
-        let newRow = try XCTUnwrap(value["row"] as? [String: Any])
-        XCTAssertNotNil(newRow["_id"])
-        XCTAssertEqual(3, lastIndex)
-    }
-    
-    func testTableDeleteRow() throws {
-        goToTableDetailPage()
-        app.scrollViews.otherElements.containing(.image, identifier:"MyButton").children(matching: .image).matching(identifier: "MyButton").element(boundBy: 2).tap()
-        app.buttons["TableDeleteRowIdentifier"].tap()
-        app.navigationBars.buttons.element(boundBy: 0).tap()
-        sleep(2)
-        let valueElements = try XCTUnwrap(onChangeResultValue().valueElements)
-        let lastRow = try XCTUnwrap(valueElements.last)
-        XCTAssertTrue(lastRow.deleted!)
-        XCTAssertEqual(3, valueElements.count)
-    }
-=======
->>>>>>> 8567b9fc
 }

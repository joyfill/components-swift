import XCTest

final class TableFieldTests: JoyfillUITestsBaseClass {
    func goToTableDetailPage() {
        app.swipeUp()
        app.swipeUp()
        app.swipeUp()
        app.buttons["TableDetailViewIdentifier"].tap()
    }
    
    func dismissSheet() {
        let bottomCoordinate = app.windows.firstMatch.coordinate(withNormalizedOffset: CGVector(dx: 0.5, dy: 0.8))
        let topCoordinate = app.windows.firstMatch.coordinate(withNormalizedOffset: CGVector(dx: 0.5, dy: 0.2))
        topCoordinate.press(forDuration: 0, thenDragTo: bottomCoordinate)
    }
    
    func testTableTextFields() throws {
        goToTableDetailPage()
        
        let firstTableTextField = app.textViews.matching(identifier: "TabelTextFieldIdentifier").element(boundBy: 0)
        XCTAssertEqual("Hello", firstTableTextField.value as! String)
        firstTableTextField.tap()
        firstTableTextField.typeText("First")
        
        let secondTableTextField = app.textViews.matching(identifier: "TabelTextFieldIdentifier").element(boundBy: 1)
        XCTAssertEqual("His", secondTableTextField.value as! String)
        secondTableTextField.tap()
        secondTableTextField.typeText("Second")
        
        let thirdTableTextField = app.textViews.matching(identifier: "TabelTextFieldIdentifier").element(boundBy: 2)
        XCTAssertEqual("His", thirdTableTextField.value as! String)
        thirdTableTextField.tap()
        thirdTableTextField.typeText("Third")
        
        goBack()
    }
    
    func testTableDropdownOption() throws {
        goToTableDetailPage()
        let dropdownButtons = app.buttons.matching(identifier: "TableDropdownIdentifier")
        XCTAssertEqual("Yes", dropdownButtons.element(boundBy: 0).label)
        XCTAssertEqual("No", dropdownButtons.element(boundBy: 1).label)
        XCTAssertEqual("No", dropdownButtons.element(boundBy: 2).label)
        let firstdropdownButton = dropdownButtons.element(boundBy: 0)
        firstdropdownButton.tap()
        let dropdownOptions = app.buttons.matching(identifier: "TableDropdownOptionsIdentifier")
        XCTAssertGreaterThan(dropdownOptions.count, 0)
        let firstOption = dropdownOptions.element(boundBy: 1)
        firstOption.tap()
        goBack()
    }
    
    func testTableUploadImage() throws {
        goToTableDetailPage()
        let imageButtons = app.buttons.matching(identifier: "TableImageIdentifier")
        let firstImageButton = imageButtons.element(boundBy: 0)
        firstImageButton.tap()
        app.buttons["ImageUploadImageIdentifier"].tap()
        dismissSheet()
        goBack()
    }
    
    func testTabelDeleteImage() throws {
        goToTableDetailPage()
        let imageButtons = app.buttons.matching(identifier: "TableImageIdentifier")
        let firstImageButton = imageButtons.element(boundBy: 0)
        firstImageButton.tap()
        app.scrollViews.children(matching: .other).element(boundBy: 0).children(matching: .other).element.children(matching: .image).matching(identifier: "DetailPageImageSelectionIdentifier").element(boundBy: 0).tap()
        app.buttons["ImageDeleteIdentifier"].tap()
        dismissSheet()
        goBack()
    }
    
    func testTableAddRow() throws {
        goToTableDetailPage()
        app.buttons["TableAddRowIdentifier"].tap()
        goBack()
        let value = try XCTUnwrap(onChangeResultChange().dictionary as? [String: Any])
        let lastIndex = try Int(XCTUnwrap(value["targetRowIndex"] as? Double))
        let newRow = try XCTUnwrap(value["row"] as? [String: Any])
        XCTAssertNotNil(newRow["_id"])
        XCTAssertEqual(3, lastIndex)
    }
    
    func testTableDeleteRow() throws {
        goToTableDetailPage()
        app.scrollViews.otherElements.containing(.image, identifier:"MyButton").children(matching: .image).matching(identifier: "MyButton").element(boundBy: 2).tap()
        app.buttons["TableDeleteRowIdentifier"].tap()
        goBack()
        sleep(2)
        let valueElements = try XCTUnwrap(onChangeResultValue().valueElements)
        let lastRow = try XCTUnwrap(valueElements.last)
        XCTAssertTrue(lastRow.deleted!)
        XCTAssertEqual(3, valueElements.count)
    }
    
<<<<<<< HEAD
    func testTableDuplicateRow() throws {
        goToTableDetailPage()
        app.scrollViews.otherElements.containing(.image, identifier:"MyButton").children(matching: .image).matching(identifier: "MyButton").element(boundBy: 2).tap()
        app.buttons["TableDuplicateRowIdentifier"].tap()
        
        let duplicateTextField = app.textViews.matching(identifier: "TabelTextFieldIdentifier").element(boundBy: 3)
        XCTAssertEqual("His", duplicateTextField.value as! String)
        duplicateTextField.tap()
        duplicateTextField.typeText("Duplicate ")
        
=======
    // Test when all row deleted, then add new row
    func testTableAddRowOnPageSecond() throws {
        let pageSelectionButton = app.buttons["PageNavigationIdentifier"]
        pageSelectionButton.tap()

        let pageSheetSelectionButton = app.buttons.matching(identifier: "PageSelectionIdentifier")
        let tapOnSecondPage = pageSheetSelectionButton.element(boundBy: 1)
        tapOnSecondPage.tap()
        
        app.buttons["TableDetailViewIdentifier"].tap()
        app.buttons["TableAddRowIdentifier"].tap()
        app.buttons["TableAddRowIdentifier"].tap()
>>>>>>> ed4949cd
        goBack()
        let value = try XCTUnwrap(onChangeResultChange().dictionary as? [String: Any])
        let lastIndex = try Int(XCTUnwrap(value["targetRowIndex"] as? Double))
        let newRow = try XCTUnwrap(value["row"] as? [String: Any])
        XCTAssertNotNil(newRow["_id"])
<<<<<<< HEAD
        XCTAssertEqual(3, lastIndex)
=======
        XCTAssertEqual(1, lastIndex)
>>>>>>> ed4949cd
    }
}
<|MERGE_RESOLUTION|>--- conflicted
+++ resolved
@@ -94,7 +94,6 @@
         XCTAssertEqual(3, valueElements.count)
     }
     
-<<<<<<< HEAD
     func testTableDuplicateRow() throws {
         goToTableDetailPage()
         app.scrollViews.otherElements.containing(.image, identifier:"MyButton").children(matching: .image).matching(identifier: "MyButton").element(boundBy: 2).tap()
@@ -104,8 +103,8 @@
         XCTAssertEqual("His", duplicateTextField.value as! String)
         duplicateTextField.tap()
         duplicateTextField.typeText("Duplicate ")
-        
-=======
+    }
+
     // Test when all row deleted, then add new row
     func testTableAddRowOnPageSecond() throws {
         let pageSelectionButton = app.buttons["PageNavigationIdentifier"]
@@ -118,16 +117,12 @@
         app.buttons["TableDetailViewIdentifier"].tap()
         app.buttons["TableAddRowIdentifier"].tap()
         app.buttons["TableAddRowIdentifier"].tap()
->>>>>>> ed4949cd
         goBack()
         let value = try XCTUnwrap(onChangeResultChange().dictionary as? [String: Any])
         let lastIndex = try Int(XCTUnwrap(value["targetRowIndex"] as? Double))
         let newRow = try XCTUnwrap(value["row"] as? [String: Any])
         XCTAssertNotNil(newRow["_id"])
-<<<<<<< HEAD
         XCTAssertEqual(3, lastIndex)
-=======
         XCTAssertEqual(1, lastIndex)
->>>>>>> ed4949cd
     }
 }
